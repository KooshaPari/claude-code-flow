import { getErrorMessage } from '../utils/error-handler.js';
/**
 * Migration Analyzer - Analyzes existing projects for migration readiness
 */

import * as fs from 'fs-extra';
import * as path from 'path';
import * as crypto from 'crypto';
<<<<<<< HEAD
import { MigrationAnalysis, MigrationRisk } from './types';
import { logger } from './logger';
import chalk from 'chalk';
=======
import type { MigrationAnalysis, MigrationRisk } from './types.js';
import { logger } from './logger.js';
import * as chalk from 'chalk';
import { glob } from 'glob';
>>>>>>> 0ae5d1d6

export class MigrationAnalyzer {
  private optimizedCommands = [
    'sparc', 'sparc-architect', 'sparc-code', 'sparc-tdd',
    'claude-flow-help', 'claude-flow-memory', 'claude-flow-swarm'
  ];

  async analyze(projectPath: string): Promise<MigrationAnalysis> {
    logger.info(`Analyzing project at ${projectPath}...`);

    const analysis: MigrationAnalysis = {
      projectPath,
      hasClaudeFolder: false,
      hasOptimizedPrompts: false,
      customCommands: [],
      customConfigurations: {},
      conflictingFiles: [],
      migrationRisks: [],
      recommendations: [],
      timestamp: new Date()
    };

    // Check for .claude folder
    const claudePath = path.join(projectPath, '.claude');
    if (await fs.pathExists(claudePath)) {
      analysis.hasClaudeFolder = true;
      
      // Analyze existing commands
      await this.analyzeCommands(claudePath, analysis);
      
      // Check for optimized prompts
      await this.checkOptimizedPrompts(claudePath, analysis);
      
      // Analyze configurations
      await this.analyzeConfigurations(projectPath, analysis);
      
      // Detect conflicts
      await this.detectConflicts(projectPath, analysis);
    }

    // Generate risks and recommendations
    this.assessRisks(analysis);
    this.generateRecommendations(analysis);

    return analysis;
  }

  private async analyzeCommands(claudePath: string, analysis: MigrationAnalysis): Promise<void> {
    const commandsPath = path.join(claudePath, 'commands');
    
    if (await fs.pathExists(commandsPath)) {
      try {
        const files = await fs.readdir(commandsPath);
        const mdFiles = files.filter(file => file.endsWith('.md'));
        
        for (const file of mdFiles) {
          const commandName = path.basename(file, '.md');
          
          if (!this.optimizedCommands.includes(commandName)) {
            analysis.customCommands.push(commandName);
          }
        }
      } catch (error) {
        // Directory might not exist or be readable
        const errorMessage = error instanceof Error ? error.message : String(error);
        logger.debug(`Could not read commands directory: ${errorMessage}`);
      }
    }
  }

  private async checkOptimizedPrompts(claudePath: string, analysis: MigrationAnalysis): Promise<void> {
    // Check for key optimized prompt files
    const optimizedFiles = [
      'BATCHTOOLS_GUIDE.md',
      'BATCHTOOLS_BEST_PRACTICES.md',
      'MIGRATION_GUIDE.md',
      'PERFORMANCE_BENCHMARKS.md'
    ];

    let hasOptimized = 0;
    for (const file of optimizedFiles) {
      if (await fs.pathExists(path.join(claudePath, file))) {
        hasOptimized++;
      }
    }

    analysis.hasOptimizedPrompts = hasOptimized >= 2;
  }

  private async analyzeConfigurations(projectPath: string, analysis: MigrationAnalysis): Promise<void> {
    // Check for CLAUDE.md
    const claudeMdPath = path.join(projectPath, 'CLAUDE.md');
    if (await fs.pathExists(claudeMdPath)) {
      const content = await fs.readFile(claudeMdPath, 'utf-8');
      analysis.customConfigurations['CLAUDE.md'] = {
        exists: true,
        size: content.length,
        hasCustomContent: !content.includes('SPARC Development Environment')
      };
    }

    // Check for .roomodes
    const roomodesPath = path.join(projectPath, '.roomodes');
    if (await fs.pathExists(roomodesPath)) {
      try {
        const roomodes = await fs.readJson(roomodesPath);
        analysis.customConfigurations['.roomodes'] = {
          exists: true,
          modeCount: Object.keys(roomodes).length,
          customModes: Object.keys(roomodes).filter(mode => 
            !['architect', 'code', 'tdd', 'debug', 'docs-writer'].includes(mode)
          )
        };
      } catch (error) {
        analysis.migrationRisks.push({
          level: 'medium',
          description: 'Invalid .roomodes file',
          file: roomodesPath,
          mitigation: 'File will be backed up and replaced'
        });
      }
    }
  }

  private async detectConflicts(projectPath: string, analysis: MigrationAnalysis): Promise<void> {
    // Check for files that might conflict with migration
    const potentialConflicts = [
      '.claude/commands/sparc.md',
      '.claude/BATCHTOOLS_GUIDE.md',
      'memory/memory-store.json',
      'coordination/config.json'
    ];

    for (const file of potentialConflicts) {
      const filePath = path.join(projectPath, file);
      if (await fs.pathExists(filePath)) {
        const content = await fs.readFile(filePath, 'utf-8');
        const checksum = crypto.createHash('md5').update(content).digest('hex');
        
        // Check if it's a custom version
        if (!this.isStandardFile(file, checksum)) {
          analysis.conflictingFiles.push(file);
        }
      }
    }
  }

  private isStandardFile(file: string, checksum: string): boolean {
    // This would contain checksums of standard files
    // For now, we'll assume all existing files are potentially custom
    return false;
  }

  private assessRisks(analysis: MigrationAnalysis): void {
    // High risk: Custom commands that might be overwritten
    if (analysis.customCommands.length > 0) {
      analysis.migrationRisks.push({
        level: 'high',
        description: `Found ${analysis.customCommands.length} custom commands that may be affected`,
        mitigation: 'Use --preserve-custom flag or selective migration'
      });
    }

    // Medium risk: Existing optimized prompts
    if (analysis.hasOptimizedPrompts) {
      analysis.migrationRisks.push({
        level: 'medium',
        description: 'Project already has some optimized prompts',
        mitigation: 'Consider using merge strategy to preserve customizations'
      });
    }

    // Low risk: No .claude folder
    if (!analysis.hasClaudeFolder) {
      analysis.migrationRisks.push({
        level: 'low',
        description: 'No existing .claude folder found',
        mitigation: 'Fresh installation will be performed'
      });
    }

    // High risk: Conflicting files
    if (analysis.conflictingFiles.length > 0) {
      analysis.migrationRisks.push({
        level: 'high',
        description: `${analysis.conflictingFiles.length} files may have custom modifications`,
        mitigation: 'Files will be backed up before migration'
      });
    }
  }

  private generateRecommendations(analysis: MigrationAnalysis): void {
    // Strategy recommendations
    if (analysis.customCommands.length > 0 || analysis.conflictingFiles.length > 0) {
      analysis.recommendations.push(
        'Use "selective" or "merge" strategy to preserve customizations'
      );
    } else if (!analysis.hasClaudeFolder) {
      analysis.recommendations.push(
        'Use "full" strategy for clean installation'
      );
    }

    // Backup recommendations
    if (analysis.hasClaudeFolder) {
      analysis.recommendations.push(
        'Create a backup before migration (automatic with default settings)'
      );
    }

    // Custom command recommendations
    if (analysis.customCommands.length > 0) {
      analysis.recommendations.push(
        `Review custom commands: ${analysis.customCommands.join(', ')}`
      );
    }

    // Validation recommendations
    if (analysis.migrationRisks.some(r => r.level === 'high')) {
      analysis.recommendations.push(
        'Run with --dry-run first to preview changes'
      );
    }
  }

  printAnalysis(analysis: MigrationAnalysis, detailed: boolean = false): void {
    console.log(chalk.bold('\n📊 Migration Analysis Report'));
    console.log(chalk.gray('─'.repeat(50)));
    
    console.log(`\n${chalk.bold('Project:')} ${analysis.projectPath}`);
    console.log(`${chalk.bold('Timestamp:')} ${analysis.timestamp.toISOString()}`);
    
    // Status
    console.log(chalk.bold('\n📋 Current Status:'));
    console.log(`  • .claude folder: ${analysis.hasClaudeFolder ? chalk.green('✓') : chalk.red('✗')}`);
    console.log(`  • Optimized prompts: ${analysis.hasOptimizedPrompts ? chalk.green('✓') : chalk.red('✗')}`);
    console.log(`  • Custom commands: ${analysis.customCommands.length > 0 ? chalk.yellow(analysis.customCommands.length) : chalk.green('0')}`);
    console.log(`  • Conflicts: ${analysis.conflictingFiles.length > 0 ? chalk.yellow(analysis.conflictingFiles.length) : chalk.green('0')}`);
    
    // Risks
    if (analysis.migrationRisks.length > 0) {
      console.log(chalk.bold('\n⚠️  Migration Risks:'));
      analysis.migrationRisks.forEach(risk => {
        const icon = risk.level === 'high' ? '🔴' : risk.level === 'medium' ? '🟡' : '🟢';
        console.log(`  ${icon} ${chalk.bold(risk.level.toUpperCase())}: ${risk.description}`);
        if (risk.mitigation) {
          console.log(`     ${chalk.gray('→')} ${chalk.italic(risk.mitigation)}`);
        }
      });
    }
    
    // Recommendations
    if (analysis.recommendations.length > 0) {
      console.log(chalk.bold('\n💡 Recommendations:'));
      analysis.recommendations.forEach(rec => {
        console.log(`  • ${rec}`);
      });
    }
    
    // Detailed information
    if (detailed) {
      if (analysis.customCommands.length > 0) {
        console.log(chalk.bold('\n🔧 Custom Commands:'));
        analysis.customCommands.forEach(cmd => {
          console.log(`  • ${cmd}`);
        });
      }
      
      if (analysis.conflictingFiles.length > 0) {
        console.log(chalk.bold('\n📁 Conflicting Files:'));
        analysis.conflictingFiles.forEach(file => {
          console.log(`  • ${file}`);
        });
      }
      
      if (Object.keys(analysis.customConfigurations).length > 0) {
        console.log(chalk.bold('\n⚙️  Configurations:'));
        Object.entries(analysis.customConfigurations).forEach(([file, config]) => {
          console.log(`  • ${file}: ${JSON.stringify(config, null, 2)}`);
        });
      }
    }
    
    console.log(chalk.gray('\n' + '─'.repeat(50)));
  }

  async saveAnalysis(analysis: MigrationAnalysis, outputPath: string): Promise<void> {
    await fs.writeJson(outputPath, analysis, { spaces: 2 });
  }
}<|MERGE_RESOLUTION|>--- conflicted
+++ resolved
@@ -6,16 +6,10 @@
 import * as fs from 'fs-extra';
 import * as path from 'path';
 import * as crypto from 'crypto';
-<<<<<<< HEAD
-import { MigrationAnalysis, MigrationRisk } from './types';
-import { logger } from './logger';
-import chalk from 'chalk';
-=======
 import type { MigrationAnalysis, MigrationRisk } from './types.js';
 import { logger } from './logger.js';
 import * as chalk from 'chalk';
 import { glob } from 'glob';
->>>>>>> 0ae5d1d6
 
 export class MigrationAnalyzer {
   private optimizedCommands = [
@@ -67,21 +61,14 @@
     const commandsPath = path.join(claudePath, 'commands');
     
     if (await fs.pathExists(commandsPath)) {
-      try {
-        const files = await fs.readdir(commandsPath);
-        const mdFiles = files.filter(file => file.endsWith('.md'));
+      const files = await glob('**/*.md', { cwd: commandsPath });
+      
+      for (const file of files) {
+        const commandName = path.basename(file, '.md');
         
-        for (const file of mdFiles) {
-          const commandName = path.basename(file, '.md');
-          
-          if (!this.optimizedCommands.includes(commandName)) {
-            analysis.customCommands.push(commandName);
-          }
+        if (!this.optimizedCommands.includes(commandName)) {
+          analysis.customCommands.push(commandName);
         }
-      } catch (error) {
-        // Directory might not exist or be readable
-        const errorMessage = error instanceof Error ? error.message : String(error);
-        logger.debug(`Could not read commands directory: ${errorMessage}`);
       }
     }
   }
