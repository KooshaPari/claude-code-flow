import { getErrorMessage } from '../utils/error-handler.js';
/**
 * Rollback Manager - Handles rollback operations and backup management
 */

import * as fs from 'fs-extra';
import * as path from 'path';
import * as crypto from 'crypto';
<<<<<<< HEAD
import { MigrationBackup, BackupFile } from './types';
import { logger } from './logger';
import chalk from 'chalk';
import inquirer from 'inquirer';
=======
import type { MigrationBackup, BackupFile } from './types.js';
import { logger } from './logger.js';
import * as chalk from 'chalk';
import * as inquirer from 'inquirer';
>>>>>>> 0ae5d1d6

export class RollbackManager {
  private projectPath: string;
  private backupDir: string;

  constructor(projectPath: string, backupDir: string = '.claude-backup') {
    this.projectPath = projectPath;
    this.backupDir = path.join(projectPath, backupDir);
  }

  async createBackup(metadata: Record<string, any> = {}): Promise<MigrationBackup> {
    const timestamp = new Date();
    const backupId = timestamp.toISOString().replace(/[:.]/g, '-');
    const backupPath = path.join(this.backupDir, backupId);

    logger.info(`Creating backup at ${backupPath}...`);

    await fs.ensureDir(backupPath);

    const backup: MigrationBackup = {
      timestamp,
      version: '1.0.0',
      files: [],
      metadata: {
        projectPath: this.projectPath,
        backupId,
        ...metadata
      }
    };

    // Backup critical files and directories
    const backupTargets = [
      '.claude',
      'CLAUDE.md',
      '.roomodes',
      'package.json',
      'memory/memory-store.json',
      'coordination/config.json'
    ];

    for (const target of backupTargets) {
      const sourcePath = path.join(this.projectPath, target);
      const targetPath = path.join(backupPath, target);

      if (await fs.pathExists(sourcePath)) {
        const stats = await fs.stat(sourcePath);

        if (stats.isDirectory()) {
          await this.backupDirectory(sourcePath, targetPath, backup);
        } else {
          await this.backupFile(sourcePath, targetPath, backup, target);
        }
      }
    }

    // Save backup manifest
    const manifestPath = path.join(backupPath, 'backup-manifest.json');
    await fs.writeJson(manifestPath, backup, { spaces: 2 });

    // Update backup index
    await this.updateBackupIndex(backup);

    logger.success(`Backup created with ${backup.files.length} files`);
    return backup;
  }

  private async backupDirectory(sourcePath: string, targetPath: string, backup: MigrationBackup): Promise<void> {
    await fs.ensureDir(targetPath);
    
    const entries = await fs.readdir(sourcePath);
    
    for (const entry of entries) {
      const entrySource = path.join(sourcePath, entry);
      const entryTarget = path.join(targetPath, entry);
      const stats = await fs.stat(entrySource);

      if (stats.isDirectory()) {
        await this.backupDirectory(entrySource, entryTarget, backup);
      } else {
        const relativePath = path.relative(this.projectPath, entrySource);
        await this.backupFile(entrySource, entryTarget, backup, relativePath);
      }
    }
  }

  private async backupFile(sourcePath: string, targetPath: string, backup: MigrationBackup, relativePath: string): Promise<void> {
    const content = await fs.readFile(sourcePath, 'utf-8');
    const checksum = crypto.createHash('sha256').update(content).digest('hex');
    
    await fs.ensureDir(path.dirname(targetPath));
    await fs.writeFile(targetPath, content);

    const backupFile: BackupFile = {
      path: relativePath,
      content,
      checksum,
      permissions: (await fs.stat(sourcePath)).mode.toString(8)
    };

    backup.files.push(backupFile);
  }

  async listBackups(): Promise<MigrationBackup[]> {
    if (!await fs.pathExists(this.backupDir)) {
      return [];
    }

    const backupFolders = await fs.readdir(this.backupDir);
    const backups: MigrationBackup[] = [];

    for (const folder of backupFolders.sort().reverse()) {
      const manifestPath = path.join(this.backupDir, folder, 'backup-manifest.json');
      
      if (await fs.pathExists(manifestPath)) {
        try {
          const backup = await fs.readJson(manifestPath);
          backups.push(backup);
        } catch (error) {
<<<<<<< HEAD
          const errorMessage = error instanceof Error ? error.message : String(error);
          logger.warn(`Invalid backup manifest in ${folder}: ${errorMessage}`);
=======
          logger.warn(`Invalid backup manifest in ${folder}: ${(error instanceof Error ? error.message : String(error))}`);
>>>>>>> 0ae5d1d6
        }
      }
    }

    return backups;
  }

  async rollback(backupId?: string, interactive: boolean = true): Promise<void> {
    const backups = await this.listBackups();
    
    if (backups.length === 0) {
      throw new Error('No backups found');
    }

    let selectedBackup: MigrationBackup;

    if (backupId) {
      const foundBackup = backups.find(b => b.metadata.backupId === backupId);
      if (!foundBackup) {
        throw new Error(`Backup not found: ${backupId}`);
      }
      selectedBackup = foundBackup;
    } else if (interactive) {
      selectedBackup = await this.selectBackupInteractively(backups);
    } else {
      selectedBackup = backups[0]; // Most recent
    }

    logger.info(`Rolling back to backup from ${selectedBackup.timestamp.toISOString()}...`);

    // Confirm rollback
    if (interactive) {
      const confirm = await inquirer.prompt([{
        type: 'confirm',
        name: 'proceed',
        message: `Are you sure you want to rollback? This will overwrite current files.`,
        default: false
      }]);

      if (!confirm.proceed) {
        logger.info('Rollback cancelled');
        return;
      }
    }

    // Create pre-rollback backup
    const preRollbackBackup = await this.createBackup({
      type: 'pre-rollback',
      rollingBackTo: selectedBackup.metadata.backupId
    });

    try {
      // Restore files
      await this.restoreFiles(selectedBackup);
      
      // Validate restoration
      await this.validateRestore(selectedBackup);
      
      logger.success('Rollback completed successfully');
      
    } catch (error) {
      logger.error('Rollback failed, attempting to restore pre-rollback state...');
      
      try {
        await this.restoreFiles(preRollbackBackup);
        logger.success('Pre-rollback state restored');
      } catch (restoreError) {
        logger.error('Failed to restore pre-rollback state:', restoreError);
        throw new Error('Rollback failed and unable to restore previous state');
      }
      
      throw error;
    }
  }

  private async selectBackupInteractively(backups: MigrationBackup[]): Promise<MigrationBackup> {
    const choices = backups.map(backup => ({
      name: `${backup.timestamp.toLocaleString()} - ${backup.files.length} files (${backup.metadata.type || 'migration'})`,
      value: backup,
      short: backup.metadata.backupId
    }));

    const answer = await inquirer.prompt([{
      type: 'list',
      name: 'backup',
      message: 'Select backup to rollback to:',
      choices,
      pageSize: 10
    }]);

    return answer.backup;
  }

  private async restoreFiles(backup: MigrationBackup): Promise<void> {
    logger.info(`Restoring ${backup.files.length} files...`);

    for (const file of backup.files) {
      const targetPath = path.join(this.projectPath, file.path);
      
      logger.debug(`Restoring ${file.path}`);
      
      await fs.ensureDir(path.dirname(targetPath));
      await fs.writeFile(targetPath, file.content);
      
      // Restore permissions if available
      if (file.permissions) {
        try {
          await fs.chmod(targetPath, parseInt(file.permissions, 8));
        } catch (error) {
<<<<<<< HEAD
          const errorMessage = error instanceof Error ? error.message : String(error);
          logger.warn(`Could not restore permissions for ${file.path}: ${errorMessage}`);
=======
          logger.warn(`Could not restore permissions for ${file.path}: ${(error instanceof Error ? error.message : String(error))}`);
>>>>>>> 0ae5d1d6
        }
      }
    }
  }

  private async validateRestore(backup: MigrationBackup): Promise<void> {
    logger.info('Validating restored files...');

    const errors: string[] = [];

    for (const file of backup.files) {
      const filePath = path.join(this.projectPath, file.path);
      
      if (!await fs.pathExists(filePath)) {
        errors.push(`Missing file: ${file.path}`);
        continue;
      }

      const content = await fs.readFile(filePath, 'utf-8');
      const checksum = crypto.createHash('sha256').update(content).digest('hex');

      if (checksum !== file.checksum) {
        errors.push(`Checksum mismatch: ${file.path}`);
      }
    }

    if (errors.length > 0) {
      throw new Error(`Validation failed:\n${errors.join('\n')}`);
    }

    logger.success('Validation passed');
  }

  async cleanupOldBackups(retentionDays: number = 30, maxBackups: number = 10): Promise<void> {
    const backups = await this.listBackups();
    
    if (backups.length <= maxBackups) {
      return; // No cleanup needed
    }

    const cutoffDate = new Date();
    cutoffDate.setDate(cutoffDate.getDate() - retentionDays);

    const backupsToDelete = backups
      .filter((backup, index) => {
        // Keep the most recent maxBackups
        if (index < maxBackups) {
          return false;
        }
        
        // Delete old backups
        return backup.timestamp < cutoffDate;
      });

    if (backupsToDelete.length === 0) {
      return;
    }

    logger.info(`Cleaning up ${backupsToDelete.length} old backups...`);

    for (const backup of backupsToDelete) {
      const backupPath = path.join(this.backupDir, backup.metadata.backupId);
      await fs.remove(backupPath);
      logger.debug(`Removed backup: ${backup.metadata.backupId}`);
    }

    logger.success(`Cleanup completed, removed ${backupsToDelete.length} backups`);
  }

  async getBackupInfo(backupId: string): Promise<MigrationBackup | null> {
    const backups = await this.listBackups();
    return backups.find(b => b.metadata.backupId === backupId) || null;
  }

  async exportBackup(backupId: string, exportPath: string): Promise<void> {
    const backup = await this.getBackupInfo(backupId);
    if (!backup) {
      throw new Error(`Backup not found: ${backupId}`);
    }

    const backupPath = path.join(this.backupDir, backup.metadata.backupId);
    await fs.copy(backupPath, exportPath);
    
    logger.success(`Backup exported to ${exportPath}`);
  }

  async importBackup(importPath: string): Promise<MigrationBackup> {
    const manifestPath = path.join(importPath, 'backup-manifest.json');
    
    if (!await fs.pathExists(manifestPath)) {
      throw new Error('Invalid backup: missing manifest');
    }

    const backup = await fs.readJson(manifestPath);
    const backupPath = path.join(this.backupDir, backup.metadata.backupId);

    await fs.copy(importPath, backupPath);
    await this.updateBackupIndex(backup);

    logger.success(`Backup imported: ${backup.metadata.backupId}`);
    return backup;
  }

  private async updateBackupIndex(backup: MigrationBackup): Promise<void> {
    const indexPath = path.join(this.backupDir, 'backup-index.json');
    
    let index: Record<string, any> = {};
    if (await fs.pathExists(indexPath)) {
      index = await fs.readJson(indexPath);
    }

    index[backup.metadata.backupId] = {
      timestamp: backup.timestamp,
      version: backup.version,
      fileCount: backup.files.length,
      metadata: backup.metadata
    };

    await fs.writeJson(indexPath, index, { spaces: 2 });
  }

  printBackupSummary(backups: MigrationBackup[]): void {
    if (backups.length === 0) {
      console.log(chalk.yellow('No backups found'));
      return;
    }

    console.log(chalk.bold('\n💾 Available Backups'));
    console.log(chalk.gray('─'.repeat(70)));

    backups.forEach((backup, index) => {
      const isRecent = index === 0;
      const date = backup.timestamp.toLocaleString();
      const type = backup.metadata.type || 'migration';
      const fileCount = backup.files.length;
      
      console.log(`\n${isRecent ? chalk.green('●') : chalk.gray('○')} ${chalk.bold(backup.metadata.backupId)}`);
      console.log(`  ${chalk.gray('Date:')} ${date}`);
      console.log(`  ${chalk.gray('Type:')} ${type}`);
      console.log(`  ${chalk.gray('Files:')} ${fileCount}`);
      
      if (backup.metadata.strategy) {
        console.log(`  ${chalk.gray('Strategy:')} ${backup.metadata.strategy}`);
      }
    });

    console.log(chalk.gray('\n' + '─'.repeat(70)));
  }
}<|MERGE_RESOLUTION|>--- conflicted
+++ resolved
@@ -6,17 +6,10 @@
 import * as fs from 'fs-extra';
 import * as path from 'path';
 import * as crypto from 'crypto';
-<<<<<<< HEAD
-import { MigrationBackup, BackupFile } from './types';
-import { logger } from './logger';
-import chalk from 'chalk';
-import inquirer from 'inquirer';
-=======
 import type { MigrationBackup, BackupFile } from './types.js';
 import { logger } from './logger.js';
 import * as chalk from 'chalk';
 import * as inquirer from 'inquirer';
->>>>>>> 0ae5d1d6
 
 export class RollbackManager {
   private projectPath: string;
@@ -135,12 +128,7 @@
           const backup = await fs.readJson(manifestPath);
           backups.push(backup);
         } catch (error) {
-<<<<<<< HEAD
-          const errorMessage = error instanceof Error ? error.message : String(error);
-          logger.warn(`Invalid backup manifest in ${folder}: ${errorMessage}`);
-=======
           logger.warn(`Invalid backup manifest in ${folder}: ${(error instanceof Error ? error.message : String(error))}`);
->>>>>>> 0ae5d1d6
         }
       }
     }
@@ -158,11 +146,10 @@
     let selectedBackup: MigrationBackup;
 
     if (backupId) {
-      const foundBackup = backups.find(b => b.metadata.backupId === backupId);
-      if (!foundBackup) {
+      selectedBackup = backups.find(b => b.metadata.backupId === backupId);
+      if (!selectedBackup) {
         throw new Error(`Backup not found: ${backupId}`);
       }
-      selectedBackup = foundBackup;
     } else if (interactive) {
       selectedBackup = await this.selectBackupInteractively(backups);
     } else {
@@ -250,12 +237,7 @@
         try {
           await fs.chmod(targetPath, parseInt(file.permissions, 8));
         } catch (error) {
-<<<<<<< HEAD
-          const errorMessage = error instanceof Error ? error.message : String(error);
-          logger.warn(`Could not restore permissions for ${file.path}: ${errorMessage}`);
-=======
           logger.warn(`Could not restore permissions for ${file.path}: ${(error instanceof Error ? error.message : String(error))}`);
->>>>>>> 0ae5d1d6
         }
       }
     }
