import { getErrorMessage } from '../utils/error-handler.js';
/**
 * Progress Reporter - Provides visual feedback during migration
 */

<<<<<<< HEAD
import chalk from 'chalk';
import { MigrationProgress } from './types';
=======
import * as chalk from 'chalk';
import type { MigrationProgress } from './types.js';
>>>>>>> 0ae5d1d6

export class ProgressReporter {
  private progress: MigrationProgress;
  private startTime: Date;
  private spinner: string[] = ['⠋', '⠙', '⠹', '⠸', '⠼', '⠴', '⠦', '⠧', '⠇', '⠏'];
  private spinnerIndex: number = 0;
  private intervalId: NodeJS.Timeout | null = null;

  constructor() {
    this.progress = {
      total: 0,
      completed: 0,
      current: '',
      phase: 'analyzing',
      errors: 0,
      warnings: 0
    };
    this.startTime = new Date();
  }

  start(phase: MigrationProgress['phase'], message: string): void {
    this.progress.phase = phase;
    this.progress.current = message;
    this.startTime = new Date();
    
    console.log(chalk.bold(`\n🚀 Starting ${phase}...`));
    this.startSpinner();
  }

  update(phase: MigrationProgress['phase'], message: string, completed?: number, total?: number): void {
    this.progress.phase = phase;
    this.progress.current = message;
    
    if (completed !== undefined) {
      this.progress.completed = completed;
    }
    
    if (total !== undefined) {
      this.progress.total = total;
    }
    
    this.updateDisplay();
  }

  complete(message: string): void {
    this.stopSpinner();
    
    const duration = new Date().getTime() - this.startTime.getTime();
    const seconds = (duration / 1000).toFixed(2);
    
    console.log(chalk.green(`\n✅ ${message}`));
    console.log(chalk.gray(`   Completed in ${seconds}s`));
    
    if (this.progress.warnings > 0) {
      console.log(chalk.yellow(`   ${this.progress.warnings} warnings`));
    }
    
    if (this.progress.errors > 0) {
      console.log(chalk.red(`   ${this.progress.errors} errors`));
    }
  }

  error(message: string): void {
    this.stopSpinner();
    console.log(chalk.red(`\n❌ ${message}`));
    this.progress.errors++;
  }

  warning(message: string): void {
    console.log(chalk.yellow(`⚠️  ${message}`));
    this.progress.warnings++;
  }

  info(message: string): void {
    console.log(chalk.blue(`ℹ️  ${message}`));
  }

  private startSpinner(): void {
    this.intervalId = setInterval(() => {
      this.spinnerIndex = (this.spinnerIndex + 1) % this.spinner.length;
      this.updateDisplay();
    }, 100);
  }

  private stopSpinner(): void {
    if (this.intervalId) {
      clearInterval(this.intervalId);
      this.intervalId = null;
    }
    // Clear the spinner line
    process.stdout.write('\r\x1b[K');
  }

  private updateDisplay(): void {
    const spinner = this.spinner[this.spinnerIndex];
    const phase = this.getPhaseDisplay();
    const progress = this.getProgressDisplay();
    
    const message = `${spinner} ${phase} ${progress} ${this.progress.current}`;
    
    // Clear line and write new message
    process.stdout.write('\r\x1b[K' + message);
  }

  private getPhaseDisplay(): string {
    const phases = {
      'analyzing': chalk.blue('📊 Analyzing'),
      'backing-up': chalk.yellow('💾 Backing up'),
      'migrating': chalk.green('🔄 Migrating'),
      'validating': chalk.cyan('✅ Validating'),
      'complete': chalk.green('✅ Complete')
    };
    
    return phases[this.progress.phase] || chalk.gray('⏳ Processing');
  }

  private getProgressDisplay(): string {
    if (this.progress.total > 0) {
      const percentage = Math.round((this.progress.completed / this.progress.total) * 100);
      const progressBar = this.createProgressBar(percentage);
      return `${progressBar} ${this.progress.completed}/${this.progress.total} (${percentage}%)`;
    }
    return '';
  }

  private createProgressBar(percentage: number, width: number = 20): string {
    const filled = Math.round((percentage / 100) * width);
    const empty = width - filled;
    
    const filledBar = '█'.repeat(filled);
    const emptyBar = '░'.repeat(empty);
    
    return chalk.green(filledBar) + chalk.gray(emptyBar);
  }

  setTotal(total: number): void {
    this.progress.total = total;
  }

  increment(message?: string): void {
    this.progress.completed++;
    if (message) {
      this.progress.current = message;
    }
    this.updateDisplay();
  }

  getProgress(): MigrationProgress {
    return { ...this.progress };
  }
}<|MERGE_RESOLUTION|>--- conflicted
+++ resolved
@@ -3,13 +3,8 @@
  * Progress Reporter - Provides visual feedback during migration
  */
 
-<<<<<<< HEAD
-import chalk from 'chalk';
-import { MigrationProgress } from './types';
-=======
 import * as chalk from 'chalk';
 import type { MigrationProgress } from './types.js';
->>>>>>> 0ae5d1d6
 
 export class ProgressReporter {
   private progress: MigrationProgress;
