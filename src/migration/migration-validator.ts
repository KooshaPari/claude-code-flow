import { getErrorMessage } from '../utils/error-handler.js';
/**
 * Migration Validator - Validates successful migration
 */

import * as fs from 'fs-extra';
import * as path from 'path';
<<<<<<< HEAD
import { ValidationResult, ValidationCheck } from './types';
import { logger } from './logger';
import chalk from 'chalk';
=======
import type { ValidationResult, ValidationCheck } from './types.js';
import { logger } from './logger.js';
import * as chalk from 'chalk';
import { glob } from 'glob';
>>>>>>> 0ae5d1d6

export class MigrationValidator {
  private requiredFiles = [
    '.claude/commands/sparc.md',
    '.claude/commands/claude-flow-help.md',
    '.claude/commands/claude-flow-memory.md',
    '.claude/BATCHTOOLS_GUIDE.md',
    '.claude/BATCHTOOLS_BEST_PRACTICES.md'
  ];

  private requiredCommands = [
    'sparc',
    'sparc-architect',
    'sparc-code',
    'sparc-tdd',
    'claude-flow-help',
    'claude-flow-memory',
    'claude-flow-swarm'
  ];

  async validate(projectPath: string): Promise<ValidationResult> {
    const result: ValidationResult = {
      valid: true,
      checks: [],
      errors: [],
      warnings: []
    };

    // Check file structure
    await this.validateFileStructure(projectPath, result);
    
    // Check command files
    await this.validateCommandFiles(projectPath, result);
    
    // Check configuration files
    await this.validateConfiguration(projectPath, result);
    
    // Check file integrity
    await this.validateFileIntegrity(projectPath, result);
    
    // Check functionality
    await this.validateFunctionality(projectPath, result);
    
    // Overall validation
    result.valid = result.errors.length === 0;

    return result;
  }

  private async validateFileStructure(projectPath: string, result: ValidationResult): Promise<void> {
    const check: ValidationCheck = {
      name: 'File Structure',
      passed: true
    };

    // Check .claude directory exists
    const claudePath = path.join(projectPath, '.claude');
    if (!await fs.pathExists(claudePath)) {
      check.passed = false;
      result.errors.push('.claude directory not found');
    }

    // Check commands directory
    const commandsPath = path.join(claudePath, 'commands');
    if (!await fs.pathExists(commandsPath)) {
      check.passed = false;
      result.errors.push('.claude/commands directory not found');
    }

    // Check required files
    for (const file of this.requiredFiles) {
      const filePath = path.join(projectPath, file);
      if (!await fs.pathExists(filePath)) {
        check.passed = false;
        result.errors.push(`Required file missing: ${file}`);
      }
    }

    result.checks.push(check);
  }

  private async validateCommandFiles(projectPath: string, result: ValidationResult): Promise<void> {
    const check: ValidationCheck = {
      name: 'Command Files',
      passed: true
    };

    const commandsPath = path.join(projectPath, '.claude/commands');
    
    if (await fs.pathExists(commandsPath)) {
      for (const command of this.requiredCommands) {
        const commandFile = path.join(commandsPath, `${command}.md`);
        const sparcCommandFile = path.join(commandsPath, 'sparc', `${command.replace('sparc-', '')}.md`);
        
        const hasMainFile = await fs.pathExists(commandFile);
        const hasSparcFile = await fs.pathExists(sparcCommandFile);
        
        if (!hasMainFile && !hasSparcFile) {
          check.passed = false;
          result.errors.push(`Command file missing: ${command}.md`);
        } else {
          // Validate file content
          const filePath = hasMainFile ? commandFile : sparcCommandFile;
          await this.validateCommandFileContent(filePath, command, result);
        }
      }
    } else {
      check.passed = false;
      result.errors.push('Commands directory not found');
    }

    result.checks.push(check);
  }

  private async validateCommandFileContent(filePath: string, command: string, result: ValidationResult): Promise<void> {
    try {
      const content = await fs.readFile(filePath, 'utf-8');
      
      // Check for minimum content requirements
      const hasDescription = content.includes('description') || content.includes('Description');
      const hasInstructions = content.length > 100; // Minimum content length
      
      if (!hasDescription) {
        result.warnings.push(`Command ${command} may be missing description`);
      }
      
      if (!hasInstructions) {
        result.warnings.push(`Command ${command} may have insufficient content`);
      }
      
      // Check for optimization indicators
      const hasOptimizedContent = content.includes('optimization') || 
                                  content.includes('performance') ||
                                  content.includes('efficient');
      
      if (!hasOptimizedContent && command.includes('sparc')) {
        result.warnings.push(`SPARC command ${command} may not be optimized`);
      }
      
    } catch (error) {
<<<<<<< HEAD
      const errorMessage = error instanceof Error ? error.message : String(error);
      result.errors.push(`Failed to validate ${command}: ${errorMessage}`);
=======
      result.errors.push(`Failed to validate ${command}: ${(error instanceof Error ? error.message : String(error))}`);
>>>>>>> 0ae5d1d6
    }
  }

  private async validateConfiguration(projectPath: string, result: ValidationResult): Promise<void> {
    const check: ValidationCheck = {
      name: 'Configuration Files',
      passed: true
    };

    // Check CLAUDE.md
    const claudeMdPath = path.join(projectPath, 'CLAUDE.md');
    if (await fs.pathExists(claudeMdPath)) {
      const content = await fs.readFile(claudeMdPath, 'utf-8');
      
      // Check for SPARC configuration
      if (!content.includes('SPARC')) {
        result.warnings.push('CLAUDE.md may not include SPARC configuration');
      }
      
      // Check for key sections
      const requiredSections = [
        'Project Overview',
        'SPARC Development',
        'Memory Integration'
      ];
      
      for (const section of requiredSections) {
        if (!content.includes(section)) {
          result.warnings.push(`CLAUDE.md missing section: ${section}`);
        }
      }
    } else {
      result.warnings.push('CLAUDE.md not found');
    }

    // Check .roomodes
    const roomodesPath = path.join(projectPath, '.roomodes');
    if (await fs.pathExists(roomodesPath)) {
      try {
        const roomodes = await fs.readJson(roomodesPath);
        const requiredModes = ['architect', 'code', 'tdd', 'debug'];
        
        for (const mode of requiredModes) {
          if (!roomodes[mode]) {
            result.warnings.push(`Missing SPARC mode: ${mode}`);
          }
        }
      } catch (error) {
<<<<<<< HEAD
        const errorMessage = error instanceof Error ? error.message : String(error);
        result.errors.push(`Invalid .roomodes file: ${errorMessage}`);
=======
        result.errors.push(`Invalid .roomodes file: ${(error instanceof Error ? error.message : String(error))}`);
>>>>>>> 0ae5d1d6
        check.passed = false;
      }
    }

    result.checks.push(check);
  }

  private async validateFileIntegrity(projectPath: string, result: ValidationResult): Promise<void> {
    const check: ValidationCheck = {
      name: 'File Integrity',
      passed: true
    };

    // Check for corrupted files
    const claudePath = path.join(projectPath, '.claude');
    if (await fs.pathExists(claudePath)) {
      try {
        await this.checkDirectoryFiles(claudePath, '', result, check);
      } catch (error) {
        const errorMessage = error instanceof Error ? error.message : String(error);
        result.errors.push(`Cannot validate files: ${errorMessage}`);
        check.passed = false;
      }
    }

    result.checks.push(check);
  }

  private async checkDirectoryFiles(
    dir: string, 
    relativePath: string, 
    result: ValidationResult, 
    check: ValidationCheck
  ): Promise<void> {
    const entries = await fs.readdir(dir, { withFileTypes: true });
    
    for (const entry of entries) {
      const fullPath = path.join(dir, entry.name);
      const relativeFilePath = path.join(relativePath, entry.name);
      
      if (entry.isDirectory()) {
        await this.checkDirectoryFiles(fullPath, relativeFilePath, result, check);
      } else if (entry.name.endsWith('.md')) {
        try {
          const content = await fs.readFile(fullPath, 'utf-8');
          
          // Basic integrity checks
          if (content.length === 0) {
            result.errors.push(`Empty file: ${relativeFilePath}`);
            check.passed = false;
          }
          
          // Check for binary data in text files
          if (content.includes('\0')) {
            result.errors.push(`Corrupted text file: ${relativeFilePath}`);
            check.passed = false;
          }
          
        } catch (error) {
<<<<<<< HEAD
          const errorMessage = error instanceof Error ? error.message : String(error);
          result.errors.push(`Cannot read file ${relativeFilePath}: ${errorMessage}`);
=======
          result.errors.push(`Cannot read file ${file}: ${(error instanceof Error ? error.message : String(error))}`);
>>>>>>> 0ae5d1d6
          check.passed = false;
        }
      }
    }
  }

  private async validateFunctionality(projectPath: string, result: ValidationResult): Promise<void> {
    const check: ValidationCheck = {
      name: 'Functionality',
      passed: true
    };

    // Check directory permissions
    const claudePath = path.join(projectPath, '.claude');
    if (await fs.pathExists(claudePath)) {
      try {
        // Test write permissions
        const testFile = path.join(claudePath, '.test-write');
        await fs.writeFile(testFile, 'test');
        await fs.remove(testFile);
      } catch (error) {
        result.warnings.push('.claude directory may not be writable');
      }
    }

    // Check for potential conflicts
    const packageJsonPath = path.join(projectPath, 'package.json');
    if (await fs.pathExists(packageJsonPath)) {
      try {
        const packageJson = await fs.readJson(packageJsonPath);
        
        // Check for script conflicts
        const scripts = packageJson.scripts || {};
        const conflictingScripts = Object.keys(scripts).filter(script => 
          script.startsWith('claude-flow') || script.startsWith('sparc')
        );
        
        if (conflictingScripts.length > 0) {
          result.warnings.push(`Potential script conflicts: ${conflictingScripts.join(', ')}`);
        }
        
      } catch (error) {
        result.warnings.push('Could not validate package.json');
      }
    }

    result.checks.push(check);
  }

  printValidation(validation: ValidationResult): void {
    console.log(chalk.bold('\n✅ Migration Validation Report'));
    console.log(chalk.gray('─'.repeat(50)));
    
    console.log(`\n${chalk.bold('Overall Status:')} ${validation.valid ? chalk.green('✓ Valid') : chalk.red('✗ Invalid')}`);
    
    // Show checks
    console.log(chalk.bold('\n📋 Validation Checks:'));
    validation.checks.forEach(check => {
      const status = check.passed ? chalk.green('✓') : chalk.red('✗');
      console.log(`  ${status} ${check.name}`);
      if (check.message) {
        console.log(`     ${chalk.gray(check.message)}`);
      }
    });
    
    // Show errors
    if (validation.errors.length > 0) {
      console.log(chalk.bold('\n❌ Errors:'));
      validation.errors.forEach(error => {
        console.log(`  • ${chalk.red(error)}`);
      });
    }
    
    // Show warnings
    if (validation.warnings.length > 0) {
      console.log(chalk.bold('\n⚠️  Warnings:'));
      validation.warnings.forEach(warning => {
        console.log(`  • ${chalk.yellow(warning)}`);
      });
    }
    
    console.log(chalk.gray('\n' + '─'.repeat(50)));
    
    if (validation.valid) {
      console.log(chalk.green('\n🎉 Migration validation passed! Your project is ready to use optimized prompts.'));
    } else {
      console.log(chalk.red('\n⚠️  Migration validation failed. Please address the errors above.'));
    }
  }
}<|MERGE_RESOLUTION|>--- conflicted
+++ resolved
@@ -5,16 +5,10 @@
 
 import * as fs from 'fs-extra';
 import * as path from 'path';
-<<<<<<< HEAD
-import { ValidationResult, ValidationCheck } from './types';
-import { logger } from './logger';
-import chalk from 'chalk';
-=======
 import type { ValidationResult, ValidationCheck } from './types.js';
 import { logger } from './logger.js';
 import * as chalk from 'chalk';
 import { glob } from 'glob';
->>>>>>> 0ae5d1d6
 
 export class MigrationValidator {
   private requiredFiles = [
@@ -155,12 +149,7 @@
       }
       
     } catch (error) {
-<<<<<<< HEAD
-      const errorMessage = error instanceof Error ? error.message : String(error);
-      result.errors.push(`Failed to validate ${command}: ${errorMessage}`);
-=======
       result.errors.push(`Failed to validate ${command}: ${(error instanceof Error ? error.message : String(error))}`);
->>>>>>> 0ae5d1d6
     }
   }
 
@@ -209,12 +198,7 @@
           }
         }
       } catch (error) {
-<<<<<<< HEAD
-        const errorMessage = error instanceof Error ? error.message : String(error);
-        result.errors.push(`Invalid .roomodes file: ${errorMessage}`);
-=======
         result.errors.push(`Invalid .roomodes file: ${(error instanceof Error ? error.message : String(error))}`);
->>>>>>> 0ae5d1d6
         check.passed = false;
       }
     }
@@ -231,59 +215,32 @@
     // Check for corrupted files
     const claudePath = path.join(projectPath, '.claude');
     if (await fs.pathExists(claudePath)) {
-      try {
-        await this.checkDirectoryFiles(claudePath, '', result, check);
-      } catch (error) {
-        const errorMessage = error instanceof Error ? error.message : String(error);
-        result.errors.push(`Cannot validate files: ${errorMessage}`);
-        check.passed = false;
-      }
-    }
-
-    result.checks.push(check);
-  }
-
-  private async checkDirectoryFiles(
-    dir: string, 
-    relativePath: string, 
-    result: ValidationResult, 
-    check: ValidationCheck
-  ): Promise<void> {
-    const entries = await fs.readdir(dir, { withFileTypes: true });
-    
-    for (const entry of entries) {
-      const fullPath = path.join(dir, entry.name);
-      const relativeFilePath = path.join(relativePath, entry.name);
-      
-      if (entry.isDirectory()) {
-        await this.checkDirectoryFiles(fullPath, relativeFilePath, result, check);
-      } else if (entry.name.endsWith('.md')) {
+      const files = await glob('**/*.md', { cwd: claudePath });
+      
+      for (const file of files) {
         try {
-          const content = await fs.readFile(fullPath, 'utf-8');
+          const content = await fs.readFile(path.join(claudePath, file), 'utf-8');
           
           // Basic integrity checks
           if (content.length === 0) {
-            result.errors.push(`Empty file: ${relativeFilePath}`);
+            result.errors.push(`Empty file: ${file}`);
             check.passed = false;
           }
           
           // Check for binary data in text files
           if (content.includes('\0')) {
-            result.errors.push(`Corrupted text file: ${relativeFilePath}`);
+            result.errors.push(`Corrupted text file: ${file}`);
             check.passed = false;
           }
           
         } catch (error) {
-<<<<<<< HEAD
-          const errorMessage = error instanceof Error ? error.message : String(error);
-          result.errors.push(`Cannot read file ${relativeFilePath}: ${errorMessage}`);
-=======
           result.errors.push(`Cannot read file ${file}: ${(error instanceof Error ? error.message : String(error))}`);
->>>>>>> 0ae5d1d6
           check.passed = false;
         }
       }
     }
+
+    result.checks.push(check);
   }
 
   private async validateFunctionality(projectPath: string, result: ValidationResult): Promise<void> {
