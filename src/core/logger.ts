--- conflicted
+++ resolved
@@ -6,13 +6,8 @@
 import { promises as fs } from 'node:fs';
 import * as path from 'node:path';
 import { Buffer } from 'node:buffer';
-<<<<<<< HEAD
-import * as process from 'node:process';
-import { LoggingConfig } from '../utils/types.js';
-=======
 import process from 'node:process';
 import type { LoggingConfig } from '../utils/types.js';
->>>>>>> 0ae5d1d6
 import { formatBytes } from '../utils/helpers.js';
 
 export interface ILogger {
