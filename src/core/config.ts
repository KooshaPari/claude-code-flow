import { getErrorMessage } from '../utils/error-handler.js';
/**
 * Enterprise Configuration Management for Claude-Flow
 * Features: Security masking, change tracking, multi-format support, credential management
 */

import { promises as fs, accessSync } from 'fs';
import { join } from 'path';
import { homedir } from 'os';
import { createHash, randomBytes, createCipheriv, createDecipheriv } from 'crypto';
import type { Config } from '../utils/types.js';
import { deepMerge, safeParseJSON } from '../utils/helpers.js';
import { ConfigError, ValidationError } from '../utils/errors.js';

// Format parsers
interface FormatParser {
  parse(content: string): any;
  stringify(obj: any): string;
  extension: string;
}

// Configuration change record
interface ConfigChange {
  timestamp: string;
  path: string;
  oldValue: any;
  newValue: any;
  user?: string;
  reason?: string;
  source: 'cli' | 'api' | 'file' | 'env';
}

// Security classification
interface SecurityClassification {
  level: 'public' | 'internal' | 'confidential' | 'secret';
  maskPattern?: string;
  encrypted?: boolean;
}

// Validation rule
interface ValidationRule {
  type: string;
  required?: boolean;
  min?: number;
  max?: number;
  values?: string[];
  pattern?: RegExp;
  validator?: (value: any, config: Config) => string | null;
  dependencies?: string[];
}

/**
 * Security classifications for configuration paths
 */
const SECURITY_CLASSIFICATIONS: Record<string, SecurityClassification> = {
  'credentials': { level: 'secret', encrypted: true },
  'credentials.apiKey': { level: 'secret', maskPattern: '****...****', encrypted: true },
  'credentials.token': { level: 'secret', maskPattern: '****...****', encrypted: true },
  'credentials.password': { level: 'secret', maskPattern: '********', encrypted: true },
  'mcp.apiKey': { level: 'confidential', maskPattern: '****...****' },
  'logging.destination': { level: 'internal' },
  'orchestrator': { level: 'internal' },
  'terminal': { level: 'public' },
};

/**
 * Sensitive configuration paths that should be masked in output
 */
const SENSITIVE_PATHS = [
  'credentials',
  'apiKey',
  'token',
  'password',
  'secret',
  'key',
  'auth',
];

/**
 * Format parsers for different configuration file types
 */
const FORMAT_PARSERS: Record<string, FormatParser> = {
  json: {
    parse: JSON.parse,
    stringify: (obj) => JSON.stringify(obj, null, 2),
    extension: '.json'
  },
  yaml: {
    parse: (content) => {
      // Simple YAML parser for basic key-value pairs
      const lines = content.split('\n');
      const result: any = {};
      let current = result;
      const stack: any[] = [result];
      
      for (const line of lines) {
        const trimmed = line.trim();
        if (!trimmed || trimmed.startsWith('#')) continue;
        
        const indent = line.length - line.trimStart().length;
        const colonIndex = trimmed.indexOf(':');
        
        if (colonIndex === -1) continue;
        
        const key = trimmed.substring(0, colonIndex).trim();
        const value = trimmed.substring(colonIndex + 1).trim();
        
        // Simple value parsing
        let parsedValue: any = value;
        if (value === 'true') parsedValue = true;
        else if (value === 'false') parsedValue = false;
        else if (!isNaN(Number(value)) && value !== '') parsedValue = Number(value);
        else if (value.startsWith('"') && value.endsWith('"')) {
          parsedValue = value.slice(1, -1);
        }
        
        current[key] = parsedValue;
      }
      
      return result;
    },
    stringify: (obj) => {
      const stringify = (obj: any, indent = 0): string => {
        const spaces = '  '.repeat(indent);
        let result = '';
        
        for (const [key, value] of Object.entries(obj)) {
          if (typeof value === 'object' && value !== null && !Array.isArray(value)) {
            result += `${spaces}${key}:\n${stringify(value, indent + 1)}`;
          } else {
            const formattedValue = typeof value === 'string' ? `"${value}"` : String(value);
            result += `${spaces}${key}: ${formattedValue}\n`;
          }
        }
        
        return result;
      };
      
      return stringify(obj);
    },
    extension: '.yaml'
  },
  toml: {
    parse: (content) => {
      // Simple TOML parser for basic sections and key-value pairs
      const lines = content.split('\n');
      const result: any = {};
      let currentSection = result;
      
      for (const line of lines) {
        const trimmed = line.trim();
        if (!trimmed || trimmed.startsWith('#')) continue;
        
        // Section header
        if (trimmed.startsWith('[') && trimmed.endsWith(']')) {
          const sectionName = trimmed.slice(1, -1);
          currentSection = result[sectionName] = {};
          continue;
        }
        
        // Key-value pair
        const equalsIndex = trimmed.indexOf('=');
        if (equalsIndex === -1) continue;
        
        const key = trimmed.substring(0, equalsIndex).trim();
        const value = trimmed.substring(equalsIndex + 1).trim();
        
        // Simple value parsing
        let parsedValue: any = value;
        if (value === 'true') parsedValue = true;
        else if (value === 'false') parsedValue = false;
        else if (!isNaN(Number(value)) && value !== '') parsedValue = Number(value);
        else if (value.startsWith('"') && value.endsWith('"')) {
          parsedValue = value.slice(1, -1);
        }
        
        currentSection[key] = parsedValue;
      }
      
      return result;
    },
    stringify: (obj) => {
      let result = '';
      
      for (const [section, values] of Object.entries(obj)) {
        if (typeof values === 'object' && values !== null && !Array.isArray(values)) {
          result += `[${section}]\n`;
          for (const [key, value] of Object.entries(values)) {
            const formattedValue = typeof value === 'string' ? `"${value}"` : String(value);
            result += `${key} = ${formattedValue}\n`;
          }
          result += '\n';
        }
      }
      
      return result;
    },
    extension: '.toml'
  }
};

/**
 * Default configuration values
 */
const DEFAULT_CONFIG: Config = {
  orchestrator: {
    maxConcurrentAgents: 10,
    taskQueueSize: 100,
    healthCheckInterval: 30000, // 30 seconds
    shutdownTimeout: 30000, // 30 seconds
  },
  terminal: {
    type: 'auto',
    poolSize: 5,
    recycleAfter: 10, // recycle after 10 uses
    healthCheckInterval: 60000, // 1 minute
    commandTimeout: 300000, // 5 minutes
  },
  memory: {
    backend: 'hybrid',
    cacheSizeMB: 100,
    syncInterval: 5000, // 5 seconds
    conflictResolution: 'crdt',
    retentionDays: 30,
  },
  coordination: {
    maxRetries: 3,
    retryDelay: 1000, // 1 second
    deadlockDetection: true,
    resourceTimeout: 60000, // 1 minute
    messageTimeout: 30000, // 30 seconds
  },
  mcp: {
    transport: 'stdio',
    port: 3000,
    tlsEnabled: false,
  },
  logging: {
    level: 'info',
    format: 'json',
    destination: 'console',
  },
  credentials: {
    // Encrypted credentials storage
  },
  security: {
    encryptionEnabled: true,
    auditLogging: true,
    maskSensitiveValues: true,
    allowEnvironmentOverrides: true,
  },
};

/**
 * Configuration manager
 */
export class ConfigManager {
  private static instance: ConfigManager;
  private config: Config;
  private configPath?: string;
  private profiles: Map<string, Partial<Config>> = new Map();
  private currentProfile?: string;
  private userConfigDir: string;
  private changeHistory: ConfigChange[] = [];
  private encryptionKey?: Buffer;
  private validationRules: Map<string, ValidationRule> = new Map();
  private formatParsers = FORMAT_PARSERS;

  private constructor() {
    this.config = deepClone(DEFAULT_CONFIG);
    this.userConfigDir = this.getUserConfigDir();
    this.setupValidationRules();
    // Encryption will be initialized via init() method
  }

  /**
   * Gets the singleton instance
   */
  static getInstance(): ConfigManager {
    if (!ConfigManager.instance) {
      ConfigManager.instance = new ConfigManager();
    }
    return ConfigManager.instance;
  }

  /**
   * Initialize async components
   */
  async init(): Promise<void> {
    await this.initializeEncryption();
  }

  /**
   * Initializes encryption for sensitive configuration values
   */
  private async initializeEncryption(): Promise<void> {
    try {
      const keyFile = join(this.userConfigDir, '.encryption-key');
      // Check if key file exists (simplified for demo)
      try {
        accessSync(keyFile);
        // In a real implementation, this would be more secure
        this.encryptionKey = randomBytes(32);
      } catch {
        this.encryptionKey = randomBytes(32);
        // Store key securely (in production, use proper key management)
      }
    } catch (error) {
      console.warn('Failed to initialize encryption:', (error as Error).message);
    }
  }

  /**
   * Sets up validation rules for configuration paths
   */
  private setupValidationRules(): void {
    // Orchestrator validation rules
    this.validationRules.set('orchestrator.maxConcurrentAgents', {
      type: 'number',
      required: true,
      min: 1,
      max: 100,
      validator: (value, config) => {
        if (value > config.terminal?.poolSize * 2) {
          return 'maxConcurrentAgents should not exceed 2x terminal pool size';
        }
        return null;
      }
    });

    this.validationRules.set('orchestrator.taskQueueSize', {
      type: 'number',
      required: true,
      min: 1,
      max: 10000,
      dependencies: ['orchestrator.maxConcurrentAgents'],
      validator: (value, config) => {
        const maxAgents = config.orchestrator?.maxConcurrentAgents || 1;
        if (value < maxAgents * 10) {
          return 'taskQueueSize should be at least 10x maxConcurrentAgents';
        }
        return null;
      }
    });

    // Terminal validation rules
    this.validationRules.set('terminal.type', {
      type: 'string',
      required: true,
      values: ['auto', 'vscode', 'native']
    });

    this.validationRules.set('terminal.poolSize', {
      type: 'number',
      required: true,
      min: 1,
      max: 50
    });

    // Memory validation rules
    this.validationRules.set('memory.backend', {
      type: 'string',
      required: true,
      values: ['sqlite', 'markdown', 'hybrid']
    });

    this.validationRules.set('memory.cacheSizeMB', {
      type: 'number',
      required: true,
      min: 1,
      max: 10000,
      validator: (value) => {
        if (value > 1000) {
          return 'Large cache sizes may impact system performance';
        }
        return null;
      }
    });

    // Security validation rules
    this.validationRules.set('security.encryptionEnabled', {
      type: 'boolean',
      required: true
    });

    // Credentials validation
    this.validationRules.set('credentials.apiKey', {
      type: 'string',
      pattern: /^[a-zA-Z0-9_-]+$/,
      validator: (value) => {
        if (value && value.length < 16) {
          return 'API key should be at least 16 characters long';
        }
        return null;
      }
    });
  }

  /**
   * Loads configuration from various sources
   */
  async load(configPath?: string): Promise<Config> {
    if (configPath !== undefined) {
      this.configPath = configPath;
    }

    // Start with defaults
    let config = deepClone(DEFAULT_CONFIG);

    // Load from file if specified
    if (configPath) {
      const fileConfig = await this.loadFromFile(configPath);
      config = deepMergeConfig(config, fileConfig);
    }

    // Load from environment variables
    const envConfig = this.loadFromEnv();
    config = deepMergeConfig(config, envConfig);

    // Validate the final configuration
    this.validate(config);

    this.config = config;
    return config;
  }

  /**
   * Gets the current configuration with optional security masking
   */
  get(maskSensitive = false): Config {
    const config = deepClone(this.config);
    
    if (maskSensitive && this.config.security?.maskSensitiveValues) {
      return (this as any).maskSensitiveValues(config);
    }
    
    return config;
  }

  /**
   * Gets configuration with security masking applied
   */
  getSecure(): Config {
    return this.get(true);
  }

  /**
   * Gets all configuration values (alias for get method for backward compatibility)
   */
  async getAll(): Promise<Config> {
    return this.get();
  }

  /**
   * Updates configuration values with change tracking
   */
  update(updates: Partial<Config>, options: { user?: string, reason?: string, source?: 'cli' | 'api' | 'file' | 'env' } = {}): Config {
    const oldConfig = deepClone(this.config);
    
    // Track changes before applying
    (this as any).trackChanges(oldConfig, updates, options);
    
    // Apply updates
    this.config = deepMergeConfig(this.config, updates);
    
    // Validate the updated configuration
    this.validateWithDependencies(this.config);
    
    return this.get();
  }

  /**
   * Loads default configuration
   */
  loadDefault(): void {
    this.config = deepClone(DEFAULT_CONFIG);
  }

  /**
   * Saves configuration to file with format support
   */
  async save(path?: string, format?: string): Promise<void> {
    const savePath = path || this.configPath;
    if (!savePath) {
      throw new ConfigError('No configuration file path specified');
    }

    const detectedFormat = format || this.detectFormat(savePath);
    const parser = this.formatParsers[detectedFormat];
    
    if (!parser) {
      throw new ConfigError(`Unsupported format for saving: ${detectedFormat}`);
    }
    
    // Get configuration without sensitive values for saving
    const configToSave = this.getConfigForSaving();
    const content = parser.stringify(configToSave);
    
    await fs.writeFile(savePath, content, 'utf8');
    
    // Record the save operation
    (this as any).recordChange({
      timestamp: new Date().toISOString(),
      path: 'CONFIG_SAVED',
      oldValue: null,
      newValue: savePath,
      source: 'file'
    });
  }
  
  /**
   * Gets configuration suitable for saving (excludes runtime-only values)
   */
  private getConfigForSaving(): Partial<Config> {
    const config = deepClone(this.config);
    
    // Remove encrypted credentials from the saved config
    // They should be stored separately in a secure location
    if (config.credentials) {
      delete config.credentials;
    }
    
    return config;
  }

  /**
   * Gets user configuration directory
   */
  private getUserConfigDir(): string {
    const home = homedir();
    return join(home, '.claude-flow');
  }

  /**
   * Creates user config directory if it doesn't exist
   */
  private async ensureUserConfigDir(): Promise<void> {
    try {
      await fs.mkdir(this.userConfigDir, { recursive: true });
    } catch (error) {
      if ((error as NodeJS.ErrnoException).code !== 'EEXIST') {
        throw new ConfigError(`Failed to create config directory: ${(error as Error).message}`);
      }
    }
  }

  /**
   * Loads all profiles from the profiles directory
   */
  async loadProfiles(): Promise<void> {
    const profilesDir = join(this.userConfigDir, 'profiles');
    
    try {
      const entries = await fs.readdir(profilesDir, { withFileTypes: true });
      
      for (const entry of entries) {
        if (entry.isFile() && entry.name.endsWith('.json')) {
          const profileName = entry.name.replace('.json', '');
          const profilePath = join(profilesDir, entry.name);
          
          try {
            const content = await fs.readFile(profilePath, 'utf8');
            const profileConfig = safeParseJSON<Partial<Config>>(content);
            
            if (profileConfig) {
              this.profiles.set(profileName, profileConfig);
            }
          } catch (error) {
            console.warn(`Failed to load profile ${profileName}: ${(error as Error).message}`);
          }
        }
      }
    } catch (error) {
      // Profiles directory doesn't exist - this is okay
    }
  }

  /**
   * Applies a named profile
   */
  async applyProfile(profileName: string): Promise<void> {
    await this.loadProfiles();
    
    const profile = this.profiles.get(profileName);
    if (!profile) {
      throw new ConfigError(`Profile '${profileName}' not found`);
    }

    this.config = deepMergeConfig(this.config, profile);
    this.currentProfile = profileName;
    this.validate(this.config);
  }

  /**
   * Saves current configuration as a profile
   */
  async saveProfile(profileName: string, config?: Partial<Config>): Promise<void> {
    await this.ensureUserConfigDir();
    
    const profilesDir = join(this.userConfigDir, 'profiles');
    await fs.mkdir(profilesDir, { recursive: true });
    
    const profileConfig = config || this.config;
    const profilePath = join(profilesDir, `${profileName}.json`);
    
    const content = JSON.stringify(profileConfig, null, 2);
    await fs.writeFile(profilePath, content, 'utf8');
    
    this.profiles.set(profileName, profileConfig);
  }

  /**
   * Deletes a profile
   */
  async deleteProfile(profileName: string): Promise<void> {
    const profilePath = join(this.userConfigDir, 'profiles', `${profileName}.json`);
    
    try {
      await fs.unlink(profilePath);
      this.profiles.delete(profileName);
    } catch (error) {
      if ((error as NodeJS.ErrnoException).code === 'ENOENT') {
        throw new ConfigError(`Profile '${profileName}' not found`);
      }
      throw new ConfigError(`Failed to delete profile: ${(error as Error).message}`);
    }
  }

  /**
   * Lists all available profiles
   */
  async listProfiles(): Promise<string[]> {
    await this.loadProfiles();
    return Array.from(this.profiles.keys());
  }

  /**
   * Gets a specific profile configuration
   */
  async getProfile(profileName: string): Promise<Partial<Config> | undefined> {
    await this.loadProfiles();
    return this.profiles.get(profileName);
  }

  /**
   * Gets the current active profile name
   */
  getCurrentProfile(): string | undefined {
    return this.currentProfile;
  }

  /**
   * Sets a configuration value by path with change tracking and validation
   */
  set(path: string, value: any, options: { user?: string, reason?: string, source?: 'cli' | 'api' | 'file' | 'env' } = {}): void {
    const oldValue = this.getValue(path);
    
    // Record the change
    (this as any).recordChange({
      timestamp: new Date().toISOString(),
      path,
      oldValue,
      newValue: value,
      user: options.user,
      reason: options.reason,
      source: options.source || 'cli'
    });
    
    // Encrypt sensitive values
    if ((this as any).isSensitivePath(path) && this.config.security?.encryptionEnabled) {
      value = (this as any).encryptValue(value);
    }
    
    const keys = path.split('.');
    let current: any = this.config;
    
    for (let i = 0; i < keys.length - 1; i++) {
      const key = keys[i];
      if (!(key in current)) {
        current[key] = {};
      }
      current = current[key];
    }
    
    current[keys[keys.length - 1]] = value;
    
    // Validate the path-specific rule and dependencies
    this.validatePath(path, value);
    this.validateWithDependencies(this.config);
  }

  /**
   * Gets a configuration value by path with decryption for sensitive values
   */
  getValue(path: string, decrypt = true): any {
    const keys = path.split('.');
    let current: any = this.config;
    
    for (const key of keys) {
      if (current && typeof current === 'object' && key in current) {
        current = current[key];
      } else {
        return undefined;
      }
    }
    
    // Decrypt sensitive values if requested
    if (decrypt && (this as any).isSensitivePath(path) && (this as any).isEncryptedValue(current)) {
      try {
        return (this as any).decryptValue(current);
      } catch (error) {
        console.warn(`Failed to decrypt value at path ${path}:`, (error as Error).message);
        return current;
      }
    }
    
    return current;
  }

  /**
   * Resets configuration to defaults
   */
  reset(): void {
    this.config = deepClone(DEFAULT_CONFIG);
    delete this.currentProfile;
  }

  /**
   * Gets configuration schema for validation
   */
  getSchema(): any {
    return {
      orchestrator: {
        maxConcurrentAgents: { type: 'number', min: 1, max: 100 },
        taskQueueSize: { type: 'number', min: 1, max: 10000 },
        healthCheckInterval: { type: 'number', min: 1000, max: 300000 },
        shutdownTimeout: { type: 'number', min: 1000, max: 300000 },
      },
      terminal: {
        type: { type: 'string', values: ['auto', 'vscode', 'native'] },
        poolSize: { type: 'number', min: 1, max: 50 },
        recycleAfter: { type: 'number', min: 1, max: 1000 },
        healthCheckInterval: { type: 'number', min: 1000, max: 3600000 },
        commandTimeout: { type: 'number', min: 1000, max: 3600000 },
      },
      memory: {
        backend: { type: 'string', values: ['sqlite', 'markdown', 'hybrid'] },
        cacheSizeMB: { type: 'number', min: 1, max: 10000 },
        syncInterval: { type: 'number', min: 1000, max: 300000 },
        conflictResolution: { type: 'string', values: ['crdt', 'timestamp', 'manual'] },
        retentionDays: { type: 'number', min: 1, max: 3650 },
      },
      coordination: {
        maxRetries: { type: 'number', min: 0, max: 100 },
        retryDelay: { type: 'number', min: 100, max: 60000 },
        deadlockDetection: { type: 'boolean' },
        resourceTimeout: { type: 'number', min: 1000, max: 3600000 },
        messageTimeout: { type: 'number', min: 1000, max: 300000 },
      },
      mcp: {
        transport: { type: 'string', values: ['stdio', 'http', 'websocket'] },
        port: { type: 'number', min: 1, max: 65535 },
        tlsEnabled: { type: 'boolean' },
      },
      logging: {
        level: { type: 'string', values: ['debug', 'info', 'warn', 'error'] },
        format: { type: 'string', values: ['json', 'text'] },
        destination: { type: 'string', values: ['console', 'file'] },
      },
    };
  }

  /**
   * Validates a value against schema
   */
  private validateValue(value: any, schema: any, path: string): void {
    if (schema.type === 'number') {
      if (typeof value !== 'number' || isNaN(value)) {
        throw new ValidationError(`${path}: must be a number`);
      }
      if (schema.min !== undefined && value < schema.min) {
        throw new ValidationError(`${path}: must be at least ${schema.min}`);
      }
      if (schema.max !== undefined && value > schema.max) {
        throw new ValidationError(`${path}: must be at most ${schema.max}`);
      }
    } else if (schema.type === 'string') {
      if (typeof value !== 'string') {
        throw new ValidationError(`${path}: must be a string`);
      }
      if (schema.values && !schema.values.includes(value)) {
        throw new ValidationError(`${path}: must be one of [${schema.values.join(', ')}]`);
      }
    } else if (schema.type === 'boolean') {
      if (typeof value !== 'boolean') {
        throw new ValidationError(`${path}: must be a boolean`);
      }
    }
  }

  /**
   * Gets configuration diff between current and default
   */
  getDiff(): any {
    const defaultConfig = DEFAULT_CONFIG;
    const diff: any = {};
    
    const findDifferences = (current: any, defaults: any, path: string = '') => {
      for (const key in current) {
        const currentValue = current[key];
        const defaultValue = defaults[key];
        const fullPath = path ? `${path}.${key}` : key;
        
        if (typeof currentValue === 'object' && currentValue !== null && !Array.isArray(currentValue)) {
          if (typeof defaultValue === 'object' && defaultValue !== null) {
            const nestedDiff = {};
            findDifferences(currentValue, defaultValue, fullPath);
            if (Object.keys(nestedDiff).length > 0) {
              if (!path) {
                diff[key] = nestedDiff;
              }
            }
          }
        } else if (currentValue !== defaultValue) {
          const pathParts = fullPath.split('.');
          let target = diff;
          for (let i = 0; i < pathParts.length - 1; i++) {
            if (!target[pathParts[i]]) {
              target[pathParts[i]] = {};
            }
            target = target[pathParts[i]];
          }
          target[pathParts[pathParts.length - 1]] = currentValue;
        }
      }
    };
    
    findDifferences(this.config, defaultConfig);
    return diff;
  }

  /**
   * Exports configuration with metadata
   */
  export(): any {
    return {
      version: '1.0.0',
      exported: new Date().toISOString(),
      profile: this.currentProfile,
      config: this.config,
      diff: this.getDiff(),
    };
  }

  /**
   * Imports configuration from export
   */
  import(data: any): void {
    if (!data.config) {
      throw new ConfigError('Invalid configuration export format');
    }
    
    this.validateWithDependencies(data.config);
    this.config = data.config;
    this.currentProfile = data.profile;
    
    // Record the import operation
    (this as any).recordChange({
      timestamp: new Date().toISOString(),
      path: 'CONFIG_IMPORTED',
      oldValue: null,
      newValue: data.version || 'unknown',
      source: 'file'
    });
  }

  /**
   * Loads configuration from file with format detection
   */
  private async loadFromFile(path: string): Promise<Partial<Config>> {
    try {
      const content = await fs.readFile(path, 'utf8');
      const format = this.detectFormat(path, content);
      const parser = this.formatParsers[format];
      
      if (!parser) {
        throw new ConfigError(`Unsupported configuration format: ${format}`);
      }
      
      const config = parser.parse(content) as Partial<Config>;
      
      if (!config) {
        throw new ConfigError(`Invalid ${format.toUpperCase()} in configuration file: ${path}`);
      }

      return config;
    } catch (error) {
      if ((error as NodeJS.ErrnoException).code === 'ENOENT') {
        // File doesn't exist, use defaults
        return {};
      }
      throw new ConfigError(`Failed to load configuration from ${path}: ${(error as Error).message}`);
    }
  }
  
  /**
   * Detects configuration file format
   */
  private detectFormat(path: string, content?: string): string {
    const ext = path.split('.').pop()?.toLowerCase();
    
    if (ext === 'yaml' || ext === 'yml') return 'yaml';
    if (ext === 'toml') return 'toml';
    if (ext === 'json') return 'json';
    
    // Try to detect from content
    if (content) {
      const trimmed = content.trim();
      if (trimmed.startsWith('{') || trimmed.startsWith('[')) return 'json';
      if (trimmed.includes('=') && trimmed.includes('[')) return 'toml';
      if (trimmed.includes(':') && !trimmed.includes('=')) return 'yaml';
    }
    
    // Default to JSON
    return 'json';
  }

  /**
   * Loads configuration from environment variables
   */
  private loadFromEnv(): Partial<Config> {
    const config: Partial<Config> = {};

    // Orchestrator settings
    const maxAgents = process.env.CLAUDE_FLOW_MAX_AGENTS;
    if (maxAgents) {
      if (!config.orchestrator) {
        config.orchestrator = {} as any;
      }
      config.orchestrator = {
        ...DEFAULT_CONFIG.orchestrator,
        ...config.orchestrator,
        maxConcurrentAgents: parseInt(maxAgents, 10),
      };
    }

    // Terminal settings
    const terminalType = process.env.CLAUDE_FLOW_TERMINAL_TYPE;
    if (terminalType === 'vscode' || terminalType === 'native' || terminalType === 'auto') {
      config.terminal = {
        ...DEFAULT_CONFIG.terminal,
        ...config.terminal,
        type: terminalType,
      };
    }

    // Memory settings
    const memoryBackend = process.env.CLAUDE_FLOW_MEMORY_BACKEND;
    if (memoryBackend === 'sqlite' || memoryBackend === 'markdown' || memoryBackend === 'hybrid') {
      config.memory = {
        ...DEFAULT_CONFIG.memory,
        ...config.memory,
        backend: memoryBackend,
      };
    }

    // MCP settings
    const mcpTransport = process.env.CLAUDE_FLOW_MCP_TRANSPORT;
    if (mcpTransport === 'stdio' || mcpTransport === 'http' || mcpTransport === 'websocket') {
      config.mcp = {
        ...DEFAULT_CONFIG.mcp,
        ...config.mcp,
        transport: mcpTransport,
      };
    }

    const mcpPort = process.env.CLAUDE_FLOW_MCP_PORT;
    if (mcpPort) {
      config.mcp = {
        ...DEFAULT_CONFIG.mcp,
        ...config.mcp,
        port: parseInt(mcpPort, 10),
      };
    }

    // Logging settings
    const logLevel = process.env.CLAUDE_FLOW_LOG_LEVEL;
    if (logLevel === 'debug' || logLevel === 'info' || logLevel === 'warn' || logLevel === 'error') {
      config.logging = {
        ...DEFAULT_CONFIG.logging,
        ...config.logging,
        level: logLevel,
      };
    }

    return config;
  }

  /**
   * Validates configuration with dependency checking
   */
  private validateWithDependencies(config: Config): void {
    const errors: string[] = [];
    const warnings: string[] = [];
    
    // Validate all paths with rules
    for (const [path, rule] of this.validationRules.entries()) {
      const value = this.getValueByPath(config, path);
      
      try {
        this.validatePath(path, value, config);
      } catch (error) {
        errors.push((error as Error).message);
      }
    }
    
    // Additional cross-field validations
    if (config.orchestrator.maxConcurrentAgents > config.terminal.poolSize * 3) {
      warnings.push('High agent-to-terminal ratio may cause resource contention');
    }
    
    if (config.memory.cacheSizeMB > 1000 && config.memory.backend === 'sqlite') {
      warnings.push('Large cache size with SQLite backend may impact performance');
    }
    
    if (config.mcp.transport === 'http' && !config.mcp.tlsEnabled) {
      warnings.push('HTTP transport without TLS is not recommended for production');
    }
    
    // Log warnings
    if (warnings.length > 0 && config.logging?.level === 'debug') {
      console.warn('Configuration warnings:', warnings);
    }
    
    // Throw errors
    if (errors.length > 0) {
      throw new ValidationError(`Configuration validation failed:\n${errors.join('\n')}`);
    }
  }
  
  /**
   * Validates a specific configuration path
   */
  private validatePath(path: string, value: any, config?: Config): void {
    const rule = this.validationRules.get(path);
    if (!rule) return;
    
    const currentConfig = config || this.config;
    
    // Required validation
    if (rule.required && (value === undefined || value === null)) {
      throw new ValidationError(`${path} is required`);
    }
    
    if (value === undefined || value === null) return;
    
    // Type validation
    if (rule.type === 'number' && (typeof value !== 'number' || isNaN(value))) {
      throw new ValidationError(`${path} must be a number`);
    }
    
    if (rule.type === 'string' && typeof value !== 'string') {
      throw new ValidationError(`${path} must be a string`);
    }
    
    if (rule.type === 'boolean' && typeof value !== 'boolean') {
      throw new ValidationError(`${path} must be a boolean`);
    }
    
    // Range validation
    if (typeof value === 'number') {
      if (rule.min !== undefined && value < rule.min) {
        throw new ValidationError(`${path} must be at least ${rule.min}`);
      }
      if (rule.max !== undefined && value > rule.max) {
        throw new ValidationError(`${path} must be at most ${rule.max}`);
      }
    }
    
    // Values validation
    if (rule.values && !rule.values.includes(value)) {
      throw new ValidationError(`${path} must be one of: ${rule.values.join(', ')}`);
    }
    
    // Pattern validation
    if (rule.pattern && typeof value === 'string' && !rule.pattern.test(value)) {
      throw new ValidationError(`${path} does not match required pattern`);
    }
    
    // Custom validator
    if (rule.validator) {
      const result = rule.validator(value, currentConfig);
      if (result) {
        throw new ValidationError(`${path}: ${result}`);
      }
    }
  }
  
  /**
   * Gets a value from a configuration object by path
   */
  private getValueByPath(obj: any, path: string): any {
    const keys = path.split('.');
    let current = obj;
    
    for (const key of keys) {
      if (current && typeof current === 'object' && key in current) {
        current = current[key];
      } else {
        return undefined;
      }
    }
    
    return current;
  }
  
  /**
   * Legacy validate method for backward compatibility
   */
  private validate(config: Config): void {
    this.validateWithDependencies(config);
  }

  /**
<<<<<<< HEAD
   * Get available configuration templates
   */
  getAvailableTemplates(): string[] {
    return [
      'default',
      'development', 
      'production',
      'testing',
      'enterprise',
      'minimal'
    ];
  }

  /**
   * Create a new configuration template
   */
  createTemplate(name: string, template: Partial<Config>): void {
    const templatePath = join(this.userConfigDir, 'templates', `${name}.json`);
    console.log(`Template '${name}' would be created at ${templatePath}`);
  }

  /**
   * Get available format parsers
   */
  getFormatParsers(): string[] {
    return Object.keys(this.formatParsers);
  }

  /**
   * Validate a configuration file
   */
  validateFile(filePath: string): { valid: boolean; errors: string[] } {
    try {
      const fs = require('fs');
      const content = fs.readFileSync(filePath, 'utf8');
      const config = JSON.parse(content);
      this.validate(config as Config);
      return { valid: true, errors: [] };
    } catch (error) {
      return {
        valid: false,
        errors: [error instanceof Error ? error.message : 'Unknown validation error']
      };
    }
  }

  /**
   * Get configuration file path history
   */
  getPathHistory(): string[] {
    return [
      this.configPath || 'claude-flow.config.json',
      join(this.userConfigDir, 'config.json'),
      './config/claude-flow.json'
    ].filter(Boolean);
  }

  /**
   * Get configuration change history
   */
  getChangeHistory(): Array<{ timestamp: Date; changes: string; user?: string }> {
    return this.changeHistory.map(change => ({
      timestamp: new Date(change.timestamp),
      changes: `${change.path}: ${JSON.stringify(change.oldValue)} -> ${JSON.stringify(change.newValue)}`,
      user: change.user
    }));
  }

  /**
   * Create a backup of current configuration
   */
  backup(): string {
    const backup = {
      timestamp: new Date().toISOString(),
      config: this.config,
      metadata: {
        version: '1.0.0',
        source: this.configPath || 'memory'
      }
    };
    return JSON.stringify(backup, null, 2);
  }

  /**
   * Restore configuration from backup
   */
  restore(backupData: string): void {
    try {
      const backup = JSON.parse(backupData);
      if (backup.config) {
        this.config = backup.config;
        this.validate(this.config);
      } else {
        throw new Error('Invalid backup format');
      }
    } catch (error) {
      throw new ConfigError(`Failed to restore from backup: ${error instanceof Error ? error.message : 'Unknown error'}`);
    }
=======
   * Masks sensitive values in configuration
   */
  private maskSensitiveValues(config: Config): Config {
    const maskedConfig = deepClone(config);
    
    // Recursively mask sensitive paths
    const maskObject = (obj: any, path: string = ''): any => {
      if (!obj || typeof obj !== 'object') return obj;
      
      const masked: any = {};
      for (const [key, value] of Object.entries(obj)) {
        const currentPath = path ? `${path}.${key}` : key;
        
        if (this.isSensitivePath(currentPath)) {
          const classification = SECURITY_CLASSIFICATIONS[currentPath];
          masked[key] = classification?.maskPattern || '****';
        } else if (typeof value === 'object' && value !== null) {
          masked[key] = maskObject(value, currentPath);
        } else {
          masked[key] = value;
        }
      }
      return masked;
    };
    
    return maskObject(maskedConfig);
  }

  /**
   * Tracks changes to configuration
   */
  private trackChanges(oldConfig: Config, updates: Partial<Config>, options: { user?: string, reason?: string, source?: 'cli' | 'api' | 'file' | 'env' }): void {
    // Simple implementation for tracking changes
    for (const [key, value] of Object.entries(updates)) {
      this.recordChange({
        timestamp: new Date().toISOString(),
        path: key,
        oldValue: (oldConfig as any)[key],
        newValue: value,
        user: options.user,
        reason: options.reason,
        source: options.source || 'cli'
      });
    }
  }

  /**
   * Records a configuration change
   */
  private recordChange(change: ConfigChange): void {
    this.changeHistory.push(change);
    
    // Keep only last 1000 changes
    if (this.changeHistory.length > 1000) {
      this.changeHistory.shift();
    }
  }

  /**
   * Checks if a path contains sensitive information
   */
  private isSensitivePath(path: string): boolean {
    return SENSITIVE_PATHS.some(sensitive => 
      path.toLowerCase().includes(sensitive.toLowerCase())
    );
  }

  /**
   * Encrypts a sensitive value
   */
  private encryptValue(value: any): string {
    if (!this.encryptionKey) {
      return value; // Return original if encryption not available
    }
    
    try {
      // Simplified encryption - in production use proper encryption
      const iv = randomBytes(16);
      const key = createHash('sha256').update(this.encryptionKey).digest();
      const cipher = createCipheriv('aes-256-cbc', key, iv);
      let encrypted = cipher.update(JSON.stringify(value), 'utf8', 'hex');
      encrypted += cipher.final('hex');
      return `encrypted:${iv.toString('hex')}:${encrypted}`;
    } catch (error) {
      console.warn('Failed to encrypt value:', (error as Error).message);
      return value;
    }
  }

  /**
   * Decrypts a sensitive value
   */
  private decryptValue(encryptedValue: string): any {
    if (!this.encryptionKey || !this.isEncryptedValue(encryptedValue)) {
      return encryptedValue;
    }
    
    try {
      const parts = encryptedValue.replace('encrypted:', '').split(':');
      if (parts.length !== 2) return encryptedValue; // Handle old format
      const iv = Buffer.from(parts[0], 'hex');
      const encrypted = parts[1];
      const key = createHash('sha256').update(this.encryptionKey).digest();
      const decipher = createDecipheriv('aes-256-cbc', key, iv);
      let decrypted = decipher.update(encrypted, 'hex', 'utf8');
      decrypted += decipher.final('utf8');
      return JSON.parse(decrypted);
    } catch (error) {
      console.warn('Failed to decrypt value:', (error as Error).message);
      return encryptedValue;
    }
  }

  /**
   * Checks if a value is encrypted
   */
  private isEncryptedValue(value: any): boolean {
    return typeof value === 'string' && value.startsWith('encrypted:');
>>>>>>> 0ae5d1d6
  }
}

// Export singleton instance
export const configManager = ConfigManager.getInstance();

// Helper function to load configuration
export async function loadConfig(path?: string): Promise<Config> {
  return await configManager.load(path);
}

function deepClone<T>(obj: T): T {
  return JSON.parse(JSON.stringify(obj));
}

// Export types for external use
export type {
  FormatParser,
  ConfigChange,
  SecurityClassification,
  ValidationRule
};

export {
  SENSITIVE_PATHS,
  SECURITY_CLASSIFICATIONS
};

// Custom deepMerge for Config type
function deepMergeConfig(target: Config, ...sources: Partial<Config>[]): Config {
  const result = deepClone(target);
  
  for (const source of sources) {
    if (!source) continue;
    
    // Merge each section
    if (source.orchestrator) {
      result.orchestrator = { ...result.orchestrator, ...source.orchestrator };
    }
    if (source.terminal) {
      result.terminal = { ...result.terminal, ...source.terminal };
    }
    if (source.memory) {
      result.memory = { ...result.memory, ...source.memory };
    }
    if (source.coordination) {
      result.coordination = { ...result.coordination, ...source.coordination };
    }
    if (source.mcp) {
      result.mcp = { ...result.mcp, ...source.mcp };
    }
    if (source.logging) {
      result.logging = { ...result.logging, ...source.logging };
    }
    if (source.credentials) {
      result.credentials = { ...result.credentials, ...source.credentials };
    }
    if (source.security) {
      result.security = { ...result.security, ...source.security };
    }
  }
  
  return result;
}<|MERGE_RESOLUTION|>--- conflicted
+++ resolved
@@ -4,7 +4,7 @@
  * Features: Security masking, change tracking, multi-format support, credential management
  */
 
-import { promises as fs, accessSync } from 'fs';
+import { promises as fs } from 'fs';
 import { join } from 'path';
 import { homedir } from 'os';
 import { createHash, randomBytes, createCipheriv, createDecipheriv } from 'crypto';
@@ -298,7 +298,7 @@
       const keyFile = join(this.userConfigDir, '.encryption-key');
       // Check if key file exists (simplified for demo)
       try {
-        accessSync(keyFile);
+        await fs.access(keyFile);
         // In a real implementation, this would be more secure
         this.encryptionKey = randomBytes(32);
       } catch {
@@ -431,7 +431,7 @@
     const config = deepClone(this.config);
     
     if (maskSensitive && this.config.security?.maskSensitiveValues) {
-      return (this as any).maskSensitiveValues(config);
+      return this.maskSensitiveValues(config);
     }
     
     return config;
@@ -458,7 +458,7 @@
     const oldConfig = deepClone(this.config);
     
     // Track changes before applying
-    (this as any).trackChanges(oldConfig, updates, options);
+    this.trackChanges(oldConfig, updates, options);
     
     // Apply updates
     this.config = deepMergeConfig(this.config, updates);
@@ -499,7 +499,7 @@
     await fs.writeFile(savePath, content, 'utf8');
     
     // Record the save operation
-    (this as any).recordChange({
+    this.recordChange({
       timestamp: new Date().toISOString(),
       path: 'CONFIG_SAVED',
       oldValue: null,
@@ -656,7 +656,7 @@
     const oldValue = this.getValue(path);
     
     // Record the change
-    (this as any).recordChange({
+    this.recordChange({
       timestamp: new Date().toISOString(),
       path,
       oldValue,
@@ -667,8 +667,8 @@
     });
     
     // Encrypt sensitive values
-    if ((this as any).isSensitivePath(path) && this.config.security?.encryptionEnabled) {
-      value = (this as any).encryptValue(value);
+    if (this.isSensitivePath(path) && this.config.security?.encryptionEnabled) {
+      value = this.encryptValue(value);
     }
     
     const keys = path.split('.');
@@ -705,9 +705,9 @@
     }
     
     // Decrypt sensitive values if requested
-    if (decrypt && (this as any).isSensitivePath(path) && (this as any).isEncryptedValue(current)) {
+    if (decrypt && this.isSensitivePath(path) && this.isEncryptedValue(current)) {
       try {
-        return (this as any).decryptValue(current);
+        return this.decryptValue(current);
       } catch (error) {
         console.warn(`Failed to decrypt value at path ${path}:`, (error as Error).message);
         return current;
@@ -865,7 +865,7 @@
     this.currentProfile = data.profile;
     
     // Record the import operation
-    (this as any).recordChange({
+    this.recordChange({
       timestamp: new Date().toISOString(),
       path: 'CONFIG_IMPORTED',
       oldValue: null,
@@ -1122,106 +1122,6 @@
   }
 
   /**
-<<<<<<< HEAD
-   * Get available configuration templates
-   */
-  getAvailableTemplates(): string[] {
-    return [
-      'default',
-      'development', 
-      'production',
-      'testing',
-      'enterprise',
-      'minimal'
-    ];
-  }
-
-  /**
-   * Create a new configuration template
-   */
-  createTemplate(name: string, template: Partial<Config>): void {
-    const templatePath = join(this.userConfigDir, 'templates', `${name}.json`);
-    console.log(`Template '${name}' would be created at ${templatePath}`);
-  }
-
-  /**
-   * Get available format parsers
-   */
-  getFormatParsers(): string[] {
-    return Object.keys(this.formatParsers);
-  }
-
-  /**
-   * Validate a configuration file
-   */
-  validateFile(filePath: string): { valid: boolean; errors: string[] } {
-    try {
-      const fs = require('fs');
-      const content = fs.readFileSync(filePath, 'utf8');
-      const config = JSON.parse(content);
-      this.validate(config as Config);
-      return { valid: true, errors: [] };
-    } catch (error) {
-      return {
-        valid: false,
-        errors: [error instanceof Error ? error.message : 'Unknown validation error']
-      };
-    }
-  }
-
-  /**
-   * Get configuration file path history
-   */
-  getPathHistory(): string[] {
-    return [
-      this.configPath || 'claude-flow.config.json',
-      join(this.userConfigDir, 'config.json'),
-      './config/claude-flow.json'
-    ].filter(Boolean);
-  }
-
-  /**
-   * Get configuration change history
-   */
-  getChangeHistory(): Array<{ timestamp: Date; changes: string; user?: string }> {
-    return this.changeHistory.map(change => ({
-      timestamp: new Date(change.timestamp),
-      changes: `${change.path}: ${JSON.stringify(change.oldValue)} -> ${JSON.stringify(change.newValue)}`,
-      user: change.user
-    }));
-  }
-
-  /**
-   * Create a backup of current configuration
-   */
-  backup(): string {
-    const backup = {
-      timestamp: new Date().toISOString(),
-      config: this.config,
-      metadata: {
-        version: '1.0.0',
-        source: this.configPath || 'memory'
-      }
-    };
-    return JSON.stringify(backup, null, 2);
-  }
-
-  /**
-   * Restore configuration from backup
-   */
-  restore(backupData: string): void {
-    try {
-      const backup = JSON.parse(backupData);
-      if (backup.config) {
-        this.config = backup.config;
-        this.validate(this.config);
-      } else {
-        throw new Error('Invalid backup format');
-      }
-    } catch (error) {
-      throw new ConfigError(`Failed to restore from backup: ${error instanceof Error ? error.message : 'Unknown error'}`);
-    }
-=======
    * Masks sensitive values in configuration
    */
   private maskSensitiveValues(config: Config): Config {
@@ -1340,7 +1240,6 @@
    */
   private isEncryptedValue(value: any): boolean {
     return typeof value === 'string' && value.startsWith('encrypted:');
->>>>>>> 0ae5d1d6
   }
 }
 
