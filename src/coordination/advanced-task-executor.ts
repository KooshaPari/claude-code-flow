--- conflicted
+++ resolved
@@ -215,24 +215,15 @@
           taskId: task.id.id,
           attempt: retryCount,
           maxRetries,
-<<<<<<< HEAD
-          error: error instanceof Error ? error.message : String(error)
-=======
           error: getErrorMessage(error)
->>>>>>> 0ae5d1d6
         });
 
         // Check if we should retry
         if (retryCount > maxRetries) {
           const taskError: TaskError = {
             type: 'execution_failed',
-<<<<<<< HEAD
-            message: error instanceof Error ? error.message : String(error),
-            stack: error instanceof Error ? error.stack : undefined,
-=======
             message: getErrorMessage(error),
             stack: getErrorStack(error),
->>>>>>> 0ae5d1d6
             context: {
               retryCount,
               maxRetries,
@@ -404,12 +395,7 @@
           completeness: output.completeness || 1.0,
           accuracy: output.accuracy || 0.9,
           executionTime,
-          resourcesUsed: {
-            memory: context.resources.memory,
-            cpu: context.resources.cpu,
-            disk: context.resources.disk,
-            network: context.resources.network
-          },
+          resourcesUsed: context.resources,
           validated: false
         };
       } catch (error) {
@@ -421,12 +407,7 @@
           completeness: 1.0,
           accuracy: 0.7,
           executionTime,
-          resourcesUsed: {
-            memory: context.resources.memory,
-            cpu: context.resources.cpu,
-            disk: context.resources.disk,
-            network: context.resources.network
-          },
+          resourcesUsed: context.resources,
           validated: false
         };
       }
@@ -521,11 +502,7 @@
         } catch (error) {
           this.logger.warn('Failed to get resource usage', {
             taskId,
-<<<<<<< HEAD
-            error: error instanceof Error ? error.message : String(error)
-=======
             error: getErrorMessage(error)
->>>>>>> 0ae5d1d6
           });
         }
       }
@@ -634,7 +611,7 @@
     queuedTasks: number;
     maxConcurrentTasks: number;
     totalCapacity: number;
-    resourceLimits: TaskExecutorConfig['resourceLimits'];
+    resourceLimits: typeof this.config.resourceLimits;
     circuitBreakers: Record<string, any>;
   } {
     return {
