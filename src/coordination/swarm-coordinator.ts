import { getErrorMessage } from '../utils/error-handler.js';
import { EventEmitter } from 'node:events';
import { Logger } from '../core/logger.js';
import { EventBus } from '../core/event-bus.js';
import { generateId } from '../utils/helpers.js';
import { SwarmMonitor } from './swarm-monitor.js';
import type { AdvancedTaskScheduler } from './advanced-scheduler.js';
import { MemoryManager } from '../memory/manager.js';
import { Message } from '../utils/types.js';

export interface SwarmAgent {
  id: string;
  name: string;
  type: 'researcher' | 'coder' | 'analyst' | 'coordinator' | 'reviewer';
  status: 'idle' | 'busy' | 'failed' | 'completed';
  capabilities: string[];
  currentTask?: SwarmTask;
  processId?: number;
  terminalId?: string;
  metrics: {
    tasksCompleted: number;
    tasksFailed: number;
    totalDuration: number;
    lastActivity: Date;
  };
}

export interface SwarmTask {
  id: string;
  type: string;
  description: string;
  priority: number;
  dependencies: string[];
  assignedTo?: string;
  status: 'pending' | 'running' | 'completed' | 'failed';
  result?: any;
  error?: string;
  createdAt: Date;
  startedAt?: Date;
  completedAt?: Date;
  retryCount: number;
  maxRetries: number;
  timeout?: number;
}

export interface SwarmObjective {
  id: string;
  description: string;
  strategy: 'auto' | 'research' | 'development' | 'analysis';
  tasks: SwarmTask[];
  status: 'planning' | 'executing' | 'completed' | 'failed';
  createdAt: Date;
  completedAt?: Date;
}

export interface SwarmConfig {
  // Basic configuration
  name?: string;
  description?: string;
  version?: string;
  
  // Operational settings  
  mode?: 'centralized' | 'distributed' | 'hierarchical' | 'mesh' | 'hybrid';
  strategy?: 'auto' | 'research' | 'development' | 'analysis' | 'testing' | 'optimization' | 'maintenance' | 'custom';
  
  // Core settings (existing)
  maxAgents: number;
  maxConcurrentTasks: number;
  taskTimeout: number;
  enableMonitoring: boolean;
  enableWorkStealing: boolean;
  enableCircuitBreaker: boolean;
  memoryNamespace: string;
  backgroundTaskInterval: number;
  healthCheckInterval: number;
  maxRetries: number;
  backoffMultiplier: number;
  
  // Extended configuration for compatibility
  maxTasks?: number;
  maxDuration?: number;
  taskTimeoutMinutes?: number;
  qualityThreshold?: number;
  reviewRequired?: boolean;
  testingRequired?: boolean;
  
  // Optional subsystem configs
  logging?: {
    level: string;
    format: string;
    destination: string;
  };
  
  coordinationStrategy?: {
    name: string;
    description: string;
    agentSelection: string;
    taskScheduling: string;
    loadBalancing: string;
    faultTolerance: string;
    communication: string;
  };
  
  monitoring?: {
    metricsEnabled: boolean;
    loggingEnabled: boolean;
    tracingEnabled: boolean;
    metricsInterval: number;
    heartbeatInterval: number;
    healthCheckInterval: number;
    retentionPeriod: number;
    maxLogSize: number;
    maxMetricPoints: number;
    alertingEnabled: boolean;
    alertThresholds: Record<string, number>;
    exportEnabled: boolean;
    exportFormat: string;
    exportDestination: string;
  };
  
  memory?: {
    namespace: string;
    partitions: any[];
    permissions: {
      read: string;
      write: string;
      delete: string;
      share: string;
    };
    persistent: boolean;
    backupEnabled: boolean;
    distributed: boolean;
    consistency: string;
    cacheEnabled: boolean;
    compressionEnabled: boolean;
  };
  
  security?: {
    authenticationRequired: boolean;
    authorizationRequired: boolean;
    encryptionEnabled: boolean;
    defaultPermissions: string[];
    adminRoles: string[];
    auditEnabled: boolean;
    auditLevel: string;
    inputValidation: boolean;
    outputSanitization: boolean;
  };
  
  performance?: {
    maxConcurrency: number;
    defaultTimeout: number;
    cacheEnabled: boolean;
    cacheSize: number;
    cacheTtl: number;
    optimizationEnabled: boolean;
    adaptiveScheduling: boolean;
    predictiveLoading: boolean;
    resourcePooling: boolean;
    connectionPooling: boolean;
    memoryPooling: boolean;
  };
}

export class SwarmCoordinator extends EventEmitter {
  private logger: Logger;
  private config: SwarmConfig;
  private agents: Map<string, SwarmAgent>;
  private objectives: Map<string, SwarmObjective>;
  private tasks: Map<string, SwarmTask>;
  private monitor?: SwarmMonitor;
  private scheduler?: AdvancedTaskScheduler;
  private memoryManager: MemoryManager;
  private backgroundWorkers: Map<string, NodeJS.Timeout>;
  private isRunning: boolean = false;
  private workStealer?: any;
  private circuitBreaker?: any;

  constructor(config: Partial<SwarmConfig> = {}) {
    super();
    this.logger = new Logger(
      { level: 'info', format: 'text', destination: 'console' },
      { component: 'SwarmCoordinator' }
    );
    this.config = {
      maxAgents: 10,
      maxConcurrentTasks: 5,
      taskTimeout: 300000, // 5 minutes
      enableMonitoring: true,
      enableWorkStealing: true,
      enableCircuitBreaker: true,
      memoryNamespace: 'swarm',
      coordinationStrategy: {
        name: 'hybrid',
        description: 'Hybrid coordination strategy',
        agentSelection: 'capability-based',
        taskScheduling: 'priority-based',
        loadBalancing: 'round-robin',
        faultTolerance: 'retry-with-backoff',
        communication: 'event-driven'
      },
      backgroundTaskInterval: 5000, // 5 seconds
      healthCheckInterval: 10000, // 10 seconds
      maxRetries: 3,
      backoffMultiplier: 2,
      ...config
    };

    this.agents = new Map();
    this.objectives = new Map();
    this.tasks = new Map();
    this.backgroundWorkers = new Map();

    // Initialize memory manager
<<<<<<< HEAD
    this.memoryManager = new MemoryManager(
      { 
        backend: 'sqlite', 
        cacheSizeMB: 50,
        syncInterval: 1000,
        conflictResolution: 'last-write',
        retentionDays: 30,
        sqlitePath: '.claude-flow/memory/swarm.db'
      },
      new EventEmitter(),
      this.logger
    );
=======
    const eventBus = EventBus.getInstance();
    this.memoryManager = new MemoryManager({
      backend: 'sqlite',
      namespace: this.config.memoryNamespace,
      cacheSizeMB: 50,
      syncOnExit: true,
      maxEntries: 10000,
      ttlMinutes: 60
    }, eventBus, this.logger);
>>>>>>> 0ae5d1d6

    if (this.config.enableMonitoring) {
      this.monitor = new SwarmMonitor({
        updateInterval: 1000,
        enableAlerts: true,
        enableHistory: true
      });
    }

    this.setupEventHandlers();
  }

  private setupEventHandlers(): void {
    // Monitor events
    if (this.monitor) {
      this.monitor.on('alert', (alert: any) => {
        this.handleMonitorAlert(alert);
      });
    }

    // Add custom event handlers for swarm coordination
    this.on('task:completed', (data: any) => {
      this.handleTaskCompleted(data.taskId, data.result);
    });

    this.on('task:failed', (data: any) => {
      this.handleTaskFailed(data.taskId, data.error);
    });
  }

  async start(): Promise<void> {
    if (this.isRunning) {
      this.logger.warn('Swarm coordinator already running');
      return;
    }

    this.logger.info('Starting swarm coordinator...');
    this.isRunning = true;

    // Start subsystems
    await this.memoryManager.initialize();
    
    if (this.monitor) {
      await this.monitor.start();
    }

    // Start background workers
    this.startBackgroundWorkers();

    this.emit('coordinator:started');
  }

  async stop(): Promise<void> {
    if (!this.isRunning) {
      return;
    }

    this.logger.info('Stopping swarm coordinator...');
    this.isRunning = false;

    // Stop background workers
    this.stopBackgroundWorkers();

    // Stop subsystems
<<<<<<< HEAD
    if (this.scheduler) {
      await this.scheduler.shutdown();
    }
=======
    await this.scheduler.shutdown();
>>>>>>> 0ae5d1d6
    
    if (this.monitor) {
      this.monitor.stop();
    }

    this.emit('coordinator:stopped');
  }

  private startBackgroundWorkers(): void {
    // Task processor worker
    const taskProcessor = setInterval(() => {
      this.processBackgroundTasks();
    }, this.config.backgroundTaskInterval);
    this.backgroundWorkers.set('taskProcessor', taskProcessor);

    // Health check worker
    const healthChecker = setInterval(() => {
      this.performHealthChecks();
    }, this.config.healthCheckInterval);
    this.backgroundWorkers.set('healthChecker', healthChecker);

    // Work stealing worker
    if (this.workStealer) {
      const workStealerWorker = setInterval(() => {
        this.performWorkStealing();
      }, this.config.backgroundTaskInterval);
      this.backgroundWorkers.set('workStealer', workStealerWorker);
    }

    // Memory sync worker
    const memorySync = setInterval(() => {
      this.syncMemoryState();
    }, this.config.backgroundTaskInterval * 2);
    this.backgroundWorkers.set('memorySync', memorySync);
  }

  private stopBackgroundWorkers(): void {
    for (const [name, worker] of this.backgroundWorkers) {
      clearInterval(worker);
      this.logger.debug(`Stopped background worker: ${name}`);
    }
    this.backgroundWorkers.clear();
  }

  async createObjective(description: string, strategy: SwarmObjective['strategy'] = 'auto'): Promise<string> {
    const objectiveId = generateId('objective');
    const objective: SwarmObjective = {
      id: objectiveId,
      description,
      strategy,
      tasks: [],
      status: 'planning',
      createdAt: new Date()
    };

    this.objectives.set(objectiveId, objective);
    this.logger.info(`Created objective: ${objectiveId} - ${description}`);

    // Decompose objective into tasks
    const tasks = await this.decomposeObjective(objective);
    objective.tasks = tasks;

    // Store in memory
    await this.memoryManager.store({
      id: `objective:${objectiveId}`,
<<<<<<< HEAD
      agentId: 'system',
      sessionId: 'swarm-session',
      type: 'artifact',
      content: JSON.stringify(objective),
      context: { type: 'objective', strategy },
      timestamp: new Date(),
      tags: ['objective', strategy],
      version: 1,
=======
      agentId: 'swarm-coordinator',
      type: 'objective',
      content: JSON.stringify(objective),
      namespace: this.config.memoryNamespace,
      timestamp: new Date(),
>>>>>>> 0ae5d1d6
      metadata: {
        taskCount: tasks.length
      }
    });

    this.emit('objective:created', objective);
    return objectiveId;
  }

  private async decomposeObjective(objective: SwarmObjective): Promise<SwarmTask[]> {
    const tasks: SwarmTask[] = [];

    switch (objective.strategy) {
      case 'research':
        tasks.push(
          this.createTask('research', 'Gather information and research materials', 1),
          this.createTask('analysis', 'Analyze research findings', 2, ['research']),
          this.createTask('synthesis', 'Synthesize insights and create report', 3, ['analysis'])
        );
        break;

      case 'development':
        tasks.push(
          this.createTask('planning', 'Plan architecture and design', 1),
          this.createTask('implementation', 'Implement core functionality', 2, ['planning']),
          this.createTask('testing', 'Test and validate implementation', 3, ['implementation']),
          this.createTask('documentation', 'Create documentation', 3, ['implementation']),
          this.createTask('review', 'Peer review and refinement', 4, ['testing', 'documentation'])
        );
        break;

      case 'analysis':
        tasks.push(
          this.createTask('data-collection', 'Collect and prepare data', 1),
          this.createTask('analysis', 'Perform detailed analysis', 2, ['data-collection']),
          this.createTask('visualization', 'Create visualizations', 3, ['analysis']),
          this.createTask('reporting', 'Generate final report', 4, ['analysis', 'visualization'])
        );
        break;

      default: // auto
        // Use AI to decompose based on objective description
        tasks.push(
          this.createTask('exploration', 'Explore and understand requirements', 1),
          this.createTask('planning', 'Create execution plan', 2, ['exploration']),
          this.createTask('execution', 'Execute main tasks', 3, ['planning']),
          this.createTask('validation', 'Validate and test results', 4, ['execution']),
          this.createTask('completion', 'Finalize and document', 5, ['validation'])
        );
    }

    // Register tasks
    tasks.forEach(task => {
      this.tasks.set(task.id, task);
    });

    return tasks;
  }

  private createTask(
    type: string, 
    description: string, 
    priority: number, 
    dependencies: string[] = []
  ): SwarmTask {
    return {
      id: generateId('task'),
      type,
      description,
      priority,
      dependencies,
      status: 'pending',
      createdAt: new Date(),
      retryCount: 0,
      maxRetries: this.config.maxRetries,
      timeout: this.config.taskTimeout
    };
  }

  async registerAgent(
    name: string, 
    type: SwarmAgent['type'], 
    capabilities: string[] = []
  ): Promise<string> {
    const agentId = generateId('agent');
    const agent: SwarmAgent = {
      id: agentId,
      name,
      type,
      status: 'idle',
      capabilities,
      metrics: {
        tasksCompleted: 0,
        tasksFailed: 0,
        totalDuration: 0,
        lastActivity: new Date()
      }
    };

    this.agents.set(agentId, agent);
    
    if (this.monitor) {
      this.monitor.registerAgent(agentId, name);
    }

    // Register with work stealer if enabled
    if (this.workStealer) {
      this.workStealer.registerWorker(agentId, 1);
    }

    this.logger.info(`Registered agent: ${name} (${agentId}) - Type: ${type}`);
    this.emit('agent:registered', agent);

    return agentId;
  }

  async assignTask(taskId: string, agentId: string): Promise<void> {
    const task = this.tasks.get(taskId);
    const agent = this.agents.get(agentId);

    if (!task || !agent) {
      throw new Error('Task or agent not found');
    }

    if (agent.status !== 'idle') {
      throw new Error('Agent is not available');
    }

    // Check circuit breaker
    if (this.circuitBreaker && !this.circuitBreaker.canExecute(agentId)) {
      throw new Error('Agent circuit breaker is open');
    }

    task.assignedTo = agentId;
    task.status = 'running';
    task.startedAt = new Date();

    agent.status = 'busy';
    agent.currentTask = task;

    if (this.monitor) {
      this.monitor.taskStarted(agentId, taskId, task.description);
    }

    this.logger.info(`Assigned task ${taskId} to agent ${agentId}`);
    this.emit('task:assigned', { task, agent });

    // Execute task in background
    this.executeTask(task, agent);
  }

  private async executeTask(task: SwarmTask, agent: SwarmAgent): Promise<void> {
    try {
      // Simulate task execution
      // In real implementation, this would spawn actual Claude instances
      const result = await this.simulateTaskExecution(task, agent);
      
      await this.handleTaskCompleted(task.id, result);
    } catch (error) {
      await this.handleTaskFailed(task.id, error);
    }
  }

  private async simulateTaskExecution(task: SwarmTask, agent: SwarmAgent): Promise<any> {
    // This is where we would actually spawn Claude processes
    // For now, simulate with timeout
    return new Promise((resolve, reject) => {
      const timeout = setTimeout(() => {
        reject(new Error('Task timeout'));
      }, task.timeout || this.config.taskTimeout);

      // Simulate work
      setTimeout(() => {
        clearTimeout(timeout);
        resolve({
          taskId: task.id,
          agentId: agent.id,
          result: `Completed ${task.type} task`,
          timestamp: new Date()
        });
      }, Math.random() * 5000 + 2000);
    });
  }

  private async handleTaskCompleted(taskId: string, result: any): Promise<void> {
    const task = this.tasks.get(taskId);
    if (!task) return;

    const agent = task.assignedTo ? this.agents.get(task.assignedTo) : null;

    task.status = 'completed';
    task.completedAt = new Date();
    task.result = result;

    if (agent) {
      agent.status = 'idle';
      agent.currentTask = undefined;
      agent.metrics.tasksCompleted++;
      agent.metrics.totalDuration += (task.completedAt.getTime() - (task.startedAt?.getTime() || 0));
      agent.metrics.lastActivity = new Date();

      if (this.monitor) {
        this.monitor.taskCompleted(agent.id, taskId);
      }

      if (this.circuitBreaker) {
        this.circuitBreaker.recordSuccess(agent.id);
      }
    }

    // Store result in memory
    await this.memoryManager.store({
      id: `task:${taskId}:result`,
      agentId: agent?.id || 'unknown',
<<<<<<< HEAD
      sessionId: 'swarm-session',
      type: 'artifact',
      content: JSON.stringify(result),
      context: { taskType: task.type },
      timestamp: new Date(),
      tags: ['task-result', task.type],
      version: 1,
=======
      type: 'task-result',
      content: JSON.stringify(result),
      namespace: this.config.memoryNamespace,
      timestamp: new Date(),
>>>>>>> 0ae5d1d6
      metadata: {
        taskId,
        agentId: agent?.id
      }
    });

    this.logger.info(`Task ${taskId} completed successfully`);
    this.emit('task:completed', { task, result });

    // Check if objective is complete
    this.checkObjectiveCompletion(task);
  }

  private async handleTaskFailed(taskId: string, error: any): Promise<void> {
    const task = this.tasks.get(taskId);
    if (!task) return;

    const agent = task.assignedTo ? this.agents.get(task.assignedTo) : null;

    task.error = (error instanceof Error ? error.message : String(error)) || String(error);
    task.retryCount++;

    if (agent) {
      agent.status = 'idle';
      agent.currentTask = undefined;
      agent.metrics.tasksFailed++;
      agent.metrics.lastActivity = new Date();

      if (this.monitor) {
        this.monitor.taskFailed(agent.id, taskId, task.error || 'Unknown error');
      }

      if (this.circuitBreaker) {
        this.circuitBreaker.recordFailure(agent.id);
      }
    }

    // Retry logic
    if (task.retryCount < task.maxRetries) {
      task.status = 'pending';
      task.assignedTo = undefined;
      this.logger.warn(`Task ${taskId} failed, will retry (${task.retryCount}/${task.maxRetries})`);
      this.emit('task:retry', { task, error });
    } else {
      task.status = 'failed';
      task.completedAt = new Date();
      this.logger.error(`Task ${taskId} failed after ${task.retryCount} retries`);
      this.emit('task:failed', { task, error });
    }
  }

  private checkObjectiveCompletion(completedTask: SwarmTask): void {
    for (const [objectiveId, objective] of this.objectives) {
      if (objective.status !== 'executing') continue;

      const allTasksComplete = objective.tasks.every(task => {
        const t = this.tasks.get(task.id);
        return t && (t.status === 'completed' || t.status === 'failed');
      });

      if (allTasksComplete) {
        objective.status = 'completed';
        objective.completedAt = new Date();
        this.logger.info(`Objective ${objectiveId} completed`);
        this.emit('objective:completed', objective);
      }
    }
  }

  private async processBackgroundTasks(): Promise<void> {
    if (!this.isRunning) return;

    try {
      // Process pending tasks
      const pendingTasks = Array.from(this.tasks.values())
        .filter(t => t.status === 'pending' && this.areDependenciesMet(t));

      // Get available agents
      const availableAgents = Array.from(this.agents.values())
        .filter(a => a.status === 'idle');

      // Assign tasks to agents
      for (const task of pendingTasks) {
        if (availableAgents.length === 0) break;

        const agent = this.selectBestAgent(task, availableAgents);
        if (agent) {
          try {
            await this.assignTask(task.id, agent.id);
            availableAgents.splice(availableAgents.indexOf(agent), 1);
          } catch (error) {
            this.logger.error(`Failed to assign task ${task.id}:`, error);
          }
        }
      }
    } catch (error) {
      this.logger.error('Error processing background tasks:', error);
    }
  }

  private areDependenciesMet(task: SwarmTask): boolean {
    return task.dependencies.every(depId => {
      const dep = this.tasks.get(depId);
      return dep && dep.status === 'completed';
    });
  }

  private selectBestAgent(task: SwarmTask, availableAgents: SwarmAgent[]): SwarmAgent | null {
    // Simple selection based on task type and agent capabilities
    const compatibleAgents = availableAgents.filter(agent => {
      // Match task type to agent type
      if (task.type.includes('research') && agent.type === 'researcher') return true;
      if (task.type.includes('implement') && agent.type === 'coder') return true;
      if (task.type.includes('analysis') && agent.type === 'analyst') return true;
      if (task.type.includes('review') && agent.type === 'reviewer') return true;
      return agent.type === 'coordinator'; // Coordinator can do any task
    });

    if (compatibleAgents.length === 0) {
      return availableAgents[0]; // Fallback to any available agent
    }

    // Select agent with best performance metrics
    return compatibleAgents.reduce((best, agent) => {
      const bestRatio = best.metrics.tasksCompleted / (best.metrics.tasksFailed + 1);
      const agentRatio = agent.metrics.tasksCompleted / (agent.metrics.tasksFailed + 1);
      return agentRatio > bestRatio ? agent : best;
    });
  }

  private async performHealthChecks(): Promise<void> {
    if (!this.isRunning) return;

    try {
      const now = new Date();
      
      for (const [agentId, agent] of this.agents) {
        // Check for stalled agents
        if (agent.status === 'busy' && agent.currentTask) {
          const taskDuration = now.getTime() - (agent.currentTask.startedAt?.getTime() || 0);
          if (taskDuration > this.config.taskTimeout) {
            this.logger.warn(`Agent ${agentId} appears stalled on task ${agent.currentTask.id}`);
            await this.handleTaskFailed(agent.currentTask.id, new Error('Task timeout'));
          }
        }

        // Check agent health
        const inactivityTime = now.getTime() - agent.metrics.lastActivity.getTime();
        if (inactivityTime > this.config.healthCheckInterval * 3) {
          this.logger.warn(`Agent ${agentId} has been inactive for ${Math.round(inactivityTime / 1000)}s`);
        }
      }
    } catch (error) {
      this.logger.error('Error performing health checks:', error);
    }
  }

  private async performWorkStealing(): Promise<void> {
    if (!this.isRunning || !this.workStealer) return;

    try {
      // Get agent workloads
      const workloads = new Map<string, number>();
      for (const [agentId, agent] of this.agents) {
        workloads.set(agentId, agent.status === 'busy' ? 1 : 0);
      }

      // Update work stealer
      this.workStealer.updateLoads(workloads);

      // Check for work stealing opportunities
      const stealingSuggestions = this.workStealer.suggestWorkStealing();
      
      for (const suggestion of stealingSuggestions) {
        this.logger.debug(`Work stealing suggestion: ${suggestion.from} -> ${suggestion.to}`);
        // In a real implementation, we would reassign tasks here
      }
    } catch (error) {
      this.logger.error('Error performing work stealing:', error);
    }
  }

  private async syncMemoryState(): Promise<void> {
    if (!this.isRunning) return;

    try {
      // Sync current state to memory
      const state = {
        objectives: Array.from(this.objectives.values()),
        tasks: Array.from(this.tasks.values()),
        agents: Array.from(this.agents.values()).map(a => ({
          ...a,
          currentTask: undefined // Don't store transient state
        })),
        timestamp: new Date()
      };

      await this.memoryManager.store({
        id: 'swarm:state',
<<<<<<< HEAD
        agentId: 'system',
        sessionId: 'swarm-session',
        type: 'artifact',
        content: JSON.stringify(state),
        context: { type: 'swarm-state' },
        timestamp: new Date(),
        tags: ['swarm-state'],
        version: 1,
=======
        agentId: 'swarm-coordinator',
        type: 'swarm-state',
        content: JSON.stringify(state),
        namespace: this.config.memoryNamespace,
        timestamp: new Date(),
>>>>>>> 0ae5d1d6
        metadata: {
          objectiveCount: state.objectives.length,
          taskCount: state.tasks.length,
          agentCount: state.agents.length
        }
      });
    } catch (error) {
      this.logger.error('Error syncing memory state:', error);
    }
  }

  private handleMonitorAlert(alert: any): void {
    this.logger.warn(`Monitor alert: ${alert.message}`);
    this.emit('monitor:alert', alert);
  }

  private handleAgentMessage(message: Message): void {
    this.logger.debug(`Agent message: ${message.type} from ${(message as any).from || (message as any).sender}`);
    this.emit('agent:message', message);
  }

  // Public API methods
  async executeObjective(objectiveId: string): Promise<void> {
    const objective = this.objectives.get(objectiveId);
    if (!objective) {
      throw new Error('Objective not found');
    }

    objective.status = 'executing';
    this.logger.info(`Executing objective: ${objectiveId}`);
    this.emit('objective:started', objective);

    // Tasks will be processed by background workers
  }

  getObjectiveStatus(objectiveId: string): SwarmObjective | undefined {
    return this.objectives.get(objectiveId);
  }

  getAgentStatus(agentId: string): SwarmAgent | undefined {
    return this.agents.get(agentId);
  }

  getSwarmStatus(): {
    objectives: number;
    tasks: { total: number; pending: number; running: number; completed: number; failed: number };
    agents: { total: number; idle: number; busy: number; failed: number };
    uptime: number;
  } {
    const tasks = Array.from(this.tasks.values());
    const agents = Array.from(this.agents.values());

    return {
      objectives: this.objectives.size,
      tasks: {
        total: tasks.length,
        pending: tasks.filter(t => t.status === 'pending').length,
        running: tasks.filter(t => t.status === 'running').length,
        completed: tasks.filter(t => t.status === 'completed').length,
        failed: tasks.filter(t => t.status === 'failed').length
      },
      agents: {
        total: agents.length,
        idle: agents.filter(a => a.status === 'idle').length,
        busy: agents.filter(a => a.status === 'busy').length,
        failed: agents.filter(a => a.status === 'failed').length
      },
      uptime: this.monitor ? this.monitor.getSummary().uptime : 0
    };
  }
}<|MERGE_RESOLUTION|>--- conflicted
+++ resolved
@@ -6,7 +6,6 @@
 import { SwarmMonitor } from './swarm-monitor.js';
 import type { AdvancedTaskScheduler } from './advanced-scheduler.js';
 import { MemoryManager } from '../memory/manager.js';
-import { Message } from '../utils/types.js';
 
 export interface SwarmAgent {
   id: string;
@@ -54,16 +53,6 @@
 }
 
 export interface SwarmConfig {
-  // Basic configuration
-  name?: string;
-  description?: string;
-  version?: string;
-  
-  // Operational settings  
-  mode?: 'centralized' | 'distributed' | 'hierarchical' | 'mesh' | 'hybrid';
-  strategy?: 'auto' | 'research' | 'development' | 'analysis' | 'testing' | 'optimization' | 'maintenance' | 'custom';
-  
-  // Core settings (existing)
   maxAgents: number;
   maxConcurrentTasks: number;
   taskTimeout: number;
@@ -71,95 +60,11 @@
   enableWorkStealing: boolean;
   enableCircuitBreaker: boolean;
   memoryNamespace: string;
+  coordinationStrategy: 'centralized' | 'distributed' | 'hybrid';
   backgroundTaskInterval: number;
   healthCheckInterval: number;
   maxRetries: number;
   backoffMultiplier: number;
-  
-  // Extended configuration for compatibility
-  maxTasks?: number;
-  maxDuration?: number;
-  taskTimeoutMinutes?: number;
-  qualityThreshold?: number;
-  reviewRequired?: boolean;
-  testingRequired?: boolean;
-  
-  // Optional subsystem configs
-  logging?: {
-    level: string;
-    format: string;
-    destination: string;
-  };
-  
-  coordinationStrategy?: {
-    name: string;
-    description: string;
-    agentSelection: string;
-    taskScheduling: string;
-    loadBalancing: string;
-    faultTolerance: string;
-    communication: string;
-  };
-  
-  monitoring?: {
-    metricsEnabled: boolean;
-    loggingEnabled: boolean;
-    tracingEnabled: boolean;
-    metricsInterval: number;
-    heartbeatInterval: number;
-    healthCheckInterval: number;
-    retentionPeriod: number;
-    maxLogSize: number;
-    maxMetricPoints: number;
-    alertingEnabled: boolean;
-    alertThresholds: Record<string, number>;
-    exportEnabled: boolean;
-    exportFormat: string;
-    exportDestination: string;
-  };
-  
-  memory?: {
-    namespace: string;
-    partitions: any[];
-    permissions: {
-      read: string;
-      write: string;
-      delete: string;
-      share: string;
-    };
-    persistent: boolean;
-    backupEnabled: boolean;
-    distributed: boolean;
-    consistency: string;
-    cacheEnabled: boolean;
-    compressionEnabled: boolean;
-  };
-  
-  security?: {
-    authenticationRequired: boolean;
-    authorizationRequired: boolean;
-    encryptionEnabled: boolean;
-    defaultPermissions: string[];
-    adminRoles: string[];
-    auditEnabled: boolean;
-    auditLevel: string;
-    inputValidation: boolean;
-    outputSanitization: boolean;
-  };
-  
-  performance?: {
-    maxConcurrency: number;
-    defaultTimeout: number;
-    cacheEnabled: boolean;
-    cacheSize: number;
-    cacheTtl: number;
-    optimizationEnabled: boolean;
-    adaptiveScheduling: boolean;
-    predictiveLoading: boolean;
-    resourcePooling: boolean;
-    connectionPooling: boolean;
-    memoryPooling: boolean;
-  };
 }
 
 export class SwarmCoordinator extends EventEmitter {
@@ -178,10 +83,7 @@
 
   constructor(config: Partial<SwarmConfig> = {}) {
     super();
-    this.logger = new Logger(
-      { level: 'info', format: 'text', destination: 'console' },
-      { component: 'SwarmCoordinator' }
-    );
+    this.logger = new Logger('SwarmCoordinator');
     this.config = {
       maxAgents: 10,
       maxConcurrentTasks: 5,
@@ -190,15 +92,7 @@
       enableWorkStealing: true,
       enableCircuitBreaker: true,
       memoryNamespace: 'swarm',
-      coordinationStrategy: {
-        name: 'hybrid',
-        description: 'Hybrid coordination strategy',
-        agentSelection: 'capability-based',
-        taskScheduling: 'priority-based',
-        loadBalancing: 'round-robin',
-        faultTolerance: 'retry-with-backoff',
-        communication: 'event-driven'
-      },
+      coordinationStrategy: 'hybrid',
       backgroundTaskInterval: 5000, // 5 seconds
       healthCheckInterval: 10000, // 10 seconds
       maxRetries: 3,
@@ -212,20 +106,6 @@
     this.backgroundWorkers = new Map();
 
     // Initialize memory manager
-<<<<<<< HEAD
-    this.memoryManager = new MemoryManager(
-      { 
-        backend: 'sqlite', 
-        cacheSizeMB: 50,
-        syncInterval: 1000,
-        conflictResolution: 'last-write',
-        retentionDays: 30,
-        sqlitePath: '.claude-flow/memory/swarm.db'
-      },
-      new EventEmitter(),
-      this.logger
-    );
-=======
     const eventBus = EventBus.getInstance();
     this.memoryManager = new MemoryManager({
       backend: 'sqlite',
@@ -235,7 +115,6 @@
       maxEntries: 10000,
       ttlMinutes: 60
     }, eventBus, this.logger);
->>>>>>> 0ae5d1d6
 
     if (this.config.enableMonitoring) {
       this.monitor = new SwarmMonitor({
@@ -300,13 +179,7 @@
     this.stopBackgroundWorkers();
 
     // Stop subsystems
-<<<<<<< HEAD
-    if (this.scheduler) {
-      await this.scheduler.shutdown();
-    }
-=======
     await this.scheduler.shutdown();
->>>>>>> 0ae5d1d6
     
     if (this.monitor) {
       this.monitor.stop();
@@ -372,23 +245,14 @@
     // Store in memory
     await this.memoryManager.store({
       id: `objective:${objectiveId}`,
-<<<<<<< HEAD
-      agentId: 'system',
-      sessionId: 'swarm-session',
-      type: 'artifact',
-      content: JSON.stringify(objective),
-      context: { type: 'objective', strategy },
-      timestamp: new Date(),
-      tags: ['objective', strategy],
-      version: 1,
-=======
       agentId: 'swarm-coordinator',
       type: 'objective',
       content: JSON.stringify(objective),
       namespace: this.config.memoryNamespace,
       timestamp: new Date(),
->>>>>>> 0ae5d1d6
       metadata: {
+        type: 'objective',
+        strategy,
         taskCount: tasks.length
       }
     });
@@ -602,22 +466,13 @@
     await this.memoryManager.store({
       id: `task:${taskId}:result`,
       agentId: agent?.id || 'unknown',
-<<<<<<< HEAD
-      sessionId: 'swarm-session',
-      type: 'artifact',
-      content: JSON.stringify(result),
-      context: { taskType: task.type },
-      timestamp: new Date(),
-      tags: ['task-result', task.type],
-      version: 1,
-=======
       type: 'task-result',
       content: JSON.stringify(result),
       namespace: this.config.memoryNamespace,
       timestamp: new Date(),
->>>>>>> 0ae5d1d6
       metadata: {
-        taskId,
+        type: 'task-result',
+        taskType: task.type,
         agentId: agent?.id
       }
     });
@@ -645,7 +500,7 @@
       agent.metrics.lastActivity = new Date();
 
       if (this.monitor) {
-        this.monitor.taskFailed(agent.id, taskId, task.error || 'Unknown error');
+        this.monitor.taskFailed(agent.id, taskId, task.error);
       }
 
       if (this.circuitBreaker) {
@@ -815,23 +670,13 @@
 
       await this.memoryManager.store({
         id: 'swarm:state',
-<<<<<<< HEAD
-        agentId: 'system',
-        sessionId: 'swarm-session',
-        type: 'artifact',
-        content: JSON.stringify(state),
-        context: { type: 'swarm-state' },
-        timestamp: new Date(),
-        tags: ['swarm-state'],
-        version: 1,
-=======
         agentId: 'swarm-coordinator',
         type: 'swarm-state',
         content: JSON.stringify(state),
         namespace: this.config.memoryNamespace,
         timestamp: new Date(),
->>>>>>> 0ae5d1d6
         metadata: {
+          type: 'swarm-state',
           objectiveCount: state.objectives.length,
           taskCount: state.tasks.length,
           agentCount: state.agents.length
@@ -848,7 +693,7 @@
   }
 
   private handleAgentMessage(message: Message): void {
-    this.logger.debug(`Agent message: ${message.type} from ${(message as any).from || (message as any).sender}`);
+    this.logger.debug(`Agent message: ${message.type} from ${message.from}`);
     this.emit('agent:message', message);
   }
 
