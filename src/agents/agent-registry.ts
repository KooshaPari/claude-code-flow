import { getErrorMessage } from '../utils/error-handler.js';
/**
 * Agent Registry with Memory Integration
 * Provides persistent storage and coordination for agent management
 */

import type { DistributedMemorySystem } from '../memory/distributed-memory.js';
import type { AgentState, AgentId, AgentType, AgentStatus } from '../swarm/types.js';
import { EventEmitter } from 'node:events';

export interface AgentRegistryEntry {
  agent: AgentState;
  createdAt: Date;
  lastUpdated: Date;
  tags: string[];
  metadata: Record<string, any>;
}

export interface AgentQuery {
  type?: AgentType;
  status?: AgentStatus;
  tags?: string[];
  healthThreshold?: number;
  namePattern?: string;
  createdAfter?: Date;
  lastActiveAfter?: Date;
}

export interface AgentStatistics {
  totalAgents: number;
  byType: Record<AgentType, number>;
  byStatus: Record<AgentStatus, number>;
  averageHealth: number;
  activeAgents: number;
  totalUptime: number;
  tasksCompleted: number;
  successRate: number;
}

/**
 * Centralized agent registry with persistent storage
 */
export class AgentRegistry extends EventEmitter {
  private memory: DistributedMemorySystem;
  private namespace: string;
  private cache = new Map<string, AgentRegistryEntry>();
  private cacheExpiry = 60000; // 1 minute
  private lastCacheUpdate = 0;

  constructor(memory: DistributedMemorySystem, namespace: string = 'agents') {
    super();
    this.memory = memory;
    this.namespace = namespace;
  }

  async initialize(): Promise<void> {
    await this.loadFromMemory();
    this.emit('registry:initialized');
  }

  /**
   * Register a new agent in the registry
   */
  async registerAgent(agent: AgentState, tags: string[] = []): Promise<void> {
    const entry: AgentRegistryEntry = {
      agent,
      createdAt: new Date(),
      lastUpdated: new Date(),
      tags: [...tags, agent.type, agent.status],
      metadata: {
        registeredBy: 'agent-manager',
        version: '1.0.0'
      }
    };

    // Store in memory
    const key = this.getAgentKey(agent.id.id);
    await this.memory.store(key, entry, {
      type: 'agent-registry',
      tags: entry.tags,
      partition: this.namespace
    });

    // Update cache
    this.cache.set(agent.id.id, entry);

    this.emit('agent:registered', { agentId: agent.id.id, agent });
  }

  /**
   * Update agent information in registry
   */
  async updateAgent(agentId: string, updates: Partial<AgentState>): Promise<void> {
    const entry = await this.getAgentEntry(agentId);
    if (!entry) {
      throw new Error(`Agent ${agentId} not found in registry`);
    }

    // Merge updates
    entry.agent = { ...entry.agent, ...updates };
    entry.lastUpdated = new Date();
    entry.tags = [entry.agent.type, entry.agent.status, ...entry.tags.filter(t => 
      t !== entry.agent.type && t !== entry.agent.status
    )];

    // Store updated entry
    const key = this.getAgentKey(agentId);
    await this.memory.store(key, entry, {
      type: 'agent-registry',
      tags: entry.tags,
      partition: this.namespace
    });

    // Update cache
    this.cache.set(agentId, entry);

    this.emit('agent:updated', { agentId, agent: entry.agent });
  }

  /**
   * Remove agent from registry
   */
  async unregisterAgent(agentId: string, preserveHistory: boolean = true): Promise<void> {
    const entry = await this.getAgentEntry(agentId);
    if (!entry) {
      return; // Already removed
    }

    if (preserveHistory) {
      // Move to archived partition
      const archiveKey = this.getArchiveKey(agentId);
      await this.memory.store(archiveKey, {
        ...entry,
        archivedAt: new Date(),
        reason: 'agent_removed'
      }, {
        type: 'agent-archive',
        tags: [...entry.tags, 'archived'],
        partition: 'archived'
      });
    }

    // Remove from active registry
    const key = this.getAgentKey(agentId);
    await this.memory.deleteEntry(key);

    // Remove from cache
    this.cache.delete(agentId);

    this.emit('agent:unregistered', { agentId, preserved: preserveHistory });
  }

  /**
   * Get agent by ID
   */
  async getAgent(agentId: string): Promise<AgentState | null> {
    const entry = await this.getAgentEntry(agentId);
    return entry?.agent || null;
  }

  /**
   * Get agent entry with metadata
   */
  async getAgentEntry(agentId: string): Promise<AgentRegistryEntry | null> {
    // Check cache first
    if (this.cache.has(agentId) && this.isCacheValid()) {
      return this.cache.get(agentId) || null;
    }

    // Load from memory
    const key = this.getAgentKey(agentId);
    const memoryEntry = await this.memory.retrieve(key);
    
    if (memoryEntry && memoryEntry.value) {
<<<<<<< HEAD
      const entry = memoryEntry.value as AgentRegistryEntry;
      this.cache.set(agentId, entry);
      return entry;
=======
      // Convert MemoryEntry to AgentRegistryEntry
      const registryEntry: AgentRegistryEntry = memoryEntry.value as AgentRegistryEntry;
      this.cache.set(agentId, registryEntry);
      return registryEntry;
>>>>>>> 0ae5d1d6
    }

    return null;
  }

  /**
   * Query agents by criteria
   */
  async queryAgents(query: AgentQuery = {}): Promise<AgentState[]> {
    await this.refreshCacheIfNeeded();

    let agents = Array.from(this.cache.values()).map(entry => entry.agent);

    // Apply filters
    if (query.type) {
      agents = agents.filter(agent => agent.type === query.type);
    }

    if (query.status) {
      agents = agents.filter(agent => agent.status === query.status);
    }

    if (query.healthThreshold !== undefined) {
      agents = agents.filter(agent => agent.health >= query.healthThreshold!);
    }

    if (query.namePattern) {
      const pattern = new RegExp(query.namePattern, 'i');
      agents = agents.filter(agent => pattern.test(agent.name));
    }

    if (query.tags && query.tags.length > 0) {
      const entries = Array.from(this.cache.values());
      const matchingEntries = entries.filter(entry => 
        query.tags!.some(tag => entry.tags.includes(tag))
      );
      agents = matchingEntries.map(entry => entry.agent);
    }

    if (query.createdAfter) {
      const entries = Array.from(this.cache.values());
      const matchingEntries = entries.filter(entry => 
        entry.createdAt >= query.createdAfter!
      );
      agents = matchingEntries.map(entry => entry.agent);
    }

    if (query.lastActiveAfter) {
      agents = agents.filter(agent => 
        agent.metrics.lastActivity >= query.lastActiveAfter!
      );
    }

    return agents;
  }

  /**
   * Get all registered agents
   */
  async getAllAgents(): Promise<AgentState[]> {
    return this.queryAgents();
  }

  /**
   * Get agents by type
   */
  async getAgentsByType(type: AgentType): Promise<AgentState[]> {
    return this.queryAgents({ type });
  }

  /**
   * Get agents by status
   */
  async getAgentsByStatus(status: AgentStatus): Promise<AgentState[]> {
    return this.queryAgents({ status });
  }

  /**
   * Get healthy agents
   */
  async getHealthyAgents(threshold: number = 0.7): Promise<AgentState[]> {
    return this.queryAgents({ healthThreshold: threshold });
  }

  /**
   * Get registry statistics
   */
  async getStatistics(): Promise<AgentStatistics> {
    const agents = await this.getAllAgents();

    const stats: AgentStatistics = {
      totalAgents: agents.length,
      byType: {} as Record<AgentType, number>,
      byStatus: {} as Record<AgentStatus, number>,
      averageHealth: 0,
      activeAgents: 0,
      totalUptime: 0,
      tasksCompleted: 0,
      successRate: 0
    };

    if (agents.length === 0) {
      return stats;
    }

    // Count by type and status
    for (const agent of agents) {
      stats.byType[agent.type] = (stats.byType[agent.type] || 0) + 1;
      stats.byStatus[agent.status] = (stats.byStatus[agent.status] || 0) + 1;
      
      if (agent.status === 'idle' || agent.status === 'busy') {
        stats.activeAgents++;
      }

      stats.totalUptime += agent.metrics.totalUptime;
      stats.tasksCompleted += agent.metrics.tasksCompleted;
    }

    // Calculate averages
    stats.averageHealth = agents.reduce((sum, agent) => sum + agent.health, 0) / agents.length;
    
    const totalTasks = agents.reduce((sum, agent) => 
      sum + agent.metrics.tasksCompleted + agent.metrics.tasksFailed, 0
    );
    
    if (totalTasks > 0) {
      stats.successRate = stats.tasksCompleted / totalTasks;
    }

    return stats;
  }

  /**
   * Search agents by capabilities
   */
  async searchByCapabilities(requiredCapabilities: string[]): Promise<AgentState[]> {
    const agents = await this.getAllAgents();
    
    return agents.filter(agent => {
      const capabilities = [
        ...agent.capabilities.languages,
        ...agent.capabilities.frameworks,
        ...agent.capabilities.domains,
        ...agent.capabilities.tools
      ];

      return requiredCapabilities.every(required => 
        capabilities.some(cap => cap.toLowerCase().includes(required.toLowerCase()))
      );
    });
  }

  /**
   * Find best agent for task
   */
  async findBestAgent(
    taskType: string,
    requiredCapabilities: string[] = [],
    preferredAgent?: string
  ): Promise<AgentState | null> {
    let candidates = await this.getHealthyAgents(0.5);

    // Filter by capabilities if specified
    if (requiredCapabilities.length > 0) {
      candidates = await this.searchByCapabilities(requiredCapabilities);
    }

    // Prefer specific agent if available and healthy
    if (preferredAgent) {
      const preferred = candidates.find(agent => 
        agent.id.id === preferredAgent || agent.name === preferredAgent
      );
      if (preferred) return preferred;
    }

    // Filter by availability
    candidates = candidates.filter(agent => 
      agent.status === 'idle' && 
      agent.workload < 0.8 &&
      agent.capabilities.maxConcurrentTasks > 0
    );

    if (candidates.length === 0) return null;

    // Score candidates
    const scored = candidates.map(agent => ({
      agent,
      score: this.calculateAgentScore(agent, taskType, requiredCapabilities)
    }));

    // Sort by score (highest first)
    scored.sort((a, b) => b.score - a.score);

    return scored[0]?.agent || null;
  }

  /**
   * Store agent coordination data
   */
  async storeCoordinationData(agentId: string, data: any): Promise<void> {
    const key = `coordination:${agentId}`;
    await this.memory.store(key, {
      agentId,
      data,
      timestamp: new Date()
    }, {
      type: 'agent-coordination',
      tags: ['coordination', agentId],
      partition: this.namespace
    });
  }

  /**
   * Retrieve agent coordination data
   */
  async getCoordinationData(agentId: string): Promise<any> {
    const key = `coordination:${agentId}`;
    const result = await this.memory.retrieve(key);
    return result?.value || null;
  }

  // === PRIVATE METHODS ===

  private async loadFromMemory(): Promise<void> {
    try {
      const entries = await this.memory.query({
<<<<<<< HEAD
        type: 'state',
=======
        type: 'state' as const,
>>>>>>> 0ae5d1d6
        namespace: this.namespace
      });

      this.cache.clear();
      for (const entry of entries) {
        if (entry.value && entry.value.agent) {
          this.cache.set(entry.value.agent.id.id, entry.value);
        }
      }

      this.lastCacheUpdate = Date.now();
    } catch (error) {
      console.warn('Failed to load agent registry from memory:', error);
    }
  }

  private async refreshCacheIfNeeded(): Promise<void> {
    if (!this.isCacheValid()) {
      await this.loadFromMemory();
    }
  }

  private isCacheValid(): boolean {
    return Date.now() - this.lastCacheUpdate < this.cacheExpiry;
  }

  private getAgentKey(agentId: string): string {
    return `agent:${agentId}`;
  }

  private getArchiveKey(agentId: string): string {
    return `archived:${agentId}:${Date.now()}`;
  }

  private calculateAgentScore(
    agent: AgentState, 
    taskType: string, 
    requiredCapabilities: string[]
  ): number {
    let score = 0;

    // Base health score (0-40 points)
    score += agent.health * 40;

    // Success rate score (0-30 points)
    score += agent.metrics.successRate * 30;

    // Availability score (0-20 points)
    const availability = 1 - agent.workload;
    score += availability * 20;

    // Capability match score (0-10 points)
    if (requiredCapabilities.length > 0) {
      const agentCaps = [
        ...agent.capabilities.languages,
        ...agent.capabilities.frameworks,
        ...agent.capabilities.domains,
        ...agent.capabilities.tools
      ];

      const matches = requiredCapabilities.filter(required =>
        agentCaps.some(cap => cap.toLowerCase().includes(required.toLowerCase()))
      );

      score += (matches.length / requiredCapabilities.length) * 10;
    }

    return score;
  }
}<|MERGE_RESOLUTION|>--- conflicted
+++ resolved
@@ -172,16 +172,10 @@
     const memoryEntry = await this.memory.retrieve(key);
     
     if (memoryEntry && memoryEntry.value) {
-<<<<<<< HEAD
-      const entry = memoryEntry.value as AgentRegistryEntry;
-      this.cache.set(agentId, entry);
-      return entry;
-=======
       // Convert MemoryEntry to AgentRegistryEntry
       const registryEntry: AgentRegistryEntry = memoryEntry.value as AgentRegistryEntry;
       this.cache.set(agentId, registryEntry);
       return registryEntry;
->>>>>>> 0ae5d1d6
     }
 
     return null;
@@ -408,11 +402,7 @@
   private async loadFromMemory(): Promise<void> {
     try {
       const entries = await this.memory.query({
-<<<<<<< HEAD
-        type: 'state',
-=======
         type: 'state' as const,
->>>>>>> 0ae5d1d6
         namespace: this.namespace
       });
 
