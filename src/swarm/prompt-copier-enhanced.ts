import { dirname } from 'node:path';
import { fileURLToPath } from 'node:url';
const __dirname = dirname(fileURLToPath(import.meta.url));
import { getErrorMessage } from '../utils/error-handler.js';
import * as fs from 'fs/promises';
import * as path from 'path';
import { Worker } from 'worker_threads';
<<<<<<< HEAD
import { PromptCopier, CopyOptions, CopyResult, FileInfo } from './prompt-copier';
export type { CopyOptions, CopyResult } from './prompt-copier';
export { copyPrompts } from './prompt-copier';
import { logger } from '../core/logger';
=======
import { PromptCopier } from './prompt-copier.js';
import type { CopyOptions, CopyResult, FileInfo } from './prompt-copier.js';
import { logger } from '../core/logger.js';
>>>>>>> 0ae5d1d6

interface WorkerPool {
  workers: Worker[];
  busy: Set<number>;
  queue: Array<() => void>;
}

export class EnhancedPromptCopier extends PromptCopier {
  private workerPool?: WorkerPool;
  private workerResults: Map<string, any> = new Map();

  constructor(options: CopyOptions) {
    super(options);
  }

<<<<<<< HEAD
  protected override async copyFilesParallel(): Promise<void> {
    const workerCount = Math.min(this.options.maxWorkers, this.fileQueue.length);
=======
  protected async copyFilesParallel(): Promise<void> {
    const workerCount = Math.min((this as any).options.maxWorkers, (this as any).fileQueue.length);
>>>>>>> 0ae5d1d6
    
    // Initialize worker pool
    this.workerPool = await this.initializeWorkerPool(workerCount);
    
    try {
      // Process files using worker pool
      await this.processWithWorkerPool();
    } finally {
      // Cleanup workers
      await this.terminateWorkers();
    }
  }

  private async initializeWorkerPool(workerCount: number): Promise<WorkerPool> {
    const workers: Worker[] = [];
    const pool: WorkerPool = {
      workers,
      busy: new Set(),
      queue: []
    };
    
    // Create workers
    for (let i = 0; i < workerCount; i++) {
      const worker = new Worker(
        path.join(__dirname, 'workers', 'copy-worker.js'),
        {
          workerData: { workerId: i }
        }
      );
      
      // Setup worker message handler
      worker.on('message', (result) => {
        this.handleWorkerResult(result, i, pool);
      });
      
      worker.on('error', (error) => {
        logger.error(`Worker ${i} error:`, error);
        (this as any).errors.push({
          file: 'worker',
<<<<<<< HEAD
          error: error instanceof Error ? error.message : String(error),
=======
          error: (error instanceof Error ? error.message : String(error)),
>>>>>>> 0ae5d1d6
          phase: 'write'
        });
      });
      
      workers.push(worker);
    }
    
    return pool;
  }

  private async processWithWorkerPool(): Promise<void> {
    const chunkSize = Math.max(1, Math.floor((this as any).fileQueue.length / this.workerPool!.workers.length / 2));
    const chunks: FileInfo[][] = [];
    
    // Create chunks for better distribution
    for (let i = 0; i < (this as any).fileQueue.length; i += chunkSize) {
      chunks.push((this as any).fileQueue.slice(i, i + chunkSize));
    }
    
    // Process chunks
    const promises: Promise<void>[] = [];
    
    for (const chunk of chunks) {
      promises.push(this.processChunkWithWorker(chunk));
    }
    
    await Promise.all(promises);
  }

  private async processChunkWithWorker(chunk: FileInfo[]): Promise<void> {
    return new Promise((resolve, reject) => {
      const pool = this.workerPool!;
      
      const tryAssignWork = () => {
        // Find available worker
        const availableWorkerIndex = pool.workers.findIndex((_, index) => !pool.busy.has(index));
        
        if (availableWorkerIndex === -1) {
          // No workers available, queue the work
          pool.queue.push(tryAssignWork);
          return;
        }
        
        // Mark worker as busy
        pool.busy.add(availableWorkerIndex);
        
        // Prepare worker data
        const workerData = {
          files: chunk.map(file => ({
            sourcePath: file.path,
            destPath: path.join((this as any).options.destination, file.relativePath),
            permissions: (this as any).options.preservePermissions ? file.permissions : undefined,
            verify: (this as any).options.verify
          })),
          workerId: availableWorkerIndex
        };
        
        let remainingFiles = chunk.length;
        const chunkResults: any[] = [];
        
        // Setup temporary message handler for this chunk
        const messageHandler = (result: any) => {
          chunkResults.push(result);
          remainingFiles--;
          
          if (remainingFiles === 0) {
            // Chunk complete
            pool.workers[availableWorkerIndex].off('message', messageHandler);
            pool.busy.delete(availableWorkerIndex);
            
            // Process next queued work
            if (pool.queue.length > 0) {
              const nextWork = pool.queue.shift()!;
              nextWork();
            }
            
            // Process results
            this.processChunkResults(chunk, chunkResults);
            resolve();
          }
        };
        
        pool.workers[availableWorkerIndex].on('message', messageHandler);
        pool.workers[availableWorkerIndex].postMessage(workerData);
      };
      
      tryAssignWork();
    });
  }

  private processChunkResults(chunk: FileInfo[], results: any[]): void {
    for (const result of results) {
      if (result.success) {
        (this as any).copiedFiles.add(result.file);
        if (result.hash) {
          this.workerResults.set(result.file, { hash: result.hash });
        }
      } else {
        (this as any).errors.push({
          file: result.file,
          error: result.error instanceof Error ? result.error.message : String(result.error),
          phase: 'write'
        });
      }
    }
    
    this.reportProgress((this as any).copiedFiles.size);
  }

  private handleWorkerResult(result: any, workerId: number, pool: WorkerPool): void {
    // This is a fallback handler, actual handling happens in processChunkWithWorker
    logger.debug(`Worker ${workerId} result:`, result);
  }

  private async terminateWorkers(): Promise<void> {
    if (!this.workerPool) return;
    
    const terminationPromises = this.workerPool.workers.map(worker => 
      worker.terminate()
    );
    
    await Promise.all(terminationPromises);
    this.workerPool = undefined;
  }

  // Override verification to use worker results
  protected override async verifyFiles(): Promise<void> {
    logger.info('Verifying copied files...');
    
    for (const file of (this as any).fileQueue) {
      if (!(this as any).copiedFiles.has(file.path)) continue;
      
      try {
        const destPath = path.join((this as any).options.destination, file.relativePath);
        
        // Verify file exists
        if (!await (this as any).fileExists(destPath)) {
          throw new Error('Destination file not found');
        }
        
        // Verify size
        const destStats = await fs.stat(destPath);
        const sourceStats = await fs.stat(file.path);
        
        if (destStats.size !== sourceStats.size) {
          throw new Error(`Size mismatch: ${destStats.size} != ${sourceStats.size}`);
        }
        
        // Use hash from worker if available
        const workerResult = this.workerResults.get(file.path);
        if (workerResult?.hash) {
          const sourceHash = await (this as any).calculateFileHash(file.path);
          if (sourceHash !== workerResult.hash) {
            throw new Error(`Hash mismatch: ${sourceHash} != ${workerResult.hash}`);
          }
        }
        
      } catch (error) {
        (this as any).errors.push({
          file: file.path,
<<<<<<< HEAD
          error: error instanceof Error ? error.message : String(error),
=======
          error: (error instanceof Error ? error.message : String(error)),
>>>>>>> 0ae5d1d6
          phase: 'verify'
        });
      }
    }
  }
}

// Export enhanced copy function
export async function copyPromptsEnhanced(options: CopyOptions): Promise<CopyResult> {
  const copier = new EnhancedPromptCopier(options);
  return copier.copy();
}<|MERGE_RESOLUTION|>--- conflicted
+++ resolved
@@ -5,16 +5,9 @@
 import * as fs from 'fs/promises';
 import * as path from 'path';
 import { Worker } from 'worker_threads';
-<<<<<<< HEAD
-import { PromptCopier, CopyOptions, CopyResult, FileInfo } from './prompt-copier';
-export type { CopyOptions, CopyResult } from './prompt-copier';
-export { copyPrompts } from './prompt-copier';
-import { logger } from '../core/logger';
-=======
 import { PromptCopier } from './prompt-copier.js';
 import type { CopyOptions, CopyResult, FileInfo } from './prompt-copier.js';
 import { logger } from '../core/logger.js';
->>>>>>> 0ae5d1d6
 
 interface WorkerPool {
   workers: Worker[];
@@ -30,13 +23,8 @@
     super(options);
   }
 
-<<<<<<< HEAD
-  protected override async copyFilesParallel(): Promise<void> {
-    const workerCount = Math.min(this.options.maxWorkers, this.fileQueue.length);
-=======
   protected async copyFilesParallel(): Promise<void> {
     const workerCount = Math.min((this as any).options.maxWorkers, (this as any).fileQueue.length);
->>>>>>> 0ae5d1d6
     
     // Initialize worker pool
     this.workerPool = await this.initializeWorkerPool(workerCount);
@@ -76,11 +64,7 @@
         logger.error(`Worker ${i} error:`, error);
         (this as any).errors.push({
           file: 'worker',
-<<<<<<< HEAD
-          error: error instanceof Error ? error.message : String(error),
-=======
           error: (error instanceof Error ? error.message : String(error)),
->>>>>>> 0ae5d1d6
           phase: 'write'
         });
       });
@@ -181,7 +165,7 @@
       } else {
         (this as any).errors.push({
           file: result.file,
-          error: result.error instanceof Error ? result.error.message : String(result.error),
+          error: result.error,
           phase: 'write'
         });
       }
@@ -207,7 +191,7 @@
   }
 
   // Override verification to use worker results
-  protected override async verifyFiles(): Promise<void> {
+  protected async verifyFiles(): Promise<void> {
     logger.info('Verifying copied files...');
     
     for (const file of (this as any).fileQueue) {
@@ -241,11 +225,7 @@
       } catch (error) {
         (this as any).errors.push({
           file: file.path,
-<<<<<<< HEAD
-          error: error instanceof Error ? error.message : String(error),
-=======
           error: (error instanceof Error ? error.message : String(error)),
->>>>>>> 0ae5d1d6
           phase: 'verify'
         });
       }
