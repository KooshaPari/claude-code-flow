--- conflicted
+++ resolved
@@ -4,12 +4,9 @@
  * Handles non-blocking file operations with queuing
  */
 
-import { promises as fs, createWriteStream, createReadStream } from 'node:fs';
+import { promises as fs } from 'node:fs';
 import { pipeline } from 'node:stream/promises';
-<<<<<<< HEAD
-=======
 import { createWriteStream, createReadStream } from 'node:fs';
->>>>>>> 0ae5d1d6
 import { Readable } from 'node:stream';
 import { join, dirname } from 'node:path';
 import PQueue from 'p-queue';
@@ -285,8 +282,8 @@
       errors: this.metrics.errors,
       writeQueueSize: this.writeQueue.size,
       readQueueSize: this.readQueue.size,
-      writeQueuePending: (this.writeQueue as any).pending || 0,
-      readQueuePending: (this.readQueue as any).pending || 0
+      writeQueuePending: this.writeQueue.pending,
+      readQueuePending: this.readQueue.pending
     };
   }
   
