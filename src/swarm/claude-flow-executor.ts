--- conflicted
+++ resolved
@@ -75,30 +75,15 @@
           executionTime,
           sparcMode,
           command: command.join(' '),
-          exitCode: result.exitCode
+          exitCode: result.exitCode,
+          quality: 0.95,
+          completeness: 0.9
         },
-        quality: 0.95,
-        completeness: 0.9,
-        accuracy: 0.9,
-        executionTime,
-        resourcesUsed: {
-          cpuTime: executionTime,
-          memoryUsage: 0,
-          diskUsage: 0,
-          networkUsage: 0
-        },
-        validated: result.exitCode === 0,
-        validationResults: result.error || null,
-        recommendations: [],
-        nextSteps: []
+        error: result.error
       };
     } catch (error) {
       this.logger.error('Failed to execute Claude Flow SPARC command', { 
-<<<<<<< HEAD
-        error: (error as Error).message,
-=======
         error: (error instanceof Error ? error.message : String(error)),
->>>>>>> 0ae5d1d6
         taskId: task.id.id 
       });
       
@@ -106,21 +91,11 @@
         output: '',
         artifacts: {},
         metadata: {
-          error: (error as Error).message
+          executionTime: Date.now() - startTime,
+          quality: 0,
+          completeness: 0
         },
-<<<<<<< HEAD
-        quality: 0,
-        completeness: 0,
-        accuracy: 0,
-        executionTime: Date.now() - startTime,
-        resourcesUsed: {},
-        validated: false,
-        validationResults: (error as Error).message,
-        recommendations: ['Check error logs and retry'],
-        nextSteps: ['Fix the underlying issue']
-=======
         error: (error instanceof Error ? error.message : String(error))
->>>>>>> 0ae5d1d6
       };
     }
   }
@@ -170,8 +145,8 @@
       return 'integration';
     }
 
-    // Use agent type first, then task type, with safe indexing
-    return (modeMap as any)[agent.type] || (modeMap as any)[task.type] || 'code';
+    // Use agent type first, then task type
+    return modeMap[agent.type] || modeMap[task.type] || 'code';
   }
 
   private buildSparcCommand(task: TaskDefinition, mode: string, targetDir?: string): string[] {
@@ -242,7 +217,7 @@
         // Parse artifacts from output
         const artifactMatch = chunk.match(/Created file: (.+)/g);
         if (artifactMatch) {
-          artifactMatch.forEach((match: any) => {
+          artifactMatch.forEach(match => {
             const filePath = match.replace('Created file: ', '').trim();
             artifacts[filePath] = true;
           });
