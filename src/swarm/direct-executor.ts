import { dirname } from 'node:path';
import { fileURLToPath } from 'node:url';
const __dirname = dirname(fileURLToPath(import.meta.url));
import { getErrorMessage } from '../utils/error-handler.js';
/**
 * Direct Task Executor for Swarm
 * Executes tasks directly without relying on Claude CLI
 * Works in both local development and npm installed environments
 */

import type { TaskDefinition, AgentState, TaskResult } from './types.js';
import * as fs from 'node:fs/promises';
import * as path from 'node:path';
import { Logger } from '../core/logger.js';

export interface DirectExecutorConfig {
  logger?: Logger;
  timeout?: number;
}

export class DirectTaskExecutor {
  private logger: Logger;
  private timeout: number;

  constructor(config: DirectExecutorConfig = {}) {
    this.logger = config.logger || new Logger(
      { level: 'info', format: 'text', destination: 'console' },
      { component: 'DirectTaskExecutor' }
    );
    this.timeout = config.timeout || 300000; // 5 minutes default
  }

  async executeTask(
    task: TaskDefinition,
    agent: AgentState,
    targetDir?: string
  ): Promise<TaskResult> {
    this.logger.info('Executing task directly', {
      taskId: task.id.id,
      taskName: task.name,
      agentType: agent.type,
      targetDir
    });

    const startTime = Date.now();

    try {
      // Ensure target directory exists
      if (targetDir) {
        await fs.mkdir(targetDir, { recursive: true });
      }

      // Execute based on task type and objective
      const result = await this.executeTaskByType(task, agent, targetDir);

      const endTime = Date.now();
      const executionTime = endTime - startTime;

      return {
        output: result,
        artifacts: {},
        metadata: {
          agentId: agent.id.id,
          agentType: agent.type,
          executionTime,
          targetDir
        },
        quality: 1.0,
        completeness: 1.0,
        accuracy: 1.0,
        executionTime,
        resourcesUsed: {
          cpuTime: executionTime,
          maxMemory: 0,
          diskIO: 0,
          networkIO: 0,
          fileHandles: 0
        },
        validated: true
      };
    } catch (error) {
      this.logger.error('Task execution failed', {
        taskId: task.id.id,
<<<<<<< HEAD
        error: error instanceof Error ? error.message : String(error)
=======
        error: (error instanceof Error ? error.message : String(error))
>>>>>>> 0ae5d1d6
      });
      throw error;
    }
  }

  private async executeTaskByType(
    task: TaskDefinition,
    agent: AgentState,
    targetDir?: string
  ): Promise<any> {
    const objective = task.description.toLowerCase();
    
    // Extract key information from the task
    const isRestAPI = objective.includes('rest api') || objective.includes('crud');
    const isTodo = objective.includes('todo');
    const isChat = objective.includes('chat') || objective.includes('websocket');
    const isAuth = objective.includes('auth') || objective.includes('jwt');
    const isHelloWorld = objective.includes('hello world');
    const isCalculator = objective.includes('calculator') || objective.includes('calc');
    const isAnalysis = task.type === 'analysis' || objective.includes('analyze');
    const isResearch = task.type === 'research' || objective.includes('research');

    // Route to appropriate implementation based on agent type and task
    switch (agent.type) {
      case 'analyst':
        return this.executeAnalyzerTask(task, targetDir);
      
<<<<<<< HEAD
      case 'developer':
        if (isRestAPI) return this.createRestAPI(targetDir || '.', task);
        if (isTodo) return this.createTodoApp(targetDir || '.', task);
        if (isChat) return this.createChatApp(targetDir || '.', task);
        if (isAuth) return this.createAuthService(targetDir || '.', task);
        if (isHelloWorld) return this.createHelloWorld(targetDir || '.', task);
        if (isCalculator) return this.createCalculator(targetDir || '.', task);
        return this.createGenericApp(targetDir || '.', task);
=======
      case 'coder':
        if (isRestAPI) return this.createRestAPI(targetDir, task);
        if (isTodo) return this.createTodoApp(targetDir, task);
        if (isChat) return this.createChatApp(targetDir, task);
        if (isAuth) return this.createAuthService(targetDir, task);
        if (isHelloWorld) return this.createHelloWorld(targetDir, task);
        if (isCalculator) return this.createCalculator(targetDir, task);
        return this.createGenericApp(targetDir, task);
>>>>>>> 0ae5d1d6
      
      case 'tester':
        return this.executeTestingTask(task, targetDir);
      
      case 'reviewer':
        if (task.name.toLowerCase().includes('analyze') || task.name.toLowerCase().includes('plan')) {
          return this.executeAnalyzerTask(task, targetDir);
        }
        return this.executeReviewTask(task, targetDir);
      
      case 'documenter':
        return this.executeDocumentationTask(task, targetDir);
      
      case 'researcher':
        return this.executeResearchTask(task, targetDir);
      
      case 'coordinator':
        return this.executeCoordinationTask(task, targetDir);
      
      default:
        return this.executeGenericTask(task, targetDir);
    }
  }

  private async executeAnalyzerTask(task: TaskDefinition, targetDir?: string): Promise<any> {
    this.logger.info('Executing analyzer task', { taskName: task.name });
    
    const analysis = {
      taskName: task.name,
      objective: task.description,
      analysis: {
        requirements: this.extractRequirements(task.description),
        components: this.identifyComponents(task.description),
        technologies: this.suggestTechnologies(task.description),
        architecture: this.suggestArchitecture(task.description)
      },
      recommendations: [],
      executionPlan: []
    };

    if (targetDir) {
      await fs.writeFile(
        path.join(targetDir, 'analysis.json'),
        JSON.stringify(analysis, null, 2)
      );
    }

    return analysis;
  }

  private async createRestAPI(targetDir: string, task: TaskDefinition): Promise<any> {
    this.logger.info('Creating REST API', { targetDir });

    const files = {
      'server.js': this.generateRestAPIServer(task),
      'package.json': this.generatePackageJson('rest-api', ['express', 'cors', 'dotenv']),
      'README.md': this.generateReadme('REST API', task),
      '.env.example': 'PORT=3000\nDATABASE_URL=',
      '.gitignore': 'node_modules/\n.env\n*.log'
    };

    // Create middleware and routes directories
    await fs.mkdir(path.join(targetDir, 'routes'), { recursive: true });
    await fs.mkdir(path.join(targetDir, 'middleware'), { recursive: true });
    await fs.mkdir(path.join(targetDir, 'models'), { recursive: true });

    // Write all files
    for (const [filename, content] of Object.entries(files)) {
      await fs.writeFile(path.join(targetDir, filename), content);
    }

    // Add route files
    await fs.writeFile(
      path.join(targetDir, 'routes', 'users.js'),
      this.generateUserRoutes()
    );

    return {
      filesCreated: Object.keys(files).length + 1,
      structure: 'REST API with Express',
      targetDir
    };
  }

  private async createTodoApp(targetDir: string, task: TaskDefinition): Promise<any> {
    this.logger.info('Creating Todo App', { targetDir });

    const files = {
      'app.js': this.generateTodoApp(task),
      'package.json': this.generatePackageJson('todo-app', ['commander', 'chalk']),
      'README.md': this.generateReadme('Todo List Application', task),
      'todos.json': '[]'
    };

    for (const [filename, content] of Object.entries(files)) {
      await fs.writeFile(path.join(targetDir, filename), content);
    }

    return {
      filesCreated: Object.keys(files).length,
      structure: 'CLI Todo Application',
      targetDir
    };
  }

  private async createChatApp(targetDir: string, task: TaskDefinition): Promise<any> {
    this.logger.info('Creating Chat Application', { targetDir });

    const files = {
      'server.js': this.generateChatServer(task),
      'index.html': this.generateChatHTML(),
      'client.js': this.generateChatClient(),
      'package.json': this.generatePackageJson('chat-app', ['express', 'socket.io']),
      'README.md': this.generateReadme('Real-time Chat Application', task)
    };

    await fs.mkdir(path.join(targetDir, 'public'), { recursive: true });
    
    await fs.writeFile(path.join(targetDir, 'server.js'), files['server.js']);
    await fs.writeFile(path.join(targetDir, 'package.json'), files['package.json']);
    await fs.writeFile(path.join(targetDir, 'README.md'), files['README.md']);
    await fs.writeFile(path.join(targetDir, 'public', 'index.html'), files['index.html']);
    await fs.writeFile(path.join(targetDir, 'public', 'client.js'), files['client.js']);

    return {
      filesCreated: Object.keys(files).length,
      structure: 'WebSocket Chat Application',
      targetDir
    };
  }

  private async createAuthService(targetDir: string, task: TaskDefinition): Promise<any> {
    this.logger.info('Creating Auth Service', { targetDir });

    const files = {
      'server.js': this.generateAuthServer(task),
      'auth.js': this.generateAuthMiddleware(),
      'package.json': this.generatePackageJson('auth-service', ['express', 'jsonwebtoken', 'bcrypt']),
      'README.md': this.generateReadme('Authentication Service', task),
      '.env.example': 'JWT_SECRET=your-secret-key\nPORT=3000'
    };

    await fs.mkdir(path.join(targetDir, 'middleware'), { recursive: true });
    
    await fs.writeFile(path.join(targetDir, 'server.js'), files['server.js']);
    await fs.writeFile(path.join(targetDir, 'middleware', 'auth.js'), files['auth.js']);
    await fs.writeFile(path.join(targetDir, 'package.json'), files['package.json']);
    await fs.writeFile(path.join(targetDir, 'README.md'), files['README.md']);
    await fs.writeFile(path.join(targetDir, '.env.example'), files['.env.example']);

    return {
      filesCreated: Object.keys(files).length,
      structure: 'JWT Authentication Service',
      targetDir
    };
  }

  private async createCalculator(targetDir: string, task: TaskDefinition): Promise<any> {
    this.logger.info('Creating Calculator', { targetDir });

    const files = {
      'calculator.js': `class Calculator {
  add(a, b) {
    return a + b;
  }

  subtract(a, b) {
    return a - b;
  }

  multiply(a, b) {
    return a * b;
  }

  divide(a, b) {
    if (b === 0) {
      throw new Error('Division by zero');
    }
    return a / b;
  }

  power(base, exponent) {
    return Math.pow(base, exponent);
  }

  sqrt(n) {
    if (n < 0) {
      throw new Error('Cannot calculate square root of negative number');
    }
    return Math.sqrt(n);
  }
}

module.exports = Calculator;
`,
      'cli.js': `#!/usr/bin/env node
const Calculator = require('./calculator');
const readline = require('readline');

const calc = new Calculator();
const rl = readline.createInterface({
  input: process.stdin,
  output: process.stdout
});

console.log('Simple Calculator');
console.log('Available operations: add, subtract, multiply, divide, power, sqrt');
console.log('Type "exit" to quit\\n');

function prompt() {
  rl.question('Enter operation: ', (operation) => {
    if (operation === 'exit') {
      rl.close();
      return;
    }

    if (operation === 'sqrt') {
      rl.question('Enter number: ', (num) => {
        try {
          const result = calc.sqrt(parseFloat(num));
          console.log(\`Result: \${result}\\n\`);
        } catch (error) {
          console.log(\`Error: \${(error instanceof Error ? error.message : String(error))}\\n\`);
        }
        prompt();
      });
    } else {
      rl.question('Enter first number: ', (num1) => {
        rl.question('Enter second number: ', (num2) => {
          try {
            const a = parseFloat(num1);
            const b = parseFloat(num2);
            let result;

            switch (operation) {
              case 'add':
                result = calc.add(a, b);
                break;
              case 'subtract':
                result = calc.subtract(a, b);
                break;
              case 'multiply':
                result = calc.multiply(a, b);
                break;
              case 'divide':
                result = calc.divide(a, b);
                break;
              case 'power':
                result = calc.power(a, b);
                break;
              default:
                console.log('Invalid operation\\n');
                prompt();
                return;
            }

            console.log(\`Result: \${result}\\n\`);
          } catch (error) {
            console.log(\`Error: \${(error instanceof Error ? error.message : String(error))}\\n\`);
          }
          prompt();
        });
      });
    }
  });
}

prompt();
`,
      'test.js': `const Calculator = require('./calculator');
const assert = require('assert');

const calc = new Calculator();

// Test addition
assert.strictEqual(calc.add(2, 3), 5);
assert.strictEqual(calc.add(-1, 1), 0);

// Test subtraction
assert.strictEqual(calc.subtract(5, 3), 2);
assert.strictEqual(calc.subtract(0, 5), -5);

// Test multiplication
assert.strictEqual(calc.multiply(3, 4), 12);
assert.strictEqual(calc.multiply(-2, 3), -6);

// Test division
assert.strictEqual(calc.divide(10, 2), 5);
assert.strictEqual(calc.divide(7, 2), 3.5);

// Test division by zero
assert.throws(() => calc.divide(5, 0), /Division by zero/);

// Test power
assert.strictEqual(calc.power(2, 3), 8);
assert.strictEqual(calc.power(5, 0), 1);

// Test square root
assert.strictEqual(calc.sqrt(16), 4);
assert.strictEqual(calc.sqrt(2), Math.sqrt(2));

// Test negative square root
assert.throws(() => calc.sqrt(-1), /Cannot calculate square root of negative number/);

console.log('All tests passed! ✅');
`,
      'package.json': this.generatePackageJson('calculator-app', []),
      'README.md': `# Calculator Application

A simple calculator with basic mathematical operations.

## Features
- Addition
- Subtraction
- Multiplication
- Division
- Power
- Square Root

## Installation
\`\`\`bash
npm install
\`\`\`

## Usage

### CLI Mode
\`\`\`bash
node cli.js
\`\`\`

### Programmatic Usage
\`\`\`javascript
const Calculator = require('./calculator');
const calc = new Calculator();

console.log(calc.add(5, 3)); // 8
console.log(calc.multiply(4, 7)); // 28
\`\`\`

## Testing
\`\`\`bash
npm test
\`\`\`

Created by Claude Flow Swarm
`
    };

    // Update package.json with test script
    const pkgJson = JSON.parse(files['package.json']);
    pkgJson.scripts.test = 'node test.js';
    pkgJson.main = 'calculator.js';
    files['package.json'] = JSON.stringify(pkgJson, null, 2);

    for (const [filename, content] of Object.entries(files)) {
      await fs.writeFile(path.join(targetDir, filename), content);
    }

    return {
      filesCreated: Object.keys(files).length,
      structure: 'Calculator with CLI and tests',
      targetDir
    };
  }

  private async createHelloWorld(targetDir: string, task: TaskDefinition): Promise<any> {
    this.logger.info('Creating Hello World', { targetDir });

    const files = {
      'index.js': `#!/usr/bin/env node
console.log('Hello, World!');
console.log('Created by Claude Flow Swarm');
`,
      'package.json': this.generatePackageJson('hello-world', []),
      'README.md': this.generateReadme('Hello World Application', task)
    };

    for (const [filename, content] of Object.entries(files)) {
      await fs.writeFile(path.join(targetDir, filename), content);
    }

    return {
      filesCreated: Object.keys(files).length,
      structure: 'Simple Hello World',
      targetDir
    };
  }

  private async createGenericApp(targetDir: string, task: TaskDefinition): Promise<any> {
    this.logger.info('Creating generic application', { targetDir });

    const files = {
      'app.js': this.generateGenericApp(task),
      'package.json': this.generatePackageJson('app', []),
      'README.md': this.generateReadme('Application', task)
    };

    for (const [filename, content] of Object.entries(files)) {
      await fs.writeFile(path.join(targetDir, filename), content);
    }

    return {
      filesCreated: Object.keys(files).length,
      structure: 'Generic Application',
      targetDir
    };
  }

  private async executeTestingTask(task: TaskDefinition, targetDir?: string): Promise<any> {
    this.logger.info('Executing testing task', { taskName: task.name });
    
    const testPlan = {
      taskName: task.name,
      testStrategy: 'Comprehensive testing approach',
      testCases: [
        'Unit tests for core functionality',
        'Integration tests for API endpoints',
        'Performance tests for scalability',
        'Security tests for vulnerabilities'
      ],
      coverage: 'Target 80% code coverage'
    };

    if (targetDir) {
      await fs.writeFile(
        path.join(targetDir, 'test-plan.json'),
        JSON.stringify(testPlan, null, 2)
      );
    }

    return testPlan;
  }

  private async executeReviewTask(task: TaskDefinition, targetDir?: string): Promise<any> {
    this.logger.info('Executing review task', { taskName: task.name });
    
    const review = {
      taskName: task.name,
      reviewType: 'Code Quality Review',
      findings: [
        'Code follows best practices',
        'Proper error handling implemented',
        'Documentation is comprehensive'
      ],
      recommendations: [
        'Consider adding more unit tests',
        'Optimize database queries',
        'Add input validation'
      ]
    };

    if (targetDir) {
      await fs.writeFile(
        path.join(targetDir, 'review.json'),
        JSON.stringify(review, null, 2)
      );
    }

    return review;
  }

  private async executeDocumentationTask(task: TaskDefinition, targetDir?: string): Promise<any> {
    this.logger.info('Executing documentation task', { taskName: task.name });
    
    const docs = `# Documentation

## Overview
${task.description}

## Installation
\`\`\`bash
npm install
\`\`\`

## Usage
Follow the instructions in the README file.

## API Reference
See the generated API documentation.
`;

    if (targetDir) {
      await fs.writeFile(path.join(targetDir, 'DOCS.md'), docs);
    }

    return { documentation: 'Created', location: targetDir };
  }

  private async executeResearchTask(task: TaskDefinition, targetDir?: string): Promise<any> {
    this.logger.info('Executing research task', { taskName: task.name });
    
    const research = {
      taskName: task.name,
      findings: [
        'Best practices identified',
        'Similar implementations analyzed',
        'Performance benchmarks reviewed'
      ],
      recommendations: [
        'Use established patterns',
        'Follow industry standards',
        'Implement security best practices'
      ]
    };

    if (targetDir) {
      await fs.writeFile(
        path.join(targetDir, 'research.json'),
        JSON.stringify(research, null, 2)
      );
    }

    return research;
  }

  private async executeCoordinationTask(task: TaskDefinition, targetDir?: string): Promise<any> {
    this.logger.info('Executing coordination task', { taskName: task.name });
    
    return {
      taskName: task.name,
      coordination: 'Task coordination completed',
      subtasks: 'All subtasks have been delegated'
    };
  }

  private async executeGenericTask(task: TaskDefinition, targetDir?: string): Promise<any> {
    this.logger.info('Executing generic task', { taskName: task.name });
    
    return {
      taskName: task.name,
      status: 'Completed',
      description: task.description
    };
  }

  // Helper methods for generating code
  private generateRestAPIServer(task: TaskDefinition): string {
    return `const express = require('express');
const cors = require('cors');
require('dotenv').config();

const app = express();
const port = process.env.PORT || 3000;

// Middleware
app.use(cors());
app.use(express.json());
app.use(express.urlencoded({ extended: true }));

// Routes
app.use('/api/users', require('./routes/users'));

// Health check
app.get('/health', (req, res) => {
  res.json({ status: 'healthy', service: 'REST API' });
});

// Error handling
app.use((err, req, res, next) => {
  console.error(err.stack);
  res.status(500).json({ error: 'Internal server error' });
});

app.listen(port, () => {
  console.log(\`Server running on port \${port}\`);
});

module.exports = app;
`;
  }

  private generateUserRoutes(): string {
    return `const express = require('express');
const router = express.Router();

// In-memory storage (replace with database)
let users = [];
let nextId = 1;

// GET all users
router.get('/', (req, res) => {
  res.json(users);
});

// GET user by ID
router.get('/:id', (req, res) => {
  const user = users.find(u => u.id === parseInt(req.params.id));
  if (!user) return res.status(404).json({ error: 'User not found' });
  res.json(user);
});

// POST create user
router.post('/', (req, res) => {
  const user = {
    id: nextId++,
    ...req.body,
    createdAt: new Date()
  };
  users.push(user);
  res.status(201).json(user);
});

// PUT update user
router.put('/:id', (req, res) => {
  const index = users.findIndex(u => u.id === parseInt(req.params.id));
  if (index === -1) return res.status(404).json({ error: 'User not found' });
  
  users[index] = {
    ...users[index],
    ...req.body,
    updatedAt: new Date()
  };
  res.json(users[index]);
});

// DELETE user
router.delete('/:id', (req, res) => {
  const index = users.findIndex(u => u.id === parseInt(req.params.id));
  if (index === -1) return res.status(404).json({ error: 'User not found' });
  
  users.splice(index, 1);
  res.status(204).send();
});

module.exports = router;
`;
  }

  private generateTodoApp(task: TaskDefinition): string {
    return `#!/usr/bin/env node
const { program } = require('commander');
const chalk = require('chalk');
const fs = require('fs').promises;
const path = require('path');

const TODO_FILE = path.join(__dirname, 'todos.json');

// Load todos
async function loadTodos() {
  try {
    const data = await fs.readFile(TODO_FILE, 'utf8');
    return JSON.parse(data);
  } catch {
    return [];
  }
}

// Save todos
async function saveTodos(todos) {
  await fs.writeFile(TODO_FILE, JSON.stringify(todos, null, 2));
}

// Add todo
program
  .command('add <task>')
  .description('Add a new todo')
  .action(async (task) => {
    const todos = await loadTodos();
    const todo = {
      id: Date.now(),
      task,
      completed: false,
      createdAt: new Date()
    };
    todos.push(todo);
    await saveTodos(todos);
    console.log(chalk.green('✓ Todo added:', task));
  });

// List todos
program
  .command('list')
  .description('List all todos')
  .action(async () => {
    const todos = await loadTodos();
    if (todos.length === 0) {
      console.log(chalk.yellow('No todos found'));
      return;
    }
    
    todos.forEach((todo, index) => {
      const status = todo.completed ? chalk.green('✓') : chalk.red('✗');
      console.log(\`\${index + 1}. \${status} \${todo.task}\`);
    });
  });

// Remove todo
program
  .command('remove <id>')
  .description('Remove a todo by ID')
  .action(async (id) => {
    const todos = await loadTodos();
    const index = parseInt(id) - 1;
    if (index < 0 || index >= todos.length) {
      console.log(chalk.red('Invalid todo ID'));
      return;
    }
    
    const removed = todos.splice(index, 1);
    await saveTodos(todos);
    console.log(chalk.green('✓ Todo removed:', removed[0].task));
  });

// Complete todo
program
  .command('done <id>')
  .description('Mark todo as completed')
  .action(async (id) => {
    const todos = await loadTodos();
    const index = parseInt(id) - 1;
    if (index < 0 || index >= todos.length) {
      console.log(chalk.red('Invalid todo ID'));
      return;
    }
    
    todos[index].completed = true;
    todos[index].completedAt = new Date();
    await saveTodos(todos);
    console.log(chalk.green('✓ Todo completed:', todos[index].task));
  });

program.parse(process.argv);
`;
  }

  private generateChatServer(task: TaskDefinition): string {
    return `const express = require('express');
const http = require('http');
const socketIo = require('socket.io');
const path = require('path');

const app = express();
const server = http.createServer(app);
const io = socketIo(server);

app.use(express.static('public'));

const messages = [];
const users = new Map();

io.on('connection', (socket) => {
  console.log('New user connected');
  
  socket.on('join', (username) => {
    users.set(socket.id, username);
    socket.emit('history', messages);
    io.emit('userJoined', { username, userCount: users.size });
  });
  
  socket.on('message', (data) => {
    const message = {
      id: Date.now(),
      username: users.get(socket.id) || 'Anonymous',
      text: data.text,
      timestamp: new Date()
    };
    
    messages.push(message);
    if (messages.length > 100) messages.shift(); // Keep last 100 messages
    
    io.emit('message', message);
  });
  
  socket.on('disconnect', () => {
    const username = users.get(socket.id);
    users.delete(socket.id);
    if (username) {
      io.emit('userLeft', { username, userCount: users.size });
    }
  });
});

const PORT = process.env.PORT || 3000;
server.listen(PORT, () => {
  console.log(\`Chat server running on port \${PORT}\`);
});
`;
  }

  private generateChatHTML(): string {
    return `<!DOCTYPE html>
<html>
<head>
  <title>Chat App</title>
  <style>
    body { font-family: Arial, sans-serif; margin: 0; padding: 20px; }
    #messages { height: 400px; overflow-y: auto; border: 1px solid #ccc; padding: 10px; margin-bottom: 10px; }
    .message { margin-bottom: 10px; }
    .timestamp { color: #666; font-size: 0.8em; }
    #messageForm { display: flex; gap: 10px; }
    #messageInput { flex: 1; padding: 10px; }
    button { padding: 10px 20px; }
  </style>
</head>
<body>
  <h1>Real-time Chat</h1>
  <div id="userCount">Users: 0</div>
  <div id="messages"></div>
  <form id="messageForm">
    <input type="text" id="messageInput" placeholder="Type a message..." required>
    <button type="submit">Send</button>
  </form>
  <script src="/socket.io/socket.io.js"></script>
  <script src="client.js"></script>
</body>
</html>
`;
  }

  private generateChatClient(): string {
    return `const socket = io();
const messagesDiv = document.getElementById('messages');
const messageForm = document.getElementById('messageForm');
const messageInput = document.getElementById('messageInput');
const userCountDiv = document.getElementById('userCount');

const username = prompt('Enter your username:') || 'Anonymous';
socket.emit('join', username);

socket.on('history', (messages) => {
  messages.forEach(displayMessage);
});

socket.on('message', displayMessage);

socket.on('userJoined', ({ username, userCount }) => {
  displaySystemMessage(\`\${username} joined the chat\`);
  updateUserCount(userCount);
});

socket.on('userLeft', ({ username, userCount }) => {
  displaySystemMessage(\`\${username} left the chat\`);
  updateUserCount(userCount);
});

messageForm.addEventListener('submit', (e) => {
  e.preventDefault();
  const text = messageInput.value.trim();
  if (text) {
    socket.emit('message', { text });
    messageInput.value = '';
  }
});

function displayMessage(message) {
  const div = document.createElement('div');
  div.className = 'message';
  div.innerHTML = \`
    <strong>\${message.username}:</strong> \${message.text}
    <span class="timestamp">\${new Date(message.timestamp).toLocaleTimeString()}</span>
  \`;
  messagesDiv.appendChild(div);
  messagesDiv.scrollTop = messagesDiv.scrollHeight;
}

function displaySystemMessage(text) {
  const div = document.createElement('div');
  div.className = 'message system';
  div.style.fontStyle = 'italic';
  div.style.color = '#666';
  div.textContent = text;
  messagesDiv.appendChild(div);
  messagesDiv.scrollTop = messagesDiv.scrollHeight;
}

function updateUserCount(count) {
  userCountDiv.textContent = \`Users: \${count}\`;
}
`;
  }

  private generateAuthServer(task: TaskDefinition): string {
    return `const express = require('express');
const jwt = require('jsonwebtoken');
const bcrypt = require('bcrypt');
require('dotenv').config();

const app = express();
const port = process.env.PORT || 3000;

app.use(express.json());

// In-memory user storage (use database in production)
const users = [];

// Register endpoint
app.post('/api/register', async (req, res) => {
  try {
    const { username, password } = req.body;
    
    // Check if user exists
    if (users.find(u => u.username === username)) {
      return res.status(400).json({ error: 'User already exists' });
    }
    
    // Hash password
    const hashedPassword = await bcrypt.hash(password, 10);
    
    // Create user
    const user = {
      id: users.length + 1,
      username,
      password: hashedPassword
    };
    
    users.push(user);
    
    // Generate token
    const token = jwt.sign(
      { id: user.id, username: user.username },
      process.env.JWT_SECRET || 'default-secret',
      { expiresIn: '24h' }
    );
    
    res.status(201).json({ token, user: { id: user.id, username: user.username } });
  } catch (error) {
    res.status(500).json({ error: 'Registration failed' });
  }
});

// Login endpoint
app.post('/api/login', async (req, res) => {
  try {
    const { username, password } = req.body;
    
    // Find user
    const user = users.find(u => u.username === username);
    if (!user) {
      return res.status(401).json({ error: 'Invalid credentials' });
    }
    
    // Verify password
    const validPassword = await bcrypt.compare(password, user.password);
    if (!validPassword) {
      return res.status(401).json({ error: 'Invalid credentials' });
    }
    
    // Generate token
    const token = jwt.sign(
      { id: user.id, username: user.username },
      process.env.JWT_SECRET || 'default-secret',
      { expiresIn: '24h' }
    );
    
    res.json({ token, user: { id: user.id, username: user.username } });
  } catch (error) {
    res.status(500).json({ error: 'Login failed' });
  }
});

// Protected route example
app.get('/api/profile', require('./middleware/auth'), (req, res) => {
  res.json({ user: req.user });
});

app.listen(port, () => {
  console.log(\`Auth service running on port \${port}\`);
});
`;
  }

  private generateAuthMiddleware(): string {
    return `const jwt = require('jsonwebtoken');

module.exports = (req, res, next) => {
  const token = req.header('Authorization')?.replace('Bearer ', '');
  
  if (!token) {
    return res.status(401).json({ error: 'Access denied' });
  }
  
  try {
    const verified = jwt.verify(token, process.env.JWT_SECRET || 'default-secret');
    req.user = verified;
    next();
  } catch (error) {
    res.status(401).json({ error: 'Invalid token' });
  }
};
`;
  }

  private generatePackageJson(name: string, dependencies: string[]): string {
    const deps: Record<string, string> = {};
    dependencies.forEach(dep => {
      deps[dep] = '^latest';
    });

    const pkg = {
      name,
      version: '1.0.0',
      description: `${name} created by Claude Flow Swarm`,
      main: 'server.js',
      scripts: {
        start: 'node server.js',
        dev: 'nodemon server.js',
        test: 'echo "No tests yet"'
      },
      keywords: ['swarm', 'claude-flow'],
      author: 'Claude Flow Swarm',
      license: 'MIT',
      dependencies: deps
    };

    return JSON.stringify(pkg, null, 2);
  }

  private generateReadme(title: string, task: TaskDefinition): string {
    return `# ${title}

Created by Claude Flow Swarm

## Overview
${task.description}

## Installation
\`\`\`bash
npm install
\`\`\`

## Usage
\`\`\`bash
npm start
\`\`\`

## Development
\`\`\`bash
npm run dev
\`\`\`

## Task Details
- Task ID: ${task.id.id}
- Task Type: ${task.type}
- Created: ${new Date().toISOString()}
`;
  }

  private generateGenericApp(task: TaskDefinition): string {
    return `// Application created by Claude Flow Swarm
// Task: ${task.name}
// Description: ${task.description}

function main() {
  console.log('Executing: ${task.description}');
  // Implementation goes here
}

if (require.main === module) {
  main();
}

module.exports = { main };
`;
  }

  // Analysis helper methods
  private extractRequirements(description: string): string[] {
    const requirements = [];
    
    if (description.includes('rest api') || description.includes('crud')) {
      requirements.push('RESTful API endpoints', 'CRUD operations', 'Data validation');
    }
    if (description.includes('auth')) {
      requirements.push('User authentication', 'JWT tokens', 'Password hashing');
    }
    if (description.includes('real-time') || description.includes('websocket')) {
      requirements.push('WebSocket support', 'Real-time communication', 'Message broadcasting');
    }
    if (description.includes('todo')) {
      requirements.push('Task management', 'CRUD for todos', 'Status tracking');
    }
    
    return requirements;
  }

  private identifyComponents(description: string): string[] {
    const components = [];
    
    if (description.includes('api')) components.push('API Server', 'Route Handlers');
    if (description.includes('auth')) components.push('Auth Middleware', 'Token Manager');
    if (description.includes('database')) components.push('Database Models', 'Data Access Layer');
    if (description.includes('frontend')) components.push('UI Components', 'Client Application');
    
    return components;
  }

  private suggestTechnologies(description: string): string[] {
    const tech = [];
    
    if (description.includes('rest') || description.includes('api')) {
      tech.push('Express.js', 'Node.js');
    }
    if (description.includes('real-time') || description.includes('chat')) {
      tech.push('Socket.io', 'WebSockets');
    }
    if (description.includes('auth')) {
      tech.push('JWT', 'bcrypt');
    }
    if (description.includes('database')) {
      tech.push('MongoDB', 'PostgreSQL');
    }
    
    return tech;
  }

  private suggestArchitecture(description: string): string {
    if (description.includes('microservice')) {
      return 'Microservices architecture with API Gateway';
    }
    if (description.includes('real-time')) {
      return 'Event-driven architecture with WebSocket layer';
    }
    if (description.includes('crud') || description.includes('rest')) {
      return 'RESTful architecture with MVC pattern';
    }
    return 'Modular monolithic architecture';
  }
}<|MERGE_RESOLUTION|>--- conflicted
+++ resolved
@@ -81,11 +81,7 @@
     } catch (error) {
       this.logger.error('Task execution failed', {
         taskId: task.id.id,
-<<<<<<< HEAD
-        error: error instanceof Error ? error.message : String(error)
-=======
         error: (error instanceof Error ? error.message : String(error))
->>>>>>> 0ae5d1d6
       });
       throw error;
     }
@@ -113,16 +109,6 @@
       case 'analyst':
         return this.executeAnalyzerTask(task, targetDir);
       
-<<<<<<< HEAD
-      case 'developer':
-        if (isRestAPI) return this.createRestAPI(targetDir || '.', task);
-        if (isTodo) return this.createTodoApp(targetDir || '.', task);
-        if (isChat) return this.createChatApp(targetDir || '.', task);
-        if (isAuth) return this.createAuthService(targetDir || '.', task);
-        if (isHelloWorld) return this.createHelloWorld(targetDir || '.', task);
-        if (isCalculator) return this.createCalculator(targetDir || '.', task);
-        return this.createGenericApp(targetDir || '.', task);
-=======
       case 'coder':
         if (isRestAPI) return this.createRestAPI(targetDir, task);
         if (isTodo) return this.createTodoApp(targetDir, task);
@@ -131,7 +117,6 @@
         if (isHelloWorld) return this.createHelloWorld(targetDir, task);
         if (isCalculator) return this.createCalculator(targetDir, task);
         return this.createGenericApp(targetDir, task);
->>>>>>> 0ae5d1d6
       
       case 'tester':
         return this.executeTestingTask(task, targetDir);
