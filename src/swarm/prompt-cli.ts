--- conflicted
+++ resolved
@@ -11,15 +11,10 @@
   createProgressBar,
   formatFileSize,
   formatDuration
-<<<<<<< HEAD
-} from './prompt-utils';
-import { logger } from '../core/logger';
-=======
 } from './prompt-utils.js';
 import { logger } from '../core/logger.js';
->>>>>>> 0ae5d1d6
-
-const program: any = new Command();
+
+const program = new Command();
 
 program
   .name('prompt-copier')
@@ -41,7 +36,7 @@
   .option('--exclude <patterns>', 'Exclude patterns (comma-separated)')
   .option('--dry-run', 'Show what would be copied without actually copying')
   .option('--enhanced', 'Use enhanced copier with worker threads')
-  .action(async (options: any) => {
+  .action(async (options) => {
     try {
       const configManager = new PromptConfigManager();
       const config = await configManager.loadConfig();
@@ -73,7 +68,7 @@
       // Create progress bar
       let progressBar: ReturnType<typeof createProgressBar> | null = null;
       
-      (copyOptions as any).progressCallback = (progress: any) => {
+      copyOptions.progressCallback = (progress) => {
         if (!progressBar) {
           progressBar = createProgressBar(progress.total);
         }
@@ -121,7 +116,7 @@
   .command('discover')
   .description('Discover prompt directories in the current project')
   .option('-b, --base <path>', 'Base path to search from', process.cwd())
-  .action(async (options: any) => {
+  .action(async (options) => {
     try {
       const resolver = new PromptPathResolver(options.base);
       const directories = await resolver.discoverPromptDirectories();
@@ -144,7 +139,7 @@
   .command('validate <path>')
   .description('Validate prompt files')
   .option('--recursive', 'Validate recursively')
-  .action(async (filePath: any, options: any) => {
+  .action(async (filePath, options) => {
     try {
       const stats = await require('fs').promises.stat(filePath);
       const files: string[] = [];
@@ -212,7 +207,7 @@
   .option('--init', 'Initialize default configuration')
   .option('--show', 'Show current configuration')
   .option('--profiles', 'List available profiles')
-  .action(async (options: any) => {
+  .action(async (options) => {
     try {
       const configManager = new PromptConfigManager();
       
@@ -246,12 +241,7 @@
 program
   .command('rollback <manifest>')
   .description('Rollback from backup')
-<<<<<<< HEAD
-  .argument('<manifest>', 'Path to backup manifest file')
-  .action(async (manifestPath: any) => {
-=======
   .action(async (manifestPath) => {
->>>>>>> 0ae5d1d6
     try {
       const { PromptCopier } = await import('./prompt-copier.js');
       const copier = new PromptCopier({
@@ -274,7 +264,7 @@
   .option('-d, --destination <path>', 'Destination directory')
   .option('--bidirectional', 'Enable bidirectional sync')
   .option('--delete', 'Delete files not present in source')
-  .action(async (options: any) => {
+  .action(async (options) => {
     try {
       // This would implement incremental sync functionality
       console.log('Sync functionality not yet implemented');
