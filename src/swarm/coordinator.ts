import { getErrorMessage } from '../utils/error-handler.js';
import { EventEmitter } from 'events';
import { promises as fs } from 'node:fs';
import { Logger } from '../core/logger.js';
import { generateId } from '../utils/helpers.js';
import { fs, env, processInfo } from '../utils/runtime.js';
import {
  SwarmId, AgentId, TaskId, AgentState, TaskDefinition, SwarmObjective,
  SwarmConfig, SwarmStatus, SwarmProgress, SwarmResults, SwarmMetrics,
  SwarmMode, SwarmStrategy, AgentType, TaskType, TaskStatus, TaskPriority,
  SwarmEvent, EventType, SwarmEventEmitter, ValidationResult,
  SWARM_CONSTANTS
} from './types.js';
import { AutoStrategy } from './strategies/auto.js';
import { getClaudeFlowRoot, getClaudeFlowBin } from '../utils/paths.js';

export class SwarmCoordinator extends EventEmitter implements SwarmEventEmitter {
  private logger: Logger;
  private config: SwarmConfig;
  private swarmId: SwarmId;
  
  // Core state management
  private agents: Map<string, AgentState> = new Map();
  private tasks: Map<string, TaskDefinition> = new Map();
  private objectives: Map<string, SwarmObjective> = new Map();
  
  // Execution state
  private _isRunning: boolean = false;
  private status: SwarmStatus = 'planning';
  private startTime?: Date;
  private endTime?: Date;
  
  // Performance tracking
  private metrics: SwarmMetrics;
  private events: SwarmEvent[] = [];
  private lastHeartbeat: Date = new Date();
  
  // Background processes
  private heartbeatTimer?: NodeJS.Timeout;
  private monitoringTimer?: NodeJS.Timeout;
  private cleanupTimer?: NodeJS.Timeout;
  private executionIntervals?: Map<string, NodeJS.Timeout>;
  
  // Strategy instances
  private autoStrategy: AutoStrategy;
  
  constructor(config: Partial<SwarmConfig> = {}) {
    super();
    
    // Configure logger based on config or default to quiet mode
    const logLevel = (config as any).logging?.level || 'error';
    const logFormat = (config as any).logging?.format || 'text';
    const logDestination = (config as any).logging?.destination || 'console';
    
    this.logger = new Logger(
      { level: logLevel, format: logFormat, destination: logDestination },
      { component: 'SwarmCoordinator' }
    );
    this.swarmId = this.generateSwarmId();
    
    // Initialize configuration with defaults
    this.config = this.mergeWithDefaults(config);
    
    // Initialize metrics
    this.metrics = this.initializeMetrics();
    
    // Initialize strategy instances
    this.autoStrategy = new AutoStrategy(config);
    
    // Setup event handlers
    this.setupEventHandlers();
    
    this.logger.info('SwarmCoordinator initialized', { 
      swarmId: this.swarmId.id,
      mode: this.config.mode,
      strategy: this.config.strategy 
    });
  }

  // ===== LIFECYCLE MANAGEMENT =====

  async initialize(): Promise<void> {
    if (this._isRunning) {
      throw new Error('Swarm coordinator already running');
    }

    this.logger.info('Initializing swarm coordinator...');
    this.status = 'initializing';
    
    try {
      // Validate configuration
      const validation = await this.validateConfiguration();
      if (!validation.valid) {
        throw new Error(`Configuration validation failed: ${validation.errors.map(e => e.message).join(', ')}`);
      }

      // Initialize subsystems
      await this.initializeSubsystems();
      
      // Start background processes
      this.startBackgroundProcesses();
      
      this._isRunning = true;
      this.startTime = new Date();
      this.status = 'executing';
      
      this.emitSwarmEvent({
        id: generateId('event'),
        timestamp: new Date(),
        type: 'swarm.started',
        source: this.swarmId.id,
        data: { swarmId: this.swarmId },
        broadcast: true,
        processed: false
      });
      
      this.logger.info('Swarm coordinator initialized successfully');
      
    } catch (error) {
      this.status = 'failed';
      this.logger.error('Failed to initialize swarm coordinator', { error });
      throw error;
    }
  }

  async shutdown(): Promise<void> {
    if (!this._isRunning) {
      return;
    }

    this.logger.info('Shutting down swarm coordinator...');
    this.status = 'paused';
    
    try {
      // Stop background processes
      this.stopBackgroundProcesses();
      
      // Gracefully stop all agents
      await this.stopAllAgents();
      
      // Complete any running tasks
      await this.completeRunningTasks();
      
      // Save final state
      await this.saveState();
      
      this._isRunning = false;
      this.endTime = new Date();
      this.status = 'completed';
      
      this.emitSwarmEvent({
        id: generateId('event'),
        timestamp: new Date(),
        type: 'swarm.completed',
        source: this.swarmId.id,
        data: { 
          swarmId: this.swarmId,
          metrics: this.metrics,
          duration: this.endTime.getTime() - (this.startTime?.getTime() || 0)
        },
        broadcast: true,
        processed: false
      });
      
      this.logger.info('Swarm coordinator shut down successfully');
      
    } catch (error) {
      this.logger.error('Error during swarm coordinator shutdown', { error });
      throw error;
    }
  }

  async pause(): Promise<void> {
    if (!this._isRunning || this.status === 'paused') {
      return;
    }

    this.logger.info('Pausing swarm coordinator...');
    this.status = 'paused';
    
    // Pause all agents
    for (const agent of this.agents.values()) {
      if (agent.status === 'busy') {
        await this.pauseAgent(agent.id.id);
      }
    }
    
    this.emitSwarmEvent({
      id: generateId('event'),
      timestamp: new Date(),
      type: 'swarm.paused',
      source: this.swarmId.id,
      data: { swarmId: this.swarmId },
      broadcast: true,
      processed: false
    });
  }

  async resume(): Promise<void> {
    if (!this._isRunning || this.status !== 'paused') {
      return;
    }

    this.logger.info('Resuming swarm coordinator...');
    this.status = 'executing';
    
    // Resume all paused agents
    for (const agent of this.agents.values()) {
      if (agent.status === 'paused') {
        await this.resumeAgent(agent.id.id);
      }
    }
    
    this.emitSwarmEvent({
      id: generateId('event'),
      timestamp: new Date(),
      type: 'swarm.resumed',
      source: this.swarmId.id,
      data: { swarmId: this.swarmId },
      broadcast: true,
      processed: false
    });
  }

  // ===== OBJECTIVE MANAGEMENT =====

  async createObjective(
    name: string,
    description: string,
    strategy: SwarmStrategy = 'auto',
    requirements: Partial<SwarmObjective['requirements']> = {}
  ): Promise<string> {
    const objectiveId = generateId('objective');
    
    const objective: SwarmObjective = {
      id: objectiveId,
      name,
      description,
      strategy,
      mode: this.config.mode,
      requirements: {
        minAgents: 1,
        maxAgents: this.config.maxAgents,
        agentTypes: this.determineRequiredAgentTypes(strategy),
        estimatedDuration: 60 * 60 * 1000, // 1 hour default
        maxDuration: 4 * 60 * 60 * 1000,   // 4 hours default
        qualityThreshold: this.config.qualityThreshold,
        reviewCoverage: 0.8,
        testCoverage: 0.7,
        reliabilityTarget: 0.95,
        ...requirements
      },
      constraints: {
        minQuality: this.config.qualityThreshold,
        requiredApprovals: [],
        allowedFailures: Math.floor(this.config.maxAgents * 0.1),
        recoveryTime: 5 * 60 * 1000, // 5 minutes
        milestones: [],
        resourceLimits: {
          maxConcurrentTasks: this.config.maxAgents,
          maxMemoryUsage: 1000000, // 1MB
          maxExecutionTime: 3600000, // 1 hour
          maxCpuUsage: 80
        }
      },
      tasks: [],
      dependencies: [],
      status: 'planning',
      progress: this.initializeProgress(),
      createdAt: new Date(),
      metrics: this.initializeMetrics()
    };

    // Decompose objective into tasks using optimized AUTO strategy
    if (objective.strategy === 'auto') {
      const decompositionResult = await this.autoStrategy.decomposeObjective(objective);
      objective.tasks = decompositionResult.tasks;
      objective.dependencies = this.convertDependenciesToTaskDependencies(decompositionResult.dependencies);
    } else {
      objective.tasks = await this.decomposeObjective(objective);
      objective.dependencies = this.analyzeDependencies(objective.tasks);
    }
    
    this.objectives.set(objectiveId, objective);
    
    this.logger.info('Created objective', { 
      objectiveId, 
      name, 
      strategy, 
      taskCount: objective.tasks.length 
    });

    return objectiveId;
  }

  async executeObjective(objectiveId: string): Promise<void> {
    const objective = this.objectives.get(objectiveId);
    if (!objective) {
      throw new Error(`Objective not found: ${objectiveId}`);
    }

    if (objective.status !== 'planning') {
      throw new Error(`Objective already ${objective.status}`);
    }

    this.logger.info('Executing objective', { objectiveId, name: objective.name });
    objective.status = 'executing';
    objective.startedAt = new Date();

    try {
      // Ensure we have required agents
      await this.ensureRequiredAgents(objective);
      
      // Schedule initial tasks
      await this.scheduleInitialTasks(objective);
      
      // Start task execution loop
      this.startTaskExecutionLoop(objective);
      
    } catch (error) {
      objective.status = 'failed';
      this.logger.error('Failed to execute objective', { objectiveId, error });
      throw error;
    }
  }

  // ===== AGENT MANAGEMENT =====

  async registerAgent(
    name: string,
    type: AgentType,
    capabilities: Partial<AgentState['capabilities']> = {}
  ): Promise<string> {
    const agentId: AgentId = {
      id: generateId('agent'),
      swarmId: this.swarmId.id,
      type,
      instance: this.getNextInstanceNumber(type)
    };

    const agentState: AgentState = {
      id: agentId,
      name,
      type,
      status: 'initializing',
      capabilities: {
        // Default capabilities
        codeGeneration: false,
        codeReview: false,
        testing: false,
        documentation: false,
        research: false,
        analysis: false,
        webSearch: false,
        apiIntegration: false,
        fileSystem: true,
        terminalAccess: true,
        languages: [],
        frameworks: [],
        domains: [],
        tools: [],
        maxConcurrentTasks: 3,
        maxMemoryUsage: SWARM_CONSTANTS.DEFAULT_MEMORY_LIMIT,
        maxExecutionTime: SWARM_CONSTANTS.DEFAULT_TASK_TIMEOUT,
        reliability: 0.8,
        speed: 1.0,
        quality: 0.8,
        ...capabilities
      },
      metrics: {
        tasksCompleted: 0,
        tasksFailed: 0,
        averageExecutionTime: 0,
        successRate: 0,
        cpuUsage: 0,
        memoryUsage: 0,
        diskUsage: 0,
        networkUsage: 0,
        codeQuality: 0,
        testCoverage: 0,
        bugRate: 0,
        userSatisfaction: 0,
        totalUptime: 0,
        lastActivity: new Date(),
        responseTime: 0
      },
      workload: 0,
      health: 1.0,
      config: {
        autonomyLevel: 0.7,
        learningEnabled: true,
        adaptationEnabled: true,
        maxTasksPerHour: 10,
        maxConcurrentTasks: capabilities.maxConcurrentTasks || 3,
        timeoutThreshold: SWARM_CONSTANTS.DEFAULT_TASK_TIMEOUT,
        reportingInterval: 30000,
        heartbeatInterval: SWARM_CONSTANTS.DEFAULT_HEARTBEAT_INTERVAL,
        permissions: this.getDefaultPermissions(type),
        trustedAgents: [],
        expertise: {},
        preferences: {}
      },
      environment: {
        runtime: 'deno',
        version: '1.0.0',
        workingDirectory: `/tmp/swarm/${this.swarmId.id}/agents/${agentId.id}`,
        tempDirectory: `/tmp/swarm/${this.swarmId.id}/agents/${agentId.id}/temp`,
        logDirectory: `/tmp/swarm/${this.swarmId.id}/agents/${agentId.id}/logs`,
        apiEndpoints: {},
        credentials: {},
        availableTools: [],
        toolConfigs: {}
      },
      endpoints: [],
      lastHeartbeat: new Date(),
      taskHistory: [],
      errorHistory: [],
      childAgents: [],
      collaborators: []
    };

    this.agents.set(agentId.id, agentState);
    
    // Initialize agent capabilities based on type
    await this.initializeAgentCapabilities(agentState);
    
    // Start agent
    await this.startAgent(agentId.id);
    
    this.logger.info('Registered agent', { 
      agentId: agentId.id, 
      name, 
      type,
      capabilities: Object.keys(capabilities)
    });

    this.emitSwarmEvent({
      id: generateId('event'),
      timestamp: new Date(),
      type: 'agent.created',
      source: agentId.id,
      data: { agent: agentState },
      broadcast: false,
      processed: false
    });

    return agentId.id;
  }

  async unregisterAgent(agentId: string): Promise<void> {
    const agent = this.agents.get(agentId);
    if (!agent) {
      return;
    }

    this.logger.info('Unregistering agent', { agentId, name: agent.name });
    
    // Stop agent gracefully
    await this.stopAgent(agentId);
    
    // Reassign any active tasks
    if (agent.currentTask) {
      await this.reassignTask(agent.currentTask.id);
    }
    
    // Remove from agents map
    this.agents.delete(agentId);
    
    this.emitSwarmEvent({
      id: generateId('event'),
      timestamp: new Date(),
      type: 'agent.stopped',
      source: agentId,
      data: { agentId },
      broadcast: false,
      processed: false
    });
  }

  async startAgent(agentId: string): Promise<void> {
    const agent = this.agents.get(agentId);
    if (!agent) {
      throw new Error(`Agent not found: ${agentId}`);
    }

    if (agent.status !== 'initializing' && agent.status !== 'offline') {
      return;
    }

    this.logger.info('Starting agent', { agentId, name: agent.name });
    
    try {
      // Initialize agent environment
      await this.initializeAgentEnvironment(agent);
      
      // Start agent heartbeat
      this.startAgentHeartbeat(agent);
      
      agent.status = 'idle';
      agent.lastHeartbeat = new Date();
      
      this.emitSwarmEvent({
        id: generateId('event'),
        timestamp: new Date(),
        type: 'agent.started',
        source: agentId,
        data: { agent },
        broadcast: false,
        processed: false
      });
      
    } catch (error) {
      agent.status = 'error';
      agent.errorHistory.push({
        timestamp: new Date(),
        type: 'startup_error',
<<<<<<< HEAD
        message: error instanceof Error ? error.message : String(error),
        stack: error instanceof Error ? error.stack : undefined,
=======
        message: (error instanceof Error ? error.message : String(error)),
        stack: error.stack,
>>>>>>> 0ae5d1d6
        context: { agentId },
        severity: 'high',
        resolved: false
      });
      
      this.logger.error('Failed to start agent', { agentId, error });
      throw error;
    }
  }

  async stopAgent(agentId: string): Promise<void> {
    const agent = this.agents.get(agentId);
    if (!agent) {
      return;
    }

    if (agent.status === 'offline' || agent.status === 'terminated') {
      return;
    }

    this.logger.info('Stopping agent', { agentId, name: agent.name });
    
    agent.status = 'terminating';
    
    try {
      // Cancel current task if any
      if (agent.currentTask) {
        await this.cancelTask(agent.currentTask.id, 'Agent stopping');
      }
      
      // Stop heartbeat
      this.stopAgentHeartbeat(agent);
      
      // Cleanup agent environment
      await this.cleanupAgentEnvironment(agent);
      
      agent.status = 'terminated';
      
    } catch (error) {
      agent.status = 'error';
      this.logger.error('Error stopping agent', { agentId, error });
    }
  }

  async pauseAgent(agentId: string): Promise<void> {
    const agent = this.agents.get(agentId);
    if (!agent || agent.status !== 'busy') {
      return;
    }

    agent.status = 'paused';
    this.logger.info('Paused agent', { agentId });
  }

  async resumeAgent(agentId: string): Promise<void> {
    const agent = this.agents.get(agentId);
    if (!agent || agent.status !== 'paused') {
      return;
    }

    agent.status = 'busy';
    this.logger.info('Resumed agent', { agentId });
  }

  // ===== TASK MANAGEMENT =====

  async createTask(
    type: TaskType,
    name: string,
    description: string,
    instructions: string,
    options: Partial<TaskDefinition> = {}
  ): Promise<string> {
    const taskId: TaskId = {
      id: generateId('task'),
      swarmId: this.swarmId.id,
      sequence: this.tasks.size + 1,
      priority: 1
    };

    const task: TaskDefinition = {
      id: taskId,
      type,
      name,
      description,
      instructions,
      requirements: {
        capabilities: this.getRequiredCapabilities(type),
        tools: this.getRequiredTools(type),
        permissions: this.getRequiredPermissions(type),
        ...options.requirements
      },
      constraints: {
        dependencies: [],
        dependents: [],
        conflicts: [],
        maxRetries: SWARM_CONSTANTS.MAX_RETRIES,
        timeoutAfter: SWARM_CONSTANTS.DEFAULT_TASK_TIMEOUT,
        ...options.constraints
      },
      priority: 'normal',
      input: options.input || {},
      context: options.context || {},
      examples: options.examples || [],
      status: 'created',
      createdAt: new Date(),
      updatedAt: new Date(),
      attempts: [],
      statusHistory: [{
        timestamp: new Date(),
        from: 'created' as TaskStatus,
        to: 'created' as TaskStatus,
        reason: 'Task created',
        triggeredBy: 'system'
      }],
      ...options
    };

    this.tasks.set(taskId.id, task);
    
    this.logger.info('Created task', { 
      taskId: taskId.id, 
      type, 
      name,
      priority: task.priority 
    });

    this.emitSwarmEvent({
      id: generateId('event'),
      timestamp: new Date(),
      type: 'task.created',
      source: this.swarmId.id,
      data: { task },
      broadcast: false,
      processed: false
    });

    return taskId.id;
  }

  async assignTask(taskId: string, agentId?: string): Promise<void> {
    const task = this.tasks.get(taskId);
    if (!task) {
      throw new Error(`Task not found: ${taskId}`);
    }

    if (task.status !== 'created' && task.status !== 'queued') {
      throw new Error(`Task cannot be assigned, current status: ${task.status}`);
    }

    // Select agent if not specified
    if (!agentId) {
      agentId = await this.selectAgentForTask(task) || undefined;
      if (!agentId) {
        throw new Error('No suitable agent available for task');
      }
    }

    const agent = this.agents.get(agentId);
    if (!agent) {
      throw new Error(`Agent not found: ${agentId}`);
    }

    if (agent.status !== 'idle') {
      throw new Error(`Agent not available: ${agent.status}`);
    }

    // Assign task
    task.assignedTo = agent.id;
    task.assignedAt = new Date();
    task.status = 'assigned';
    
    agent.currentTask = task.id;
    agent.status = 'busy';
    
    // Update status history
    task.statusHistory.push({
      timestamp: new Date(),
      from: task.statusHistory[task.statusHistory.length - 1].to,
      to: 'assigned',
      reason: `Assigned to agent ${agent.name}`,
      triggeredBy: 'system'
    });

    this.logger.info('Assigned task', { 
      taskId, 
      agentId, 
      agentName: agent.name 
    });

    this.emitSwarmEvent({
      id: generateId('event'),
      timestamp: new Date(),
      type: 'task.assigned',
      source: agentId,
      data: { task, agent },
      broadcast: false,
      processed: false
    });

    // Start task execution
    await this.startTaskExecution(task);
  }

  async startTaskExecution(task: TaskDefinition): Promise<void> {
    if (!task.assignedTo) {
      throw new Error('Task not assigned to any agent');
    }

    const agent = this.agents.get(task.assignedTo.id);
    if (!agent) {
      throw new Error(`Agent not found: ${task.assignedTo.id}`);
    }

    this.logger.info('Starting task execution', { 
      taskId: task.id.id, 
      agentId: agent.id.id 
    });

    task.status = 'running';
    task.startedAt = new Date();
    
    // Create attempt record
    const attempt = {
      attemptNumber: task.attempts.length + 1,
      agent: agent.id,
      startedAt: new Date(),
      status: 'running' as TaskStatus,
      resourcesUsed: {}
    };
    task.attempts.push(attempt);
    
    // Update status history
    task.statusHistory.push({
      timestamp: new Date(),
      from: 'assigned',
      to: 'running',
      reason: 'Task execution started',
      triggeredBy: agent.id
    });

    this.emitSwarmEvent({
      id: generateId('event'),
      timestamp: new Date(),
      type: 'task.started',
      source: agent.id.id,
      data: { task, agent, attempt },
      broadcast: false,
      processed: false
    });

    try {
      // Execute task (this would spawn actual Claude process)
      const result = await this.executeTaskWithAgent(task, agent);
      await this.completeTask(task.id.id, result);
      
    } catch (error) {
      await this.failTask(task.id.id, error);
    }
  }

  async completeTask(taskId: string, result: any): Promise<void> {
    const task = this.tasks.get(taskId);
    if (!task) {
      throw new Error(`Task not found: ${taskId}`);
    }

    const agent = task.assignedTo ? this.agents.get(task.assignedTo.id) : null;
    if (!agent) {
      throw new Error('Task not assigned to any agent');
    }

    this.logger.info('Completing task', { taskId, agentId: agent.id.id });

    task.status = 'completed';
    task.completedAt = new Date();
    task.result = {
      output: result,
      artifacts: {},
      metadata: {},
      quality: this.assessTaskQuality(task, result),
      completeness: 1.0,
      accuracy: 1.0,
      executionTime: task.completedAt.getTime() - (task.startedAt?.getTime() || 0),
      resourcesUsed: {},
      validated: false
    };

    // Update attempt
    const currentAttempt = task.attempts[task.attempts.length - 1];
    if (currentAttempt) {
      currentAttempt.completedAt = new Date();
      currentAttempt.status = 'completed';
      currentAttempt.result = task.result;
    }

    // Update agent state
    agent.status = 'idle';
    agent.currentTask = undefined;
    agent.metrics.tasksCompleted++;
    agent.metrics.lastActivity = new Date();
    agent.taskHistory.push(task.id);
    
    // Update agent metrics
    this.updateAgentMetrics(agent, task);

    // Update status history
    task.statusHistory.push({
      timestamp: new Date(),
      from: 'running',
      to: 'completed',
      reason: 'Task completed successfully',
      triggeredBy: agent.id
    });

    this.emitSwarmEvent({
      id: generateId('event'),
      timestamp: new Date(),
      type: 'task.completed',
      source: agent.id.id,
      data: { task, agent, result: task.result },
      broadcast: false,
      processed: false
    });

    // Check for dependent tasks
    await this.processDependentTasks(task);
  }

  async failTask(taskId: string, error: any): Promise<void> {
    const task = this.tasks.get(taskId);
    if (!task) {
      throw new Error(`Task not found: ${taskId}`);
    }

    const agent = task.assignedTo ? this.agents.get(task.assignedTo.id) : null;
    if (!agent) {
      throw new Error('Task not assigned to any agent');
    }

<<<<<<< HEAD
    this.logger.warn('Task failed', { taskId, agentId: agent.id.id, error: error instanceof Error ? error.message : String(error) });

    task.error = {
      type: error.constructor.name,
      message: error instanceof Error ? error.message : String(error),
      code: (error as any).code,
      stack: error instanceof Error ? error.stack : undefined,
=======
    this.logger.warn('Task failed', { taskId, agentId: agent.id.id, error: (error instanceof Error ? error.message : String(error)) });

    task.error = {
      type: error.constructor.name,
      message: (error instanceof Error ? error.message : String(error)),
      code: error.code,
      stack: error.stack,
>>>>>>> 0ae5d1d6
      context: { taskId, agentId: agent.id.id },
      recoverable: this.isRecoverableError(error),
      retryable: this.isRetryableError(error)
    };

    // Update attempt
    const currentAttempt = task.attempts[task.attempts.length - 1];
    if (currentAttempt) {
      currentAttempt.completedAt = new Date();
      currentAttempt.status = 'failed';
      currentAttempt.error = task.error;
    }

    // Update agent state
    agent.status = 'idle';
    agent.currentTask = undefined;
    agent.metrics.tasksFailed++;
    agent.metrics.lastActivity = new Date();
    
    // Add to error history
    agent.errorHistory.push({
      timestamp: new Date(),
      type: 'task_failure',
      message: (error instanceof Error ? error.message : String(error)),
      stack: error.stack,
      context: { taskId },
      severity: 'medium',
      resolved: false
    });

    // Determine if we should retry
    const shouldRetry = task.error.retryable && 
                       task.attempts.length < (task.constraints.maxRetries || SWARM_CONSTANTS.MAX_RETRIES);

    if (shouldRetry) {
      task.status = 'retrying';
      task.assignedTo = undefined;
      
      // Update status history
      task.statusHistory.push({
        timestamp: new Date(),
        from: 'running',
        to: 'retrying',
<<<<<<< HEAD
        reason: `Task failed, will retry: ${error instanceof Error ? error.message : String(error)}`,
=======
        reason: `Task failed, will retry: ${(error instanceof Error ? error.message : String(error))}`,
>>>>>>> 0ae5d1d6
        triggeredBy: agent.id
      });

      this.emitSwarmEvent({
        id: generateId('event'),
        timestamp: new Date(),
        type: 'task.retried',
        source: agent.id.id,
        data: { task, error: task.error, attempt: task.attempts.length },
        broadcast: false,
        processed: false
      });

      // Schedule retry with exponential backoff
      const retryDelay = Math.pow(2, task.attempts.length) * 1000;
      setTimeout(() => {
        this.assignTask(taskId).catch(retryError => {
          this.logger.error('Failed to retry task', { taskId, retryError });
        });
      }, retryDelay);

    } else {
      task.status = 'failed';
      task.completedAt = new Date();
      
      // Update status history
      task.statusHistory.push({
        timestamp: new Date(),
        from: 'running',
        to: 'failed',
<<<<<<< HEAD
        reason: `Task failed permanently: ${error instanceof Error ? error.message : String(error)}`,
=======
        reason: `Task failed permanently: ${(error instanceof Error ? error.message : String(error))}`,
>>>>>>> 0ae5d1d6
        triggeredBy: agent.id
      });

      this.emitSwarmEvent({
        id: generateId('event'),
        timestamp: new Date(),
        type: 'task.failed',
        source: agent.id.id,
        data: { task, error: task.error },
        broadcast: false,
        processed: false
      });

      // Handle failure cascade
      await this.handleTaskFailureCascade(task);
    }
  }

  async cancelTask(taskId: string, reason: string): Promise<void> {
    const task = this.tasks.get(taskId);
    if (!task) {
      throw new Error(`Task not found: ${taskId}`);
    }

    const agent = task.assignedTo ? this.agents.get(task.assignedTo.id) : null;

    this.logger.info('Cancelling task', { taskId, reason });

    task.status = 'cancelled';
    task.completedAt = new Date();

    if (agent) {
      agent.status = 'idle';
      agent.currentTask = undefined;
    }

    // Update status history
    task.statusHistory.push({
      timestamp: new Date(),
      from: task.statusHistory[task.statusHistory.length - 1].to,
      to: 'cancelled',
      reason: `Task cancelled: ${reason}`,
      triggeredBy: 'system'
    });

    this.emitSwarmEvent({
      id: generateId('event'),
      timestamp: new Date(),
      type: 'task.cancelled',
      source: this.swarmId.id,
      data: { task, reason },
      broadcast: false,
      processed: false
    });
  }

  // ===== ADVANCED FEATURES =====

  async selectAgentForTask(task: TaskDefinition): Promise<string | null> {
    const availableAgents = Array.from(this.agents.values())
      .filter(agent => 
        agent.status === 'idle' &&
        this.agentCanHandleTask(agent, task)
      );

    if (availableAgents.length === 0) {
      return null;
    }

    // Score agents based on multiple criteria
    const scoredAgents = availableAgents.map(agent => ({
      agent,
      score: this.calculateAgentScore(agent, task)
    }));

    // Sort by score (highest first)
    scoredAgents.sort((a, b) => b.score - a.score);

    return scoredAgents[0].agent.id.id;
  }

  private calculateAgentScore(agent: AgentState, task: TaskDefinition): number {
    let score = 0;

    // Capability match (40% weight)
    const capabilityMatch = this.calculateCapabilityMatch(agent, task);
    score += capabilityMatch * 0.4;

    // Performance history (30% weight)
    const performanceScore = agent.metrics.successRate * agent.capabilities.reliability;
    score += performanceScore * 0.3;

    // Current workload (20% weight)
    const workloadScore = 1 - agent.workload;
    score += workloadScore * 0.2;

    // Quality rating (10% weight)
    score += agent.capabilities.quality * 0.1;

    return score;
  }

  private calculateCapabilityMatch(agent: AgentState, task: TaskDefinition): number {
    const requiredCapabilities = task.requirements.capabilities;
    let matches = 0;
    let total = requiredCapabilities.length;

    for (const capability of requiredCapabilities) {
      if (this.agentHasCapability(agent, capability)) {
        matches++;
      }
    }

    return total > 0 ? matches / total : 1.0;
  }

  private agentHasCapability(agent: AgentState, capability: string): boolean {
    const caps = agent.capabilities;
    
    switch (capability) {
      case 'code-generation': return caps.codeGeneration;
      case 'code-review': return caps.codeReview;
      case 'testing': return caps.testing;
      case 'documentation': return caps.documentation;
      case 'research': return caps.research;
      case 'analysis': return caps.analysis;
      case 'web-search': return caps.webSearch;
      case 'api-integration': return caps.apiIntegration;
      case 'file-system': return caps.fileSystem;
      case 'terminal-access': return caps.terminalAccess;
      case 'validation': return caps.testing; // Validation is part of testing capability
      default: 
        return caps.domains.includes(capability) ||
               caps.languages.includes(capability) ||
               caps.frameworks.includes(capability) ||
               caps.tools.includes(capability);
    }
  }

  private agentCanHandleTask(agent: AgentState, task: TaskDefinition): boolean {
    // Check if agent type is suitable
    if (task.requirements.agentType && agent.type !== task.requirements.agentType) {
      return false;
    }

    // Check if agent has required capabilities
    for (const capability of task.requirements.capabilities) {
      if (!this.agentHasCapability(agent, capability)) {
        return false;
      }
    }

    // Check reliability requirement
    if (task.requirements.minReliability && 
        agent.capabilities.reliability < task.requirements.minReliability) {
      return false;
    }

    // Check if agent has capacity
    if (agent.workload >= 1.0) {
      return false;
    }

    return true;
  }

  // ===== HELPER METHODS =====

  private generateSwarmId(): SwarmId {
    return {
      id: generateId('swarm'),
      timestamp: Date.now(),
      namespace: 'default'
    };
  }

  private mergeWithDefaults(config: Partial<SwarmConfig>): SwarmConfig {
    return {
      name: 'Unnamed Swarm',
      description: 'Auto-generated swarm',
      version: '1.0.0',
      mode: 'centralized',
      strategy: 'auto',
      coordinationStrategy: {
        name: 'default',
        description: 'Default coordination strategy',
        agentSelection: 'capability-based',
        taskScheduling: 'priority',
        loadBalancing: 'work-stealing',
        faultTolerance: 'retry',
        communication: 'event-driven'
      },
      maxAgents: 10,
      maxTasks: 100,
      maxDuration: 4 * 60 * 60 * 1000, // 4 hours
      resourceLimits: {
        memory: SWARM_CONSTANTS.DEFAULT_MEMORY_LIMIT,
        cpu: SWARM_CONSTANTS.DEFAULT_CPU_LIMIT,
        disk: SWARM_CONSTANTS.DEFAULT_DISK_LIMIT
      },
      qualityThreshold: SWARM_CONSTANTS.DEFAULT_QUALITY_THRESHOLD,
      reviewRequired: true,
      testingRequired: true,
      monitoring: {
        metricsEnabled: true,
        loggingEnabled: true,
        tracingEnabled: false,
        metricsInterval: 10000,
        heartbeatInterval: SWARM_CONSTANTS.DEFAULT_HEARTBEAT_INTERVAL,
        healthCheckInterval: 30000,
        retentionPeriod: 24 * 60 * 60 * 1000, // 24 hours
        maxLogSize: 100 * 1024 * 1024, // 100MB
        maxMetricPoints: 10000,
        alertingEnabled: true,
        alertThresholds: {
          errorRate: 0.1,
          responseTime: 5000,
          memoryUsage: 0.8,
          cpuUsage: 0.8
        },
        exportEnabled: false,
        exportFormat: 'json',
        exportDestination: '/tmp/swarm-metrics'
      },
      memory: {
        namespace: 'default',
        partitions: [],
        permissions: {
          read: 'swarm',
          write: 'team',
          delete: 'private',
          share: 'team'
        },
        persistent: true,
        backupEnabled: true,
        distributed: false,
        consistency: 'eventual',
        cacheEnabled: true,
        compressionEnabled: false
      },
      security: {
        authenticationRequired: false,
        authorizationRequired: false,
        encryptionEnabled: false,
        defaultPermissions: ['read', 'write'],
        adminRoles: ['admin', 'coordinator'],
        auditEnabled: true,
        auditLevel: 'info',
        inputValidation: true,
        outputSanitization: true
      },
      performance: {
        maxConcurrency: 10,
        defaultTimeout: SWARM_CONSTANTS.DEFAULT_TASK_TIMEOUT,
        cacheEnabled: true,
        cacheSize: 100,
        cacheTtl: 3600000, // 1 hour
        optimizationEnabled: true,
        adaptiveScheduling: true,
        predictiveLoading: false,
        resourcePooling: true,
        connectionPooling: true,
        memoryPooling: false
      },
      ...config
    };
  }

  private initializeMetrics(): SwarmMetrics {
    return {
      throughput: 0,
      latency: 0,
      efficiency: 0,
      reliability: 0,
      averageQuality: 0,
      defectRate: 0,
      reworkRate: 0,
      resourceUtilization: {},
      costEfficiency: 0,
      agentUtilization: 0,
      agentSatisfaction: 0,
      collaborationEffectiveness: 0,
      scheduleVariance: 0,
      deadlineAdherence: 0
    };
  }

  private initializeProgress(): SwarmProgress {
    return {
      totalTasks: 0,
      completedTasks: 0,
      failedTasks: 0,
      runningTasks: 0,
      estimatedCompletion: new Date(),
      timeRemaining: 0,
      percentComplete: 0,
      averageQuality: 0,
      passedReviews: 0,
      passedTests: 0,
      resourceUtilization: {},
      costSpent: 0,
      activeAgents: 0,
      idleAgents: 0,
      busyAgents: 0
    };
  }

  // ===== EVENT HANDLING =====

  private setupEventHandlers(): void {
    // Handle agent heartbeats
    this.on('agent.heartbeat', (data: any) => {
      const agent = this.agents.get(data.agentId);
      if (agent) {
        agent.lastHeartbeat = new Date();
        agent.health = data.health || 1.0;
        agent.metrics = { ...agent.metrics, ...data.metrics };
      }
    });

    // Handle task completion events
    this.on('task.completed', (data: any) => {
      this.updateSwarmMetrics();
      this.checkObjectiveCompletion();
    });

    // Handle task failure events
    this.on('task.failed', (data: any) => {
      this.updateSwarmMetrics();
      this.checkObjectiveFailure(data.task);
    });

    // Handle agent errors
    this.on('agent.error', (data: any) => {
      this.handleAgentError(data.agentId, data.error);
    });
  }

  // ===== SWARM EVENT EMITTER IMPLEMENTATION =====

  emitSwarmEvent(event: SwarmEvent): boolean {
    this.events.push(event);
    
    // Limit event history
    if (this.events.length > 1000) {
      this.events = this.events.slice(-500);
    }
    
    return this.emit(event.type, event);
  }

  emitSwarmEvents(events: SwarmEvent[]): boolean {
    let success = true;
    for (const event of events) {
      if (!this.emitSwarmEvent(event)) {
        success = false;
      }
    }
    return success;
  }

  onSwarmEvent(type: EventType, handler: (event: SwarmEvent) => void): this {
    return this.on(type, handler);
  }

  offSwarmEvent(type: EventType, handler: (event: SwarmEvent) => void): this {
    return this.off(type, handler);
  }

  filterEvents(predicate: (event: SwarmEvent) => boolean): SwarmEvent[] {
    return this.events.filter(predicate);
  }

  correlateEvents(correlationId: string): SwarmEvent[] {
    return this.events.filter(event => event.correlationId === correlationId);
  }

  // ===== PUBLIC API METHODS =====

  getSwarmId(): SwarmId {
    return this.swarmId;
  }

  getStatus(): SwarmStatus {
    return this.status;
  }

  getAgents(): AgentState[] {
    return Array.from(this.agents.values());
  }

  getAgent(agentId: string): AgentState | undefined {
    return this.agents.get(agentId);
  }

  getTasks(): TaskDefinition[] {
    return Array.from(this.tasks.values());
  }

  getTask(taskId: string): TaskDefinition | undefined {
    return this.tasks.get(taskId);
  }

  getObjectives(): SwarmObjective[] {
    return Array.from(this.objectives.values());
  }

  getObjective(objectiveId: string): SwarmObjective | undefined {
    return this.objectives.get(objectiveId);
  }

  getMetrics(): SwarmMetrics {
    return { ...this.metrics };
  }

  getEvents(): SwarmEvent[] {
    return [...this.events];
  }

  isRunning(): boolean {
    return this._isRunning;
  }

  getUptime(): number {
    if (!this.startTime) return 0;
    const endTime = this.endTime || new Date();
    return endTime.getTime() - this.startTime.getTime();
  }

  getSwarmStatus(): { status: SwarmStatus; objectives: number; tasks: { completed: number; failed: number; total: number; inProgress: number; pending: number }; agents: { total: number; active: number } } {
    const tasks = Array.from(this.tasks.values());
    const completedTasks = tasks.filter(t => t.status === 'completed').length;
    const failedTasks = tasks.filter(t => t.status === 'failed').length;
    const inProgressTasks = tasks.filter(t => t.status === 'running').length;
    const pendingTasks = tasks.filter(t => t.status === 'queued').length;
    
    const agents = Array.from(this.agents.values());
    const activeAgents = agents.filter(a => a.status === 'busy').length;
    
    return {
      status: this.status,
      objectives: this.objectives.size,
      tasks: {
        completed: completedTasks,
        failed: failedTasks,
        total: tasks.length,
        inProgress: inProgressTasks,
        pending: pendingTasks
      },
      agents: {
        total: this.agents.size,
        active: activeAgents
      }
    };
  }

  // ===== STUB METHODS (TO BE IMPLEMENTED) =====

  private async validateConfiguration(): Promise<ValidationResult> {
    // Implementation needed
    return { valid: true, errors: [], warnings: [], validatedAt: new Date(), validator: 'SwarmCoordinator', context: {} };
  }

  private async initializeSubsystems(): Promise<void> {
    // Implementation needed
  }

  private startBackgroundProcesses(): void {
    // Start heartbeat monitoring
    this.heartbeatTimer = setInterval(() => {
      this.processHeartbeats();
    }, this.config.monitoring.heartbeatInterval);

    // Start performance monitoring
    this.monitoringTimer = setInterval(() => {
      this.updateSwarmMetrics();
    }, this.config.monitoring.metricsInterval);

    // Start cleanup process
    this.cleanupTimer = setInterval(() => {
      this.performCleanup();
    }, 60000); // Every minute
  }

  private stopBackgroundProcesses(): void {
    if (this.heartbeatTimer) {
      clearInterval(this.heartbeatTimer);
      this.heartbeatTimer = undefined;
    }
    if (this.monitoringTimer) {
      clearInterval(this.monitoringTimer);
      this.monitoringTimer = undefined;
    }
    if (this.cleanupTimer) {
      clearInterval(this.cleanupTimer);
      this.cleanupTimer = undefined;
    }
    // Stop all execution intervals
    if (this.executionIntervals) {
      for (const [objectiveId, interval] of this.executionIntervals) {
        clearInterval(interval);
      }
      this.executionIntervals.clear();
    }
  }

  private async stopAllAgents(): Promise<void> {
    const stopPromises = Array.from(this.agents.keys()).map(agentId => 
      this.stopAgent(agentId)
    );
    await Promise.allSettled(stopPromises);
  }

  private async completeRunningTasks(): Promise<void> {
    const runningTasks = Array.from(this.tasks.values())
      .filter(task => task.status === 'running');
    
    // Wait for tasks to complete or timeout
    const timeout = 30000; // 30 seconds
    const deadline = Date.now() + timeout;
    
    while (runningTasks.some(task => task.status === 'running') && Date.now() < deadline) {
      await new Promise(resolve => setTimeout(resolve, 1000));
    }
    
    // Cancel any remaining running tasks
    for (const task of runningTasks) {
      if (task.status === 'running') {
        await this.cancelTask(task.id.id, 'Swarm shutdown');
      }
    }
  }

  private async saveState(): Promise<void> {
    // Implementation needed - save swarm state to persistence layer
  }

  private determineRequiredAgentTypes(strategy: SwarmStrategy): AgentType[] {
    switch (strategy) {
      case 'research': return ['researcher', 'analyst'];
      case 'development': return ['coder', 'tester', 'reviewer'];
      case 'analysis': return ['analyst', 'researcher'];
      case 'testing': return ['tester', 'coder'];
      case 'optimization': return ['analyst', 'coder'];
      case 'maintenance': return ['coder', 'monitor'];
      default: return ['coordinator', 'coder', 'analyst'];
    }
  }

  private getAgentTypeInstructions(agentType: string): string {
    switch (agentType) {
      case 'coder':
        return '- Focus on implementation, code quality, and best practices\n- Create clean, maintainable code\n- Consider architecture and design patterns';
      case 'tester':
        return '- Focus on testing, edge cases, and quality assurance\n- Create comprehensive test suites\n- Identify potential bugs and issues';
      case 'analyst':
        return '- Focus on analysis, research, and understanding\n- Break down complex problems\n- Provide insights and recommendations';
      case 'researcher':
        return '- Focus on gathering information and best practices\n- Research existing solutions and patterns\n- Document findings and recommendations';
      case 'reviewer':
        return '- Focus on code review and quality checks\n- Identify improvements and optimizations\n- Ensure standards compliance';
      case 'coordinator':
        return '- Focus on coordination and integration\n- Ensure all parts work together\n- Manage dependencies and interfaces';
      case 'monitor':
        return '- Focus on monitoring and observability\n- Set up logging and metrics\n- Ensure system health tracking';
      default:
        return '- Execute the task to the best of your ability\n- Follow best practices for your domain';
    }
  }

  private getAgentCapabilities(agentType: string): string[] {
    switch (agentType) {
      case 'coder':
        return ['code-generation', 'file-system', 'debugging'];
      case 'tester':
        return ['testing', 'code-generation', 'analysis'];
      case 'analyst':
        return ['analysis', 'documentation', 'research'];
      case 'researcher':
        return ['research', 'documentation', 'analysis'];
      case 'reviewer':
        return ['code-review', 'analysis', 'documentation'];
      case 'coordinator':
        return ['coordination', 'analysis', 'documentation'];
      case 'monitor':
        return ['monitoring', 'analysis', 'documentation'];
      default:
        return ['analysis', 'documentation'];
    }
  }

  private async decomposeObjective(objective: SwarmObjective): Promise<TaskDefinition[]> {
    // Decompose objective into tasks with clear instructions for Claude
    this.logger.info('Decomposing objective', { 
      objectiveId: objective.id, 
      description: objective.description 
    });
    
    const tasks: TaskDefinition[] = [];
    
    // Extract target directory from objective
    const targetDirMatch = objective.description.match(/(?:in|to|at)\s+([^\s]+\/[^\s]+)|([^\s]+\/[^\s]+)$/);
    const targetDir = targetDirMatch ? targetDirMatch[1] || targetDirMatch[2] : null;
    const targetPath = targetDir ? (targetDir.startsWith('/') ? targetDir : `${getClaudeFlowRoot()}/${targetDir}`) : null;
    
    // Check if objective requests "each agent" or "each agent type" for parallel execution
    const eachAgentPattern = /\beach\s+agent(?:\s+type)?\b/i;
    const requestsParallelAgents = eachAgentPattern.test(objective.description);
    
    // Create tasks with specific prompts for Claude
    if (requestsParallelAgents && this.config.mode === 'distributed') {
      // Create parallel tasks for each agent type
      const agentTypes = this.determineRequiredAgentTypes(objective.strategy);
      this.logger.info('Creating parallel tasks for each agent type', { 
        agentTypes,
        mode: this.config.mode 
      });
      
      for (const agentType of agentTypes) {
        const taskId = this.createTaskForObjective(`${agentType}-task`, agentType as TaskType, {
          title: `${agentType.charAt(0).toUpperCase() + agentType.slice(1)} Agent Task`,
          description: `${agentType} agent executing: ${objective.description}`,
          instructions: `You are a ${agentType} agent. Please execute the following task from your perspective:

${objective.description}

${targetPath ? `Target Directory: ${targetPath}` : ''}

As a ${agentType} agent, focus on aspects relevant to your role:
${this.getAgentTypeInstructions(agentType)}

Work independently but be aware that other agents are working on this same objective from their perspectives.`,
          priority: 'high' as TaskPriority,
          estimatedDuration: 10 * 60 * 1000,
          requiredCapabilities: this.getAgentCapabilities(agentType)
        });
        tasks.push(taskId);
      }
    } else if (objective.strategy === 'development') {
      // Task 1: Analyze and Plan
      const task1 = this.createTaskForObjective('analyze-requirements', 'analysis', {
        title: 'Analyze Requirements and Plan Implementation',
        description: `Analyze the requirements and create a plan for: ${objective.description}`,
        instructions: `Please analyze the following request and create a detailed implementation plan:

Request: ${objective.description}

Target Directory: ${targetPath || 'Not specified - determine appropriate location'}

Your analysis should include:
1. Understanding of what needs to be built
2. Technology choices and rationale
3. Project structure and file organization
4. Key components and their responsibilities
5. Any external dependencies needed

Please provide a clear, structured plan that the next tasks can follow.`,
        priority: 'high' as TaskPriority,
        estimatedDuration: 5 * 60 * 1000,
        requiredCapabilities: ['analysis', 'documentation']
      });
      tasks.push(task1);
      
      // Task 2: Implementation
      const task2 = this.createTaskForObjective('create-implementation', 'coding', {
        title: 'Implement the Solution',
        description: `Create the implementation for: ${objective.description}`,
        instructions: `Please implement the following request:

Request: ${objective.description}

Target Directory: ${targetPath || 'Create in an appropriate location'}

Based on the analysis from the previous task, please:
1. Create all necessary files and directories
2. Implement the core functionality as requested
3. Ensure the code is well-structured and follows best practices
4. Include appropriate error handling
5. Add any necessary configuration files (package.json, requirements.txt, etc.)

Focus on creating a working implementation that matches the user's request exactly.`,
        priority: 'high' as TaskPriority,
        estimatedDuration: 10 * 60 * 1000,
        requiredCapabilities: ['code-generation', 'file-system'],
        dependencies: [task1.id.id]
      });
      tasks.push(task2);
      
      // Task 3: Testing
      const task3 = this.createTaskForObjective('write-tests', 'testing', {
        title: 'Create Tests',
        description: `Write tests for the implementation`,
        instructions: `Please create comprehensive tests for the implementation created in the previous task.

Target Directory: ${targetPath || 'Use the same directory as the implementation'}

Create appropriate test files that:
1. Test the main functionality
2. Cover edge cases
3. Ensure the implementation works as expected
4. Use appropriate testing frameworks for the technology stack
5. Include both unit tests and integration tests where applicable`,
        priority: 'medium' as TaskPriority,
        estimatedDuration: 5 * 60 * 1000,
        requiredCapabilities: ['testing', 'code-generation'],
        dependencies: [task2.id.id]
      });
      tasks.push(task3);
      
      // Task 4: Documentation
      const task4 = this.createTaskForObjective('create-documentation', 'documentation', {
        title: 'Create Documentation',
        description: `Document the implementation`,
        instructions: `Please create comprehensive documentation for the implemented solution.

Target Directory: ${targetPath || 'Use the same directory as the implementation'}

Create documentation that includes:
1. README.md with project overview, setup instructions, and usage examples
2. API documentation (if applicable)
3. Configuration options
4. Architecture overview
5. Deployment instructions (if applicable)
6. Any other relevant documentation

Make sure the documentation is clear, complete, and helps users understand and use the implementation.`,
        priority: 'medium' as TaskPriority,
        estimatedDuration: 5 * 60 * 1000,
        requiredCapabilities: ['documentation'],
        dependencies: [task2.id.id]
      });
      tasks.push(task4);
    } else {
      // For other strategies, create a comprehensive single task
      tasks.push(this.createTaskForObjective('execute-objective', 'coordination', {
        title: 'Execute Objective',
        description: objective.description,
        instructions: `Please complete the following request:

${objective.description}

${targetPath ? `Target Directory: ${targetPath}` : ''}

Please analyze what is being requested and implement it appropriately. This may involve:
- Creating files and directories
- Writing code
- Setting up configurations
- Creating documentation
- Any other tasks necessary to fulfill the request

Ensure your implementation is complete, well-structured, and follows best practices.`,
        priority: 'high' as TaskPriority,
        estimatedDuration: 15 * 60 * 1000,
        requiredCapabilities: ['code-generation', 'file-system', 'documentation']
      }));
    }
    
    this.logger.info('Objective decomposed', { 
      objectiveId: objective.id, 
      taskCount: tasks.length 
    });
    
    return tasks;
  }
  
  private createTaskForObjective(id: string, type: TaskType, params: any): TaskDefinition {
    const taskId: TaskId = {
      id: generateId('task'),
      swarmId: this.swarmId.id,
      sequence: this.tasks.size + 1,
      priority: 1
    };
    
    return {
      id: taskId,
      type,
      name: params.title,
      description: params.description,
      instructions: params.description,
      requirements: {
        capabilities: params.requiredCapabilities || [],
        tools: this.getRequiredTools(type),
        permissions: this.getRequiredPermissions(type)
      },
      constraints: {
        dependencies: params.dependencies || [],
        dependents: [],
        conflicts: [],
        maxRetries: SWARM_CONSTANTS.MAX_RETRIES,
        timeoutAfter: params.estimatedDuration || SWARM_CONSTANTS.DEFAULT_TASK_TIMEOUT
      },
      priority: params.priority || 'medium',
      input: {
        description: params.description,
        objective: params.description
      },
      context: {
        objectiveId: id,
        targetDir: params.targetDir
      },
      examples: [],
      status: 'created',
      createdAt: new Date(),
      updatedAt: new Date(),
      attempts: [],
      statusHistory: [{
        timestamp: new Date(),
        from: 'created' as TaskStatus,
        to: 'created' as TaskStatus,
        reason: 'Task created',
        triggeredBy: 'system'
      }]
    };
  }

  private analyzeDependencies(tasks: TaskDefinition[]): any[] {
    // Implementation needed - analyze task dependencies
    return [];
  }
  
  private convertDependenciesToTaskDependencies(dependencies: Map<string, string[]>): any[] {
    // Convert decomposition dependencies to task dependencies format
    const result: any[] = [];
    dependencies.forEach((deps, taskId) => {
      deps.forEach(dependsOn => {
        result.push({
          taskId,
          dependsOn,
          type: 'sequential'
        });
      });
    });
    return result;
  }

  private async ensureRequiredAgents(objective: SwarmObjective): Promise<void> {
    // Implementation needed - ensure required agents are available
  }

  private async scheduleInitialTasks(objective: SwarmObjective): Promise<void> {
    this.logger.info('Scheduling initial tasks for objective', { 
      objectiveId: objective.id, 
      taskCount: objective.tasks.length 
    });
    
    // Extract target directory from objective description
    const targetDirPatterns = [
      /in\s+([^\s]+\/?)$/i,
      /(?:in|to|at)\s+([^\s]+\/[^\s]+)/i,
      /([^\s]+\/[^\s]+)$/,
      /examples\/[^\s]+/i
    ];
    
    let objectiveTargetDir = null;
    for (const pattern of targetDirPatterns) {
      const match = objective.description.match(pattern);
      if (match) {
        objectiveTargetDir = match[1] || match[0];
        break;
      }
    }
    
    // Add all tasks to the tasks map
    for (const task of objective.tasks) {
      task.context.objectiveId = objective.id;
      // Propagate target directory to all tasks
      if (objectiveTargetDir && !task.context.targetDir) {
        task.context.targetDir = objectiveTargetDir;
      }
      this.tasks.set(task.id.id, task);
    }
    
    // Find tasks with no dependencies and queue them
    const initialTasks = objective.tasks.filter(task => 
      !task.constraints.dependencies || task.constraints.dependencies.length === 0
    );
    
    this.logger.info('Found initial tasks without dependencies', { 
      count: initialTasks.length,
      tasks: initialTasks.map(t => ({ id: t.id.id, name: t.name }))
    });
    
    // Queue initial tasks for execution
    for (const task of initialTasks) {
      task.status = 'queued';
      task.updatedAt = new Date();
      
      // Update status history
      task.statusHistory.push({
        timestamp: new Date(),
        from: 'created' as TaskStatus,
        to: 'queued' as TaskStatus,
        reason: 'Task queued for execution',
        triggeredBy: 'system'
      });
      
      // Emit task queued event
      this.emitSwarmEvent({
        id: generateId('event'),
        timestamp: new Date(),
        type: 'task.queued',
        source: this.swarmId.id,
        data: { task },
        broadcast: false,
        processed: false
      });
    }
    
    // Update objective progress
    objective.progress.totalTasks = objective.tasks.length;
    objective.progress.runningTasks = 0;
    objective.progress.completedTasks = 0;
    objective.progress.failedTasks = 0;
  }

  private startTaskExecutionLoop(objective: SwarmObjective): void {
    this.logger.info('Starting task execution loop for objective', { 
      objectiveId: objective.id 
    });
    
    // Create an interval to process queued tasks
    const executionInterval = setInterval(async () => {
      try {
        // Check if objective is still executing
        if (objective.status !== 'executing') {
          clearInterval(executionInterval);
          return;
        }
        
        // Find queued tasks
        const queuedTasks = Array.from(this.tasks.values())
          .filter(task => 
            task.context?.objectiveId === objective.id && 
            task.status === 'queued'
          );
        
        // Find idle agents
        const idleAgents = Array.from(this.agents.values())
          .filter(agent => agent.status === 'idle');
        
        if (queuedTasks.length > 0 && idleAgents.length > 0) {
          this.logger.debug('Processing queued tasks', { 
            queuedTasks: queuedTasks.length, 
            idleAgents: idleAgents.length 
          });
        }
        
        // Assign tasks to idle agents
        for (const task of queuedTasks) {
          if (idleAgents.length === 0) break;
          
          // Find suitable agent
          const suitableAgents = idleAgents.filter(agent => 
            this.agentCanHandleTask(agent, task)
          );
          
          if (suitableAgents.length > 0) {
            // Assign to first suitable agent
            await this.assignTask(task.id.id, suitableAgents[0].id.id);
            
            // Remove agent from idle list
            const agentIndex = idleAgents.findIndex(a => a.id.id === suitableAgents[0].id.id);
            if (agentIndex >= 0) {
              idleAgents.splice(agentIndex, 1);
            }
          }
        }
        
        // Check for completed tasks and process dependencies
        const completedTasks = Array.from(this.tasks.values())
          .filter(task => 
            task.context?.objectiveId === objective.id && 
            task.status === 'completed'
          );
        
        // Find tasks that can now be queued (dependencies met)
        const pendingTasks = Array.from(this.tasks.values())
          .filter(task => 
            task.context?.objectiveId === objective.id && 
            task.status === 'created' &&
            this.taskDependenciesMet(task, completedTasks)
          );
        
        // Queue tasks with met dependencies
        for (const task of pendingTasks) {
          task.status = 'queued';
          task.updatedAt = new Date();
          
          task.statusHistory.push({
            timestamp: new Date(),
            from: 'created' as TaskStatus,
            to: 'queued' as TaskStatus,
            reason: 'Dependencies met, task queued',
            triggeredBy: 'system'
          });
          
          this.emitSwarmEvent({
            id: generateId('event'),
            timestamp: new Date(),
            type: 'task.queued',
            source: this.swarmId.id,
            data: { task },
            broadcast: false,
            processed: false
          });
        }
        
        // Check for stuck/timed out tasks
        const runningTasks = Array.from(this.tasks.values())
          .filter(task => 
            task.context?.objectiveId === objective.id && 
            task.status === 'running'
          );
        
        const now = Date.now();
        for (const task of runningTasks) {
          if (task.startedAt) {
            const runtime = now - task.startedAt.getTime();
            const timeout = task.constraints?.timeoutAfter || SWARM_CONSTANTS.DEFAULT_TASK_TIMEOUT;
            
            if (runtime > timeout) {
              this.logger.warn('Task timed out', { 
                taskId: task.id.id, 
                runtime: Math.round(runtime / 1000),
                timeout: Math.round(timeout / 1000)
              });
              
              // Mark task as failed due to timeout
              task.status = 'failed';
              task.completedAt = new Date();
              task.error = {
                type: 'TimeoutError',
                message: `Task exceeded timeout of ${timeout}ms`,
                code: 'TASK_TIMEOUT',
                context: { taskId: task.id.id, runtime },
                recoverable: true,
                retryable: true
              };
              
              // Update agent state if assigned
              if (task.assignedTo) {
                const agent = this.agents.get(task.assignedTo.id);
                if (agent) {
                  agent.status = 'idle';
                  agent.currentTask = undefined;
                  agent.metrics.tasksFailed++;
                }
              }
              
              // Emit timeout event
              this.emitSwarmEvent({
                id: generateId('event'),
                timestamp: new Date(),
                type: 'task.failed',
                source: this.swarmId.id,
                data: { task, reason: 'timeout' },
                broadcast: false,
                processed: false
              });
            }
          }
        }
        
        // Update objective progress
        const allTasks = Array.from(this.tasks.values())
          .filter(task => task.context?.objectiveId === objective.id);
        
        objective.progress.totalTasks = allTasks.length;
        objective.progress.completedTasks = allTasks.filter(t => t.status === 'completed').length;
        objective.progress.failedTasks = allTasks.filter(t => t.status === 'failed').length;
        objective.progress.runningTasks = allTasks.filter(t => t.status === 'running').length;
        objective.progress.percentComplete = objective.progress.totalTasks > 0 
          ? (objective.progress.completedTasks / objective.progress.totalTasks) * 100 
          : 0;
        
        // Check if objective is complete
        if (objective.progress.completedTasks + objective.progress.failedTasks === objective.progress.totalTasks) {
          objective.status = objective.progress.failedTasks === 0 ? 'completed' : 'failed';
          objective.completedAt = new Date();
          clearInterval(executionInterval);
          
          this.logger.info('Objective completed', { 
            objectiveId: objective.id,
            status: objective.status,
            completedTasks: objective.progress.completedTasks,
            failedTasks: objective.progress.failedTasks
          });
          
          this.emitSwarmEvent({
            id: generateId('event'),
            timestamp: new Date(),
            type: objective.status === 'completed' ? 'objective.completed' : 'objective.failed',
            source: this.swarmId.id,
            data: { objective },
            broadcast: true,
            processed: false
          });
        }
        
      } catch (error) {
        this.logger.error('Error in task execution loop', { error });
      }
    }, 2000); // Check every 2 seconds
    
    // Store interval reference for cleanup
    if (!this.executionIntervals) {
      this.executionIntervals = new Map();
    }
    this.executionIntervals.set(objective.id, executionInterval);
  }
  
  private taskDependenciesMet(task: TaskDefinition, completedTasks: TaskDefinition[]): boolean {
    if (!task.constraints.dependencies || task.constraints.dependencies.length === 0) {
      return true;
    }
    
    const completedTaskIds = completedTasks.map(t => t.id.id);
    return task.constraints.dependencies.every(dep => {
      // Handle both string and TaskId object dependencies
      const depId = typeof dep === 'string' ? dep : dep.id;
      return completedTaskIds.includes(depId);
    });
  }

  private getNextInstanceNumber(type: AgentType): number {
    const agentsOfType = Array.from(this.agents.values())
      .filter(agent => agent.type === type);
    return agentsOfType.length + 1;
  }

  private getDefaultPermissions(type: AgentType): string[] {
    switch (type) {
      case 'coordinator': return ['read', 'write', 'execute', 'admin'];
      case 'coder': return ['read', 'write', 'execute'];
      case 'tester': return ['read', 'execute'];
      case 'reviewer': return ['read', 'write'];
      default: return ['read'];
    }
  }

  private async initializeAgentCapabilities(agent: AgentState): Promise<void> {
    // Set capabilities based on agent type
    switch (agent.type) {
      case 'coordinator':
        agent.capabilities.codeGeneration = false;
        agent.capabilities.codeReview = true;
        agent.capabilities.testing = false;
        agent.capabilities.documentation = true;
        agent.capabilities.research = true;
        agent.capabilities.analysis = true;
        break;
      case 'coder':
        agent.capabilities.codeGeneration = true;
        agent.capabilities.codeReview = true;
        agent.capabilities.testing = true;
        agent.capabilities.documentation = true;
        break;
      case 'researcher':
        agent.capabilities.research = true;
        agent.capabilities.analysis = true;
        agent.capabilities.webSearch = true;
        agent.capabilities.documentation = true;
        break;
      case 'analyst':
        agent.capabilities.analysis = true;
        agent.capabilities.research = true;
        agent.capabilities.documentation = true;
        break;
      case 'reviewer':
        agent.capabilities.codeReview = true;
        agent.capabilities.testing = true;
        agent.capabilities.documentation = true;
        break;
      case 'tester':
        agent.capabilities.testing = true;
        agent.capabilities.codeReview = true;
        break;
    }
  }

  private async initializeAgentEnvironment(agent: AgentState): Promise<void> {
    // Implementation needed - setup agent environment
  }

  private startAgentHeartbeat(agent: AgentState): void {
    // Implementation needed - start agent heartbeat
  }

  private stopAgentHeartbeat(agent: AgentState): void {
    // Implementation needed - stop agent heartbeat
  }

  private async cleanupAgentEnvironment(agent: AgentState): Promise<void> {
    // Implementation needed - cleanup agent environment
  }

  private getRequiredCapabilities(type: TaskType): string[] {
    switch (type) {
      case 'coding': return ['code-generation', 'file-system'];
      case 'testing': return ['testing', 'code-review'];
      case 'research': return ['research', 'web-search'];
      case 'analysis': return ['analysis', 'documentation'];
      case 'review': return ['code-review', 'documentation'];
      case 'documentation': return ['documentation'];
      default: return [];
    }
  }

  private getRequiredTools(type: TaskType): string[] {
    switch (type) {
      case 'coding': return ['editor', 'compiler', 'debugger'];
      case 'testing': return ['test-runner', 'coverage-tool'];
      case 'research': return ['web-browser', 'search-engine'];
      case 'analysis': return ['data-tools', 'visualization'];
      default: return [];
    }
  }

  private getRequiredPermissions(type: TaskType): string[] {
    switch (type) {
      case 'coding': return ['read', 'write', 'execute'];
      case 'testing': return ['read', 'execute'];
      case 'research': return ['read', 'network'];
      default: return ['read'];
    }
  }

  private async executeTaskWithAgent(task: TaskDefinition, agent: AgentState): Promise<any> {
    this.logger.info('Executing task with agent', { 
      taskId: task.id.id, 
      taskName: task.name,
      agentId: agent.id.id,
      agentName: agent.name
    });
    
    // Extract target directory from task
    const targetDir = this.extractTargetDirectory(task);
    
    try {
      // Use Claude Flow executor for full SPARC system in non-interactive mode
      const { ClaudeFlowExecutor } = await import('./claude-flow-executor.js');
      const executor = new ClaudeFlowExecutor({ 
        logger: this.logger,
        claudeFlowPath: getClaudeFlowBin(),
        enableSparc: true,
        verbose: this.config.monitoring?.loggingEnabled === true,
        timeoutMinutes: this.config.taskTimeoutMinutes
      });
      
      const result = await executor.executeTask(task, agent, targetDir || undefined);
      
      this.logger.info('Task execution completed', { 
        taskId: task.id.id,
        success: true,
        outputLength: JSON.stringify(result).length
      });
      
      return result;
      
    } catch (error) {
      this.logger.error('Task execution failed', { 
        taskId: task.id.id,
<<<<<<< HEAD
        error: error instanceof Error ? error.message : String(error)
=======
        error: (error instanceof Error ? error.message : String(error))
>>>>>>> 0ae5d1d6
      });
      throw error;
    }
  }
  
  private createExecutionPrompt(task: TaskDefinition): string {
    // Create a prompt that Claude will understand
    let prompt = `# Swarm Task Execution\n\n`;
    prompt += `## Task: ${task.name}\n\n`;
    prompt += `${task.instructions || task.description}\n\n`;
    
    // Add working directory information if available
    const targetDir = this.extractTargetDirectory(task);
    if (targetDir) {
      prompt += `## Working Directory\n`;
      prompt += `Please create all files in: ${targetDir}\n\n`;
    }
    
    if (task.input && Object.keys(task.input).length > 0) {
      prompt += `## Additional Input\n`;
      prompt += `${JSON.stringify(task.input, null, 2)}\n\n`;
    }
    
    if (task.context && Object.keys(task.context).length > 0) {
      prompt += `## Context\n`;
      prompt += `${JSON.stringify(task.context, null, 2)}\n\n`;
    }
    
    // Add execution guidelines
    prompt += `## Guidelines\n`;
    prompt += `- Focus on completing this specific task\n`;
    prompt += `- Create all necessary files and directories\n`;
    prompt += `- Follow best practices for the technology being used\n`;
    prompt += `- Ensure the implementation is complete and functional\n`;
    
    return prompt;
  }
  
  private extractTargetDirectory(task: TaskDefinition): string | null {
    // Try multiple patterns to find the target directory
    const patterns = [
      /in\s+([^\s]+\/?)$/i,              // "in examples/dir" at end
      /(?:in|to|at)\s+([^\s]+\/[^\s]+)/i, // "in examples/gradio" anywhere
      /([^\s]+\/[^\s]+)$/,               // "examples/gradio" at end
      /examples\/[^\s]+/i                // specifically match examples/ paths
    ];
    
    let targetDir = null;
    
    // First check task description and input
    for (const pattern of patterns) {
      const descMatch = task.description.match(pattern);
      const inputMatch = task.input?.objective?.match(pattern);
      if (descMatch || inputMatch) {
        targetDir = (descMatch || inputMatch)[descMatch ? 1 : 0];
        break;
      }
    }
    
    // If not found and task has context with targetDir, use that
    if (!targetDir && task.context?.targetDir) {
      targetDir = task.context.targetDir;
    }
    
    // If still not found, check objective description from context
    if (!targetDir && task.context?.objectiveId) {
      const objective = this.objectives.get(task.context.objectiveId);
      if (objective) {
        for (const pattern of patterns) {
          const match = objective.description.match(pattern);
          if (match) {
            targetDir = match[1] || match[0];
            break;
          }
        }
      }
    }
    
    if (targetDir) {
      // Clean up the target directory
      targetDir = targetDir.replace(/\s+.*$/, '');
      // Resolve relative to current directory
      if (!targetDir.startsWith('/')) {
        targetDir = `${getClaudeFlowRoot()}/${targetDir}`;
      }
    }
    
    return targetDir;
  }
  
  private async executeClaudeTask(
    task: TaskDefinition,
    agent: AgentState,
    prompt: string,
    targetDir: string | null
  ): Promise<any> {
    // Create unique instance ID for this execution
    const instanceId = `swarm-${this.swarmId.id}-${task.id.id}-${Date.now()}`;
    
    // Build Claude arguments for non-interactive execution
    const claudeArgs = [prompt];
    
    // Always skip permissions for swarm automation
    claudeArgs.push("--dangerously-skip-permissions");
    
    // Add non-interactive flags for automation
    claudeArgs.push("-p"); // Print mode
    claudeArgs.push("--output-format", "stream-json");
    claudeArgs.push("--verbose"); // Required when using stream-json with -p
    
    // Set working directory if specified
    if (targetDir) {
      // Ensure directory exists
      await fs.mkdir(targetDir, { recursive: true });
      
      // Add directory context to prompt
      const enhancedPrompt = `${prompt}\n\n## Important: Working Directory\nPlease ensure all files are created in: ${targetDir}`;
      claudeArgs[0] = enhancedPrompt;
    }
    
    try {
      // Check if claude command exists
      const { spawn } = await import('child_process');
      const checkCommand = spawn('which', ['claude'], {
        stdio: ['pipe', 'pipe', 'pipe']
      });
      const checkResult = await new Promise<{ success: boolean; output: string; error: string }>((resolve, reject) => {
        let output = '';
        let error = '';
        checkCommand.stdout?.on('data', (data) => output += data.toString());
        checkCommand.stderr?.on('data', (data) => error += data.toString());
        checkCommand.on('close', (code) => {
          resolve({ success: code === 0, output, error });
        });
        checkCommand.on('error', reject);
      });
      if (!checkResult.success) {
        throw new Error('Claude CLI not found. Please ensure claude is installed and in PATH.');
      }
      
      // Execute Claude with the prompt
<<<<<<< HEAD
      const command = spawn("claude", claudeArgs, {
        cwd: targetDir || processInfo.cwd(),
=======
      const command = new Deno.Command("claude", {
        args: claudeArgs,
        cwd: targetDir || process.cwd(),
>>>>>>> 0ae5d1d6
        env: {
          ...env.toObject(),
          CLAUDE_INSTANCE_ID: instanceId,
          CLAUDE_SWARM_MODE: "true",
          CLAUDE_SWARM_ID: this.swarmId.id,
          CLAUDE_TASK_ID: task.id.id,
          CLAUDE_AGENT_ID: agent.id.id,
<<<<<<< HEAD
          CLAUDE_WORKING_DIRECTORY: targetDir || processInfo.cwd(),
=======
          CLAUDE_WORKING_DIRECTORY: targetDir || process.cwd(),
>>>>>>> 0ae5d1d6
          CLAUDE_FLOW_MEMORY_ENABLED: "true",
          CLAUDE_FLOW_MEMORY_NAMESPACE: `swarm-${this.swarmId.id}`,
        },
        stdio: ["pipe", "pipe", "pipe"]
      });
      
      this.logger.info('Spawning Claude agent for task', { 
        taskId: task.id.id,
        agentId: agent.id.id,
        instanceId,
        targetDir 
      });
      
      const result = await new Promise((resolve, reject) => {
        let stdout = '';
        let stderr = '';
        
        command.stdout?.on('data', (data) => stdout += data.toString());
        command.stderr?.on('data', (data) => stderr += data.toString());
        
        command.on('close', (code) => {
          if (code === 0) {
            this.logger.info('Claude agent completed task successfully', {
              taskId: task.id.id,
              outputLength: stdout.length
            });
            
            resolve({
              success: true,
              output: stdout,
              instanceId,
              targetDir
            });
          } else {
            this.logger.error(`Claude agent failed with code ${code}`, { 
              taskId: task.id.id,
              error: stderr 
            });
            reject(new Error(`Claude execution failed: ${stderr}`));
          }
        });
        
        command.on('error', reject);
      });
      
      return result;
      
    } catch (error) {
      this.logger.error('Failed to execute Claude agent', { 
        taskId: task.id.id,
<<<<<<< HEAD
        error: error instanceof Error ? error.message : String(error) 
=======
        error: (error instanceof Error ? error.message : String(error)) 
>>>>>>> 0ae5d1d6
      });
      throw error;
    }
  }
  
  private determineToolsForTask(task: TaskDefinition, agent: AgentState): string[] {
    const tools = new Set<string>();
    
    // Basic tools for all tasks
    tools.add("View");
    tools.add("Edit");
    tools.add("Bash");
    
    // Add tools based on task type
    switch (task.type) {
      case 'coding':
        tools.add("Create");
        tools.add("Write");
        tools.add("MultiEdit");
        tools.add("Test");
        break;
      case 'testing':
        tools.add("Test");
        tools.add("View");
        break;
      case 'documentation':
        tools.add("Write");
        tools.add("Create");
        break;
      case 'analysis':
        tools.add("Analyze");
        tools.add("Search");
        break;
      case 'research':
        tools.add("WebSearch");
        tools.add("Search");
        break;
    }
    
    // Add tools based on agent capabilities
    if (agent.capabilities.fileSystem) {
      tools.add("FileSystem");
    }
    if (agent.capabilities.terminalAccess) {
      tools.add("Terminal");
    }
    if (agent.capabilities.webSearch) {
      tools.add("WebSearch");
    }
    if (agent.capabilities.apiIntegration) {
      tools.add("API");
    }
    
    return Array.from(tools);
  }
  
  private async simulateTaskExecution(
    task: TaskDefinition,
    agent: AgentState,
    prompt: string
  ): Promise<any> {
    // Simulate different task types with actual file operations
    // Check if task has a target directory in the description or context
    let workDir = `/tmp/swarm/${this.swarmId.id}/work`;
    
    // Extract target directory from task description or input
    // Try multiple patterns to find the target directory
    const patterns = [
      /in\s+([^\s]+\/?)$/i,              // "in examples/dir" at end
      /(?:in|to|at)\s+([^\s]+\/[^\s]+)/i, // "in examples/gradio" anywhere
      /([^\s]+\/[^\s]+)$/,               // "examples/gradio" at end
      /examples\/[^\s]+/i                // specifically match examples/ paths
    ];
    
    let targetDir = null;
    for (const pattern of patterns) {
      const descMatch = task.description.match(pattern);
      const inputMatch = task.input?.objective?.match(pattern);
      if (descMatch || inputMatch) {
        targetDir = (descMatch || inputMatch)[descMatch ? 1 : 0];
        break;
      }
    }
    
    if (targetDir) {
      // Clean up the target directory (remove trailing words if needed)
      targetDir = targetDir.replace(/\s+.*$/, '');
      // Use absolute path or resolve relative to current directory
      workDir = targetDir.startsWith('/') ? targetDir : `${getClaudeFlowRoot()}/${targetDir}`;
      
      this.logger.debug('Extracted target directory', { 
        original: task.description,
        targetDir,
        workDir 
      });
    }
    
    try {
      // Ensure work directory exists
      await fs.mkdir(workDir, { recursive: true });
      
      switch (task.type) {
        case 'coding':
          return await this.executeCodeGenerationTask(task, workDir, agent);
          
        case 'analysis':
          return await this.executeAnalysisTask(task, workDir, agent);
          
        case 'documentation':
          return await this.executeDocumentationTask(task, workDir, agent);
          
        case 'testing':
          return await this.executeTestingTask(task, workDir, agent);
          
        default:
          return await this.executeGenericTask(task, workDir, agent);
      }
    } catch (error) {
<<<<<<< HEAD
      const errorMessage = error instanceof Error ? error.message : String(error);
      throw new Error(`Task execution failed: ${errorMessage}`);
=======
      throw new Error(`Task execution failed: ${(error instanceof Error ? error.message : String(error))}`);
>>>>>>> 0ae5d1d6
    }
  }
  
  private async executeCodeGenerationTask(task: TaskDefinition, workDir: string, agent: AgentState): Promise<any> {
    this.logger.info('Executing code generation task', { taskId: task.id.id });
    
    // Detect technology from description
    const description = task.description.toLowerCase();
    const isGradio = description.includes('gradio');
    const isPython = isGradio || description.includes('python') || description.includes('fastapi') || description.includes('django');
    const isHelloWorld = description.includes('hello') && description.includes('world');
    const isRestAPI = description.includes('rest api') || description.includes('api');
    
    if (isGradio) {
      // Create a Gradio application
      return await this.createGradioApp(task, workDir);
    } else if (isPython && isRestAPI) {
      // Create a Python REST API (FastAPI)
      return await this.createPythonRestAPI(task, workDir);
    } else if (isRestAPI) {
      // Create a REST API application
      const projectName = 'rest-api';
      const projectDir = `${workDir}/${projectName}`;
      await fs.mkdir(projectDir, { recursive: true });
      
      // Create main API file
      const apiCode = `const express = require('express');
const app = express();
const port = process.env.PORT || 3000;

// Middleware
app.use(express.json());
app.use(express.urlencoded({ extended: true }));

// Health check endpoint
app.get('/health', (req, res) => {
  res.json({ 
    status: 'healthy',
    service: 'REST API',
    swarmId: '${this.swarmId.id}',
    created: '${new Date().toISOString()}'
  });
});

// Sample endpoints
app.get('/api/v1/items', (req, res) => {
  res.json({
    items: [
      { id: 1, name: 'Item 1', description: 'First item' },
      { id: 2, name: 'Item 2', description: 'Second item' }
    ],
    total: 2
  });
});

app.get('/api/v1/items/:id', (req, res) => {
  const id = parseInt(req.params.id);
  res.json({
    id,
    name: \`Item \${id}\`,
    description: \`Description for item \${id}\`
  });
});

app.post('/api/v1/items', (req, res) => {
  const newItem = {
    id: Date.now(),
    ...req.body,
    createdAt: new Date().toISOString()
  };
  res.status(201).json(newItem);
});

app.put('/api/v1/items/:id', (req, res) => {
  const id = parseInt(req.params.id);
  const updatedItem = {
    id,
    ...req.body,
    updatedAt: new Date().toISOString()
  };
  res.json(updatedItem);
});

app.delete('/api/v1/items/:id', (req, res) => {
  const id = parseInt(req.params.id);
  res.json({ message: \`Item \${id} deleted successfully\` });
});

// Error handling middleware
app.use((err, req, res, next) => {
  console.error(err.stack);
  res.status(500).json({ error: 'Internal server error' });
});

// Start server
app.listen(port, () => {
  console.log(\`REST API server running on port \${port}\`);
  console.log('Created by Claude Flow Swarm');
});

module.exports = app;
`;
      
<<<<<<< HEAD
      await fs.writeTextFile(`${projectDir}/server.js`, apiCode);
=======
      await fs.writeFile(`${projectDir}/server.js`, apiCode);
>>>>>>> 0ae5d1d6
      
      // Create package.json
      const packageJson = {
        name: projectName,
        version: "1.0.0",
        description: "REST API created by Claude Flow Swarm",
        main: "server.js",
        scripts: {
          start: "node server.js",
          dev: "nodemon server.js",
          test: "jest"
        },
        keywords: ["rest", "api", "swarm", "claude-flow"],
        author: "Claude Flow Swarm",
        license: "MIT",
        dependencies: {
          express: "^4.18.2"
        },
        devDependencies: {
          nodemon: "^3.0.1",
          jest: "^29.7.0",
          supertest: "^6.3.3"
        },
        swarmMetadata: {
          swarmId: this.swarmId.id,
          taskId: task.id.id,
          agentId: agent.id.id,
          created: new Date().toISOString()
        }
      };
      
<<<<<<< HEAD
      await fs.writeTextFile(
=======
      await fs.writeFile(
>>>>>>> 0ae5d1d6
        `${projectDir}/package.json`, 
        JSON.stringify(packageJson, null, 2)
      );
      
      // Create README
      const readme = `# REST API

This REST API was created by the Claude Flow Swarm system.

## Swarm Details
- Swarm ID: ${this.swarmId.id}
- Task: ${task.name}
- Agent: ${agent.name}
- Generated: ${new Date().toISOString()}

## Installation

\`\`\`bash
npm install
\`\`\`

## Usage

Start the server:
\`\`\`bash
npm start
\`\`\`

Development mode with auto-reload:
\`\`\`bash
npm run dev
\`\`\`

## API Endpoints

- \`GET /health\` - Health check
- \`GET /api/v1/items\` - Get all items
- \`GET /api/v1/items/:id\` - Get item by ID
- \`POST /api/v1/items\` - Create new item
- \`PUT /api/v1/items/:id\` - Update item
- \`DELETE /api/v1/items/:id\` - Delete item

## Description
${task.description}

---
Created by Claude Flow Swarm
`;
      
<<<<<<< HEAD
      await fs.writeTextFile(`${projectDir}/README.md`, readme);
=======
      await fs.writeFile(`${projectDir}/README.md`, readme);
>>>>>>> 0ae5d1d6
      
      // Create .gitignore
      const gitignore = `node_modules/
.env
*.log
.DS_Store
coverage/
`;
      
<<<<<<< HEAD
      await fs.writeTextFile(`${projectDir}/.gitignore`, gitignore);
=======
      await fs.writeFile(`${projectDir}/.gitignore`, gitignore);
>>>>>>> 0ae5d1d6
      
      return {
        success: true,
        output: {
          message: 'REST API created successfully',
          location: projectDir,
          files: ['server.js', 'package.json', 'README.md', '.gitignore']
        },
        artifacts: {
          mainFile: `${projectDir}/server.js`,
          packageFile: `${projectDir}/package.json`,
          readmeFile: `${projectDir}/README.md`
        }
      };
    } else if (isHelloWorld) {
      // Create a simple hello world application
      const projectDir = `${workDir}/hello-world`;
      await fs.mkdir(projectDir, { recursive: true });
      
      // Create main application file
      const mainCode = `#!/usr/bin/env node

// Hello World Application
// Generated by Claude Flow Swarm

console.log('Hello, World!');
console.log('This application was created by the Claude Flow Swarm system.');
console.log('Swarm ID: ${this.swarmId.id}');
console.log('Task: ${task.name}');
console.log('Generated at: ${new Date().toISOString()}');

// Export for testing
if (typeof module !== 'undefined' && module.exports) {
  module.exports = { message: 'Hello, World!' };
}
`;
      
<<<<<<< HEAD
      await fs.writeTextFile(`${projectDir}/index.js`, mainCode);
=======
      await fs.writeFile(`${projectDir}/index.js`, mainCode);
>>>>>>> 0ae5d1d6
      
      // Create package.json
      const packageJson = {
        name: "hello-world",
        version: "1.0.0",
        description: "Hello World application created by Claude Flow Swarm",
        main: "index.js",
        scripts: {
          start: "node index.js",
          test: "node test.js"
        },
        keywords: ["hello-world", "swarm", "claude-flow"],
        author: "Claude Flow Swarm",
        license: "MIT"
      };
      
<<<<<<< HEAD
      await fs.writeTextFile(
=======
      await fs.writeFile(
>>>>>>> 0ae5d1d6
        `${projectDir}/package.json`, 
        JSON.stringify(packageJson, null, 2)
      );
      
      // Create README
      const readme = `# Hello World

This application was created by the Claude Flow Swarm system.

## Swarm Details
- Swarm ID: ${this.swarmId.id}
- Task: ${task.name}
- Generated: ${new Date().toISOString()}

## Usage

\`\`\`bash
npm start
\`\`\`

## Description
${task.description}
`;
      
<<<<<<< HEAD
      await fs.writeTextFile(`${projectDir}/README.md`, readme);
=======
      await fs.writeFile(`${projectDir}/README.md`, readme);
>>>>>>> 0ae5d1d6
      
      return {
        success: true,
        output: {
          message: 'Hello World application created successfully',
          location: projectDir,
          files: ['index.js', 'package.json', 'README.md']
        },
        artifacts: {
          mainFile: `${projectDir}/index.js`,
          packageFile: `${projectDir}/package.json`,
          readmeFile: `${projectDir}/README.md`
        }
      };
    }
    
    // For other code generation tasks, create a basic structure
    const projectDir = `${workDir}/generated-code`;
    await fs.mkdir(projectDir, { recursive: true });
    
    const code = `// Generated code for: ${task.name}
// ${task.description}

function main() {
  console.log('Executing task: ${task.name}');
  // Implementation would go here
}

main();
`;
    
<<<<<<< HEAD
    await fs.writeTextFile(`${projectDir}/main.js`, code);
=======
    await fs.writeFile(`${projectDir}/main.js`, code);
>>>>>>> 0ae5d1d6
    
    return {
      success: true,
      output: {
        message: 'Code generated successfully',
        location: projectDir,
        files: ['main.js']
      }
    };
  }
  
  private async executeAnalysisTask(task: TaskDefinition, workDir: string, agent: AgentState): Promise<any> {
    this.logger.info('Executing analysis task', { taskId: task.id.id });
    
    const analysisDir = `${workDir}/analysis`;
    await fs.mkdir(analysisDir, { recursive: true });
    
    const analysis = {
      task: task.name,
      description: task.description,
      timestamp: new Date().toISOString(),
      findings: [
        'Analysis point 1: Task objectives are clear',
        'Analysis point 2: Resources are allocated',
        'Analysis point 3: Implementation path is defined'
      ],
      recommendations: [
        'Proceed with implementation',
        'Monitor progress regularly',
        'Adjust resources as needed'
      ]
    };
    
<<<<<<< HEAD
    await fs.writeTextFile(
=======
    await fs.writeFile(
>>>>>>> 0ae5d1d6
      `${analysisDir}/analysis-report.json`,
      JSON.stringify(analysis, null, 2)
    );
    
    return {
      success: true,
      output: analysis,
      artifacts: {
        report: `${analysisDir}/analysis-report.json`
      }
    };
  }
  
  private async executeDocumentationTask(task: TaskDefinition, workDir: string, agent: AgentState): Promise<any> {
    this.logger.info('Executing documentation task', { taskId: task.id.id });
    
    const docsDir = `${workDir}/docs`;
    await fs.mkdir(docsDir, { recursive: true });
    
    const documentation = `# ${task.name}

${task.description}

## Overview
This documentation was generated by the Claude Flow Swarm system.

## Details
- Task ID: ${task.id.id}
- Generated: ${new Date().toISOString()}
- Swarm ID: ${this.swarmId.id}

## Instructions
${task.instructions}

## Implementation Notes
- This is an automated documentation generated by the swarm
- Further details would be added based on actual implementation
`;
    
<<<<<<< HEAD
    await fs.writeTextFile(`${docsDir}/documentation.md`, documentation);
=======
    await fs.writeFile(`${docsDir}/documentation.md`, documentation);
>>>>>>> 0ae5d1d6
    
    return {
      success: true,
      output: {
        message: 'Documentation created successfully',
        location: docsDir,
        files: ['documentation.md']
      },
      artifacts: {
        documentation: `${docsDir}/documentation.md`
      }
    };
  }
  
  private async executeTestingTask(task: TaskDefinition, workDir: string, agent: AgentState): Promise<any> {
    this.logger.info('Executing testing task', { taskId: task.id.id });
    
    const testDir = `${workDir}/tests`;
    await fs.mkdir(testDir, { recursive: true });
    
    const testCode = `// Test suite for: ${task.name}
// ${task.description}

const assert = require('assert');

describe('${task.name}', () => {
  it('should pass basic test', () => {
    assert.strictEqual(1 + 1, 2);
  });
  
  it('should validate implementation', () => {
    // Test implementation would go here
    assert.ok(true, 'Implementation validated');
  });
});

console.log('Tests completed for: ${task.name}');
`;
    
<<<<<<< HEAD
    await fs.writeTextFile(`${testDir}/test.js`, testCode);
=======
    await fs.writeFile(`${testDir}/test.js`, testCode);
>>>>>>> 0ae5d1d6
    
    return {
      success: true,
      output: {
        message: 'Test suite created successfully',
        location: testDir,
        files: ['test.js'],
        testsPassed: 2,
        testsFailed: 0
      },
      artifacts: {
        testFile: `${testDir}/test.js`
      }
    };
  }
  
  private async executeGenericTask(task: TaskDefinition, workDir: string, agent: AgentState): Promise<any> {
    this.logger.info('Executing generic task', { taskId: task.id.id });
    
    const outputDir = `${workDir}/output`;
    await fs.mkdir(outputDir, { recursive: true });
    
    const output = {
      task: task.name,
      type: task.type,
      description: task.description,
      status: 'completed',
      timestamp: new Date().toISOString(),
      result: 'Task executed successfully'
    };
    
<<<<<<< HEAD
    await fs.writeTextFile(
=======
    await fs.writeFile(
>>>>>>> 0ae5d1d6
      `${outputDir}/result.json`,
      JSON.stringify(output, null, 2)
    );
    
    return {
      success: true,
      output,
      artifacts: {
        result: `${outputDir}/result.json`
      }
    };
  }

  private assessTaskQuality(task: TaskDefinition, result: any): number {
    // Implementation needed - assess task quality
    return 0.8;
  }

  private updateAgentMetrics(agent: AgentState, task: TaskDefinition): void {
    // Update agent performance metrics
    const executionTime = task.completedAt!.getTime() - (task.startedAt?.getTime() || 0);
    
    agent.metrics.averageExecutionTime = 
      (agent.metrics.averageExecutionTime * agent.metrics.tasksCompleted + executionTime) / 
      (agent.metrics.tasksCompleted + 1);
    
    agent.metrics.successRate = 
      agent.metrics.tasksCompleted / (agent.metrics.tasksCompleted + agent.metrics.tasksFailed);
  }

  private async processDependentTasks(task: TaskDefinition): Promise<void> {
    // Implementation needed - process tasks that depend on this one
  }

  private isRecoverableError(error: any): boolean {
    // Implementation needed - determine if error is recoverable
    return true;
  }

  private isRetryableError(error: any): boolean {
    // Implementation needed - determine if error is retryable
    return true;
  }

  private async handleTaskFailureCascade(task: TaskDefinition): Promise<void> {
    // Implementation needed - handle failure cascade
  }

  private async reassignTask(taskId: string): Promise<void> {
    // Implementation needed - reassign task to different agent
  }

  private processHeartbeats(): void {
    const now = new Date();
    const timeout = this.config.monitoring.heartbeatInterval * 10; // Increased multiplier for long-running Claude tasks
    
    for (const agent of this.agents.values()) {
      if (agent.status === 'offline' || agent.status === 'terminated') {
        continue;
      }
      
      const timeSinceHeartbeat = now.getTime() - agent.lastHeartbeat.getTime();
      if (timeSinceHeartbeat > timeout) {
        this.logger.warn('Agent heartbeat timeout', { 
          agentId: agent.id.id, 
          timeSinceHeartbeat 
        });
        agent.status = 'error';
        agent.health = 0;
      }
    }
  }

  private updateSwarmMetrics(): void {
    // Implementation needed - update swarm-level metrics
  }

  private performCleanup(): void {
    // Implementation needed - perform periodic cleanup
  }

  private checkObjectiveCompletion(): void {
    // Implementation needed - check if objectives are complete
  }

  private checkObjectiveFailure(task: TaskDefinition): void {
    // Implementation needed - check if objective has failed
  }

  private handleAgentError(agentId: string, error: any): void {
    const agent = this.agents.get(agentId);
    if (agent) {
      agent.status = 'error';
      agent.health = 0;
      this.logger.error('Agent error', { agentId, error });
    }
  }

  private async createGradioApp(task: TaskDefinition, workDir: string): Promise<any> {
    // Create a Gradio application
    const projectName = 'gradio-app';
    const projectDir = `${workDir}/${projectName}`;
    await fs.mkdir(projectDir, { recursive: true });
    
    // Create main Gradio app file
    const appCode = `import gradio as gr

def greet(name):
    return f"Hello {name}!"

# Create Gradio interface
demo = gr.Interface(
    fn=greet,
    inputs=gr.Textbox(placeholder="Enter your name"),
    outputs=gr.Textbox(label="Greeting")
)

if __name__ == "__main__":
    demo.launch()
`;
    
    await fs.writeTextFile(`${projectDir}/app.py`, appCode);
    
    // Create requirements.txt
    const requirements = `gradio
`;
    await fs.writeTextFile(`${projectDir}/requirements.txt`, requirements);
    
    return {
      success: true,
      output: {
        message: 'Gradio app created successfully',
        location: projectDir,
        files: ['app.py', 'requirements.txt']
      },
      artifacts: {
        mainFile: `${projectDir}/app.py`,
        requirementsFile: `${projectDir}/requirements.txt`
      }
    };
  }

  private async createPythonRestAPI(task: TaskDefinition, workDir: string): Promise<any> {
    // Create a Python REST API using FastAPI
    const projectName = 'python-rest-api';
    const projectDir = `${workDir}/${projectName}`;
    await fs.mkdir(projectDir, { recursive: true });
    
    // Create main FastAPI app file
    const appCode = `from fastapi import FastAPI
from pydantic import BaseModel
from typing import Optional

app = FastAPI(title="Python REST API", version="1.0.0")

class Item(BaseModel):
    name: str
    price: float
    is_offer: Optional[bool] = None

@app.get("/")
async def root():
    return {"message": "Welcome to Python REST API"}

@app.get("/items/{item_id}")
async def read_item(item_id: int, q: Optional[str] = None):
    return {"item_id": item_id, "q": q}

@app.post("/items/")
async def create_item(item: Item):
    return item

if __name__ == "__main__":
    import uvicorn
    uvicorn.run(app, host="0.0.0.0", port=8000)
`;
    
    await fs.writeTextFile(`${projectDir}/main.py`, appCode);
    
    // Create requirements.txt
    const requirements = `fastapi
uvicorn[standard]
`;
    await fs.writeTextFile(`${projectDir}/requirements.txt`, requirements);
    
    return {
      success: true,
      output: {
        message: 'Python REST API created successfully',
        location: projectDir,
        files: ['main.py', 'requirements.txt']
      },
      artifacts: {
        mainFile: `${projectDir}/main.py`,
        requirementsFile: `${projectDir}/requirements.txt`
      }
    };
  }
}<|MERGE_RESOLUTION|>--- conflicted
+++ resolved
@@ -3,7 +3,6 @@
 import { promises as fs } from 'node:fs';
 import { Logger } from '../core/logger.js';
 import { generateId } from '../utils/helpers.js';
-import { fs, env, processInfo } from '../utils/runtime.js';
 import {
   SwarmId, AgentId, TaskId, AgentState, TaskDefinition, SwarmObjective,
   SwarmConfig, SwarmStatus, SwarmProgress, SwarmResults, SwarmMetrics,
@@ -181,7 +180,7 @@
     // Pause all agents
     for (const agent of this.agents.values()) {
       if (agent.status === 'busy') {
-        await this.pauseAgent(agent.id.id);
+        await this.pauseAgent(agent.id);
       }
     }
     
@@ -207,7 +206,7 @@
     // Resume all paused agents
     for (const agent of this.agents.values()) {
       if (agent.status === 'paused') {
-        await this.resumeAgent(agent.id.id);
+        await this.resumeAgent(agent.id);
       }
     }
     
@@ -255,13 +254,7 @@
         requiredApprovals: [],
         allowedFailures: Math.floor(this.config.maxAgents * 0.1),
         recoveryTime: 5 * 60 * 1000, // 5 minutes
-        milestones: [],
-        resourceLimits: {
-          maxConcurrentTasks: this.config.maxAgents,
-          maxMemoryUsage: 1000000, // 1MB
-          maxExecutionTime: 3600000, // 1 hour
-          maxCpuUsage: 80
-        }
+        milestones: []
       },
       tasks: [],
       dependencies: [],
@@ -514,13 +507,8 @@
       agent.errorHistory.push({
         timestamp: new Date(),
         type: 'startup_error',
-<<<<<<< HEAD
-        message: error instanceof Error ? error.message : String(error),
-        stack: error instanceof Error ? error.stack : undefined,
-=======
         message: (error instanceof Error ? error.message : String(error)),
         stack: error.stack,
->>>>>>> 0ae5d1d6
         context: { agentId },
         severity: 'high',
         resolved: false
@@ -673,7 +661,7 @@
 
     // Select agent if not specified
     if (!agentId) {
-      agentId = await this.selectAgentForTask(task) || undefined;
+      agentId = await this.selectAgentForTask(task);
       if (!agentId) {
         throw new Error('No suitable agent available for task');
       }
@@ -861,15 +849,6 @@
       throw new Error('Task not assigned to any agent');
     }
 
-<<<<<<< HEAD
-    this.logger.warn('Task failed', { taskId, agentId: agent.id.id, error: error instanceof Error ? error.message : String(error) });
-
-    task.error = {
-      type: error.constructor.name,
-      message: error instanceof Error ? error.message : String(error),
-      code: (error as any).code,
-      stack: error instanceof Error ? error.stack : undefined,
-=======
     this.logger.warn('Task failed', { taskId, agentId: agent.id.id, error: (error instanceof Error ? error.message : String(error)) });
 
     task.error = {
@@ -877,7 +856,6 @@
       message: (error instanceof Error ? error.message : String(error)),
       code: error.code,
       stack: error.stack,
->>>>>>> 0ae5d1d6
       context: { taskId, agentId: agent.id.id },
       recoverable: this.isRecoverableError(error),
       retryable: this.isRetryableError(error)
@@ -921,11 +899,7 @@
         timestamp: new Date(),
         from: 'running',
         to: 'retrying',
-<<<<<<< HEAD
-        reason: `Task failed, will retry: ${error instanceof Error ? error.message : String(error)}`,
-=======
         reason: `Task failed, will retry: ${(error instanceof Error ? error.message : String(error))}`,
->>>>>>> 0ae5d1d6
         triggeredBy: agent.id
       });
 
@@ -956,11 +930,7 @@
         timestamp: new Date(),
         from: 'running',
         to: 'failed',
-<<<<<<< HEAD
-        reason: `Task failed permanently: ${error instanceof Error ? error.message : String(error)}`,
-=======
         reason: `Task failed permanently: ${(error instanceof Error ? error.message : String(error))}`,
->>>>>>> 0ae5d1d6
         triggeredBy: agent.id
       });
 
@@ -1390,15 +1360,10 @@
     return endTime.getTime() - this.startTime.getTime();
   }
 
-  getSwarmStatus(): { status: SwarmStatus; objectives: number; tasks: { completed: number; failed: number; total: number; inProgress: number; pending: number }; agents: { total: number; active: number } } {
+  getSwarmStatus(): { status: SwarmStatus; objectives: number; tasks: { completed: number; failed: number; total: number }; agents: { total: number } } {
     const tasks = Array.from(this.tasks.values());
     const completedTasks = tasks.filter(t => t.status === 'completed').length;
     const failedTasks = tasks.filter(t => t.status === 'failed').length;
-    const inProgressTasks = tasks.filter(t => t.status === 'running').length;
-    const pendingTasks = tasks.filter(t => t.status === 'queued').length;
-    
-    const agents = Array.from(this.agents.values());
-    const activeAgents = agents.filter(a => a.status === 'busy').length;
     
     return {
       status: this.status,
@@ -1406,13 +1371,10 @@
       tasks: {
         completed: completedTasks,
         failed: failedTasks,
-        total: tasks.length,
-        inProgress: inProgressTasks,
-        pending: pendingTasks
+        total: tasks.length
       },
       agents: {
-        total: this.agents.size,
-        active: activeAgents
+        total: this.agents.size
       }
     };
   }
@@ -1571,7 +1533,7 @@
     const requestsParallelAgents = eachAgentPattern.test(objective.description);
     
     // Create tasks with specific prompts for Claude
-    if (requestsParallelAgents && this.config.mode === 'distributed') {
+    if (requestsParallelAgents && this.config.mode === 'parallel') {
       // Create parallel tasks for each agent type
       const agentTypes = this.determineRequiredAgentTypes(objective.strategy);
       this.logger.info('Creating parallel tasks for each agent type', { 
@@ -1695,7 +1657,7 @@
       tasks.push(task4);
     } else {
       // For other strategies, create a comprehensive single task
-      tasks.push(this.createTaskForObjective('execute-objective', 'coordination', {
+      tasks.push(this.createTaskForObjective('execute-objective', 'generic', {
         title: 'Execute Objective',
         description: objective.description,
         instructions: `Please complete the following request:
@@ -2201,16 +2163,16 @@
     
     try {
       // Use Claude Flow executor for full SPARC system in non-interactive mode
-      const { ClaudeFlowExecutor } = await import('./claude-flow-executor.js');
+      const { ClaudeFlowExecutor } = await import('./claude-flow-executor.ts');
       const executor = new ClaudeFlowExecutor({ 
         logger: this.logger,
         claudeFlowPath: getClaudeFlowBin(),
         enableSparc: true,
-        verbose: this.config.monitoring?.loggingEnabled === true,
+        verbose: this.config.logging?.level === 'debug',
         timeoutMinutes: this.config.taskTimeoutMinutes
       });
       
-      const result = await executor.executeTask(task, agent, targetDir || undefined);
+      const result = await executor.executeTask(task, agent, targetDir);
       
       this.logger.info('Task execution completed', { 
         taskId: task.id.id,
@@ -2223,11 +2185,7 @@
     } catch (error) {
       this.logger.error('Task execution failed', { 
         taskId: task.id.id,
-<<<<<<< HEAD
-        error: error instanceof Error ? error.message : String(error)
-=======
         error: (error instanceof Error ? error.message : String(error))
->>>>>>> 0ae5d1d6
       });
       throw error;
     }
@@ -2341,7 +2299,7 @@
     // Set working directory if specified
     if (targetDir) {
       // Ensure directory exists
-      await fs.mkdir(targetDir, { recursive: true });
+      await Deno.mkdir(targetDir, { recursive: true });
       
       // Add directory context to prompt
       const enhancedPrompt = `${prompt}\n\n## Important: Working Directory\nPlease ensure all files are created in: ${targetDir}`;
@@ -2350,49 +2308,34 @@
     
     try {
       // Check if claude command exists
-      const { spawn } = await import('child_process');
-      const checkCommand = spawn('which', ['claude'], {
-        stdio: ['pipe', 'pipe', 'pipe']
+      const checkCommand = new Deno.Command('which', {
+        args: ['claude'],
+        stdout: 'piped',
+        stderr: 'piped',
       });
-      const checkResult = await new Promise<{ success: boolean; output: string; error: string }>((resolve, reject) => {
-        let output = '';
-        let error = '';
-        checkCommand.stdout?.on('data', (data) => output += data.toString());
-        checkCommand.stderr?.on('data', (data) => error += data.toString());
-        checkCommand.on('close', (code) => {
-          resolve({ success: code === 0, output, error });
-        });
-        checkCommand.on('error', reject);
-      });
+      const checkResult = await checkCommand.output();
       if (!checkResult.success) {
         throw new Error('Claude CLI not found. Please ensure claude is installed and in PATH.');
       }
       
       // Execute Claude with the prompt
-<<<<<<< HEAD
-      const command = spawn("claude", claudeArgs, {
-        cwd: targetDir || processInfo.cwd(),
-=======
       const command = new Deno.Command("claude", {
         args: claudeArgs,
         cwd: targetDir || process.cwd(),
->>>>>>> 0ae5d1d6
         env: {
-          ...env.toObject(),
+          ...Deno.env.toObject(),
           CLAUDE_INSTANCE_ID: instanceId,
           CLAUDE_SWARM_MODE: "true",
           CLAUDE_SWARM_ID: this.swarmId.id,
           CLAUDE_TASK_ID: task.id.id,
           CLAUDE_AGENT_ID: agent.id.id,
-<<<<<<< HEAD
-          CLAUDE_WORKING_DIRECTORY: targetDir || processInfo.cwd(),
-=======
           CLAUDE_WORKING_DIRECTORY: targetDir || process.cwd(),
->>>>>>> 0ae5d1d6
           CLAUDE_FLOW_MEMORY_ENABLED: "true",
           CLAUDE_FLOW_MEMORY_NAMESPACE: `swarm-${this.swarmId.id}`,
         },
-        stdio: ["pipe", "pipe", "pipe"]
+        stdin: "null",
+        stdout: "piped",
+        stderr: "piped",
       });
       
       this.logger.info('Spawning Claude agent for task', { 
@@ -2402,48 +2345,35 @@
         targetDir 
       });
       
-      const result = await new Promise((resolve, reject) => {
-        let stdout = '';
-        let stderr = '';
-        
-        command.stdout?.on('data', (data) => stdout += data.toString());
-        command.stderr?.on('data', (data) => stderr += data.toString());
-        
-        command.on('close', (code) => {
-          if (code === 0) {
-            this.logger.info('Claude agent completed task successfully', {
-              taskId: task.id.id,
-              outputLength: stdout.length
-            });
-            
-            resolve({
-              success: true,
-              output: stdout,
-              instanceId,
-              targetDir
-            });
-          } else {
-            this.logger.error(`Claude agent failed with code ${code}`, { 
-              taskId: task.id.id,
-              error: stderr 
-            });
-            reject(new Error(`Claude execution failed: ${stderr}`));
-          }
+      const child = command.spawn();
+      const { code, stdout, stderr } = await child.output();
+      
+      if (code === 0) {
+        const output = new TextDecoder().decode(stdout);
+        this.logger.info('Claude agent completed task successfully', {
+          taskId: task.id.id,
+          outputLength: output.length
         });
         
-        command.on('error', reject);
-      });
-      
-      return result;
+        return {
+          success: true,
+          output,
+          instanceId,
+          targetDir
+        };
+      } else {
+        const errorOutput = new TextDecoder().decode(stderr);
+        this.logger.error(`Claude agent failed with code ${code}`, { 
+          taskId: task.id.id,
+          error: errorOutput 
+        });
+        throw new Error(`Claude execution failed: ${errorOutput}`);
+      }
       
     } catch (error) {
       this.logger.error('Failed to execute Claude agent', { 
         taskId: task.id.id,
-<<<<<<< HEAD
-        error: error instanceof Error ? error.message : String(error) 
-=======
         error: (error instanceof Error ? error.message : String(error)) 
->>>>>>> 0ae5d1d6
       });
       throw error;
     }
@@ -2543,7 +2473,7 @@
     
     try {
       // Ensure work directory exists
-      await fs.mkdir(workDir, { recursive: true });
+      await Deno.mkdir(workDir, { recursive: true });
       
       switch (task.type) {
         case 'coding':
@@ -2562,12 +2492,7 @@
           return await this.executeGenericTask(task, workDir, agent);
       }
     } catch (error) {
-<<<<<<< HEAD
-      const errorMessage = error instanceof Error ? error.message : String(error);
-      throw new Error(`Task execution failed: ${errorMessage}`);
-=======
       throw new Error(`Task execution failed: ${(error instanceof Error ? error.message : String(error))}`);
->>>>>>> 0ae5d1d6
     }
   }
   
@@ -2591,7 +2516,7 @@
       // Create a REST API application
       const projectName = 'rest-api';
       const projectDir = `${workDir}/${projectName}`;
-      await fs.mkdir(projectDir, { recursive: true });
+      await Deno.mkdir(projectDir, { recursive: true });
       
       // Create main API file
       const apiCode = `const express = require('express');
@@ -2671,11 +2596,7 @@
 module.exports = app;
 `;
       
-<<<<<<< HEAD
-      await fs.writeTextFile(`${projectDir}/server.js`, apiCode);
-=======
       await fs.writeFile(`${projectDir}/server.js`, apiCode);
->>>>>>> 0ae5d1d6
       
       // Create package.json
       const packageJson = {
@@ -2707,11 +2628,7 @@
         }
       };
       
-<<<<<<< HEAD
-      await fs.writeTextFile(
-=======
       await fs.writeFile(
->>>>>>> 0ae5d1d6
         `${projectDir}/package.json`, 
         JSON.stringify(packageJson, null, 2)
       );
@@ -2761,11 +2678,7 @@
 Created by Claude Flow Swarm
 `;
       
-<<<<<<< HEAD
-      await fs.writeTextFile(`${projectDir}/README.md`, readme);
-=======
       await fs.writeFile(`${projectDir}/README.md`, readme);
->>>>>>> 0ae5d1d6
       
       // Create .gitignore
       const gitignore = `node_modules/
@@ -2775,11 +2688,7 @@
 coverage/
 `;
       
-<<<<<<< HEAD
-      await fs.writeTextFile(`${projectDir}/.gitignore`, gitignore);
-=======
       await fs.writeFile(`${projectDir}/.gitignore`, gitignore);
->>>>>>> 0ae5d1d6
       
       return {
         success: true,
@@ -2797,7 +2706,7 @@
     } else if (isHelloWorld) {
       // Create a simple hello world application
       const projectDir = `${workDir}/hello-world`;
-      await fs.mkdir(projectDir, { recursive: true });
+      await Deno.mkdir(projectDir, { recursive: true });
       
       // Create main application file
       const mainCode = `#!/usr/bin/env node
@@ -2817,11 +2726,7 @@
 }
 `;
       
-<<<<<<< HEAD
-      await fs.writeTextFile(`${projectDir}/index.js`, mainCode);
-=======
       await fs.writeFile(`${projectDir}/index.js`, mainCode);
->>>>>>> 0ae5d1d6
       
       // Create package.json
       const packageJson = {
@@ -2838,11 +2743,7 @@
         license: "MIT"
       };
       
-<<<<<<< HEAD
-      await fs.writeTextFile(
-=======
       await fs.writeFile(
->>>>>>> 0ae5d1d6
         `${projectDir}/package.json`, 
         JSON.stringify(packageJson, null, 2)
       );
@@ -2867,11 +2768,7 @@
 ${task.description}
 `;
       
-<<<<<<< HEAD
-      await fs.writeTextFile(`${projectDir}/README.md`, readme);
-=======
       await fs.writeFile(`${projectDir}/README.md`, readme);
->>>>>>> 0ae5d1d6
       
       return {
         success: true,
@@ -2890,7 +2787,7 @@
     
     // For other code generation tasks, create a basic structure
     const projectDir = `${workDir}/generated-code`;
-    await fs.mkdir(projectDir, { recursive: true });
+    await Deno.mkdir(projectDir, { recursive: true });
     
     const code = `// Generated code for: ${task.name}
 // ${task.description}
@@ -2903,11 +2800,7 @@
 main();
 `;
     
-<<<<<<< HEAD
-    await fs.writeTextFile(`${projectDir}/main.js`, code);
-=======
     await fs.writeFile(`${projectDir}/main.js`, code);
->>>>>>> 0ae5d1d6
     
     return {
       success: true,
@@ -2923,7 +2816,7 @@
     this.logger.info('Executing analysis task', { taskId: task.id.id });
     
     const analysisDir = `${workDir}/analysis`;
-    await fs.mkdir(analysisDir, { recursive: true });
+    await Deno.mkdir(analysisDir, { recursive: true });
     
     const analysis = {
       task: task.name,
@@ -2941,11 +2834,7 @@
       ]
     };
     
-<<<<<<< HEAD
-    await fs.writeTextFile(
-=======
     await fs.writeFile(
->>>>>>> 0ae5d1d6
       `${analysisDir}/analysis-report.json`,
       JSON.stringify(analysis, null, 2)
     );
@@ -2963,7 +2852,7 @@
     this.logger.info('Executing documentation task', { taskId: task.id.id });
     
     const docsDir = `${workDir}/docs`;
-    await fs.mkdir(docsDir, { recursive: true });
+    await Deno.mkdir(docsDir, { recursive: true });
     
     const documentation = `# ${task.name}
 
@@ -2985,11 +2874,7 @@
 - Further details would be added based on actual implementation
 `;
     
-<<<<<<< HEAD
-    await fs.writeTextFile(`${docsDir}/documentation.md`, documentation);
-=======
     await fs.writeFile(`${docsDir}/documentation.md`, documentation);
->>>>>>> 0ae5d1d6
     
     return {
       success: true,
@@ -3008,7 +2893,7 @@
     this.logger.info('Executing testing task', { taskId: task.id.id });
     
     const testDir = `${workDir}/tests`;
-    await fs.mkdir(testDir, { recursive: true });
+    await Deno.mkdir(testDir, { recursive: true });
     
     const testCode = `// Test suite for: ${task.name}
 // ${task.description}
@@ -3029,11 +2914,7 @@
 console.log('Tests completed for: ${task.name}');
 `;
     
-<<<<<<< HEAD
-    await fs.writeTextFile(`${testDir}/test.js`, testCode);
-=======
     await fs.writeFile(`${testDir}/test.js`, testCode);
->>>>>>> 0ae5d1d6
     
     return {
       success: true,
@@ -3054,7 +2935,7 @@
     this.logger.info('Executing generic task', { taskId: task.id.id });
     
     const outputDir = `${workDir}/output`;
-    await fs.mkdir(outputDir, { recursive: true });
+    await Deno.mkdir(outputDir, { recursive: true });
     
     const output = {
       task: task.name,
@@ -3065,11 +2946,7 @@
       result: 'Task executed successfully'
     };
     
-<<<<<<< HEAD
-    await fs.writeTextFile(
-=======
     await fs.writeFile(
->>>>>>> 0ae5d1d6
       `${outputDir}/result.json`,
       JSON.stringify(output, null, 2)
     );
@@ -3167,105 +3044,4 @@
       this.logger.error('Agent error', { agentId, error });
     }
   }
-
-  private async createGradioApp(task: TaskDefinition, workDir: string): Promise<any> {
-    // Create a Gradio application
-    const projectName = 'gradio-app';
-    const projectDir = `${workDir}/${projectName}`;
-    await fs.mkdir(projectDir, { recursive: true });
-    
-    // Create main Gradio app file
-    const appCode = `import gradio as gr
-
-def greet(name):
-    return f"Hello {name}!"
-
-# Create Gradio interface
-demo = gr.Interface(
-    fn=greet,
-    inputs=gr.Textbox(placeholder="Enter your name"),
-    outputs=gr.Textbox(label="Greeting")
-)
-
-if __name__ == "__main__":
-    demo.launch()
-`;
-    
-    await fs.writeTextFile(`${projectDir}/app.py`, appCode);
-    
-    // Create requirements.txt
-    const requirements = `gradio
-`;
-    await fs.writeTextFile(`${projectDir}/requirements.txt`, requirements);
-    
-    return {
-      success: true,
-      output: {
-        message: 'Gradio app created successfully',
-        location: projectDir,
-        files: ['app.py', 'requirements.txt']
-      },
-      artifacts: {
-        mainFile: `${projectDir}/app.py`,
-        requirementsFile: `${projectDir}/requirements.txt`
-      }
-    };
-  }
-
-  private async createPythonRestAPI(task: TaskDefinition, workDir: string): Promise<any> {
-    // Create a Python REST API using FastAPI
-    const projectName = 'python-rest-api';
-    const projectDir = `${workDir}/${projectName}`;
-    await fs.mkdir(projectDir, { recursive: true });
-    
-    // Create main FastAPI app file
-    const appCode = `from fastapi import FastAPI
-from pydantic import BaseModel
-from typing import Optional
-
-app = FastAPI(title="Python REST API", version="1.0.0")
-
-class Item(BaseModel):
-    name: str
-    price: float
-    is_offer: Optional[bool] = None
-
-@app.get("/")
-async def root():
-    return {"message": "Welcome to Python REST API"}
-
-@app.get("/items/{item_id}")
-async def read_item(item_id: int, q: Optional[str] = None):
-    return {"item_id": item_id, "q": q}
-
-@app.post("/items/")
-async def create_item(item: Item):
-    return item
-
-if __name__ == "__main__":
-    import uvicorn
-    uvicorn.run(app, host="0.0.0.0", port=8000)
-`;
-    
-    await fs.writeTextFile(`${projectDir}/main.py`, appCode);
-    
-    // Create requirements.txt
-    const requirements = `fastapi
-uvicorn[standard]
-`;
-    await fs.writeTextFile(`${projectDir}/requirements.txt`, requirements);
-    
-    return {
-      success: true,
-      output: {
-        message: 'Python REST API created successfully',
-        location: projectDir,
-        files: ['main.py', 'requirements.txt']
-      },
-      artifacts: {
-        mainFile: `${projectDir}/main.py`,
-        requirementsFile: `${projectDir}/requirements.txt`
-      }
-    };
-  }
 }