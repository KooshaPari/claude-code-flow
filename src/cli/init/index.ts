--- conflicted
+++ resolved
@@ -61,12 +61,7 @@
     }
     
   } catch (error) {
-<<<<<<< HEAD
-    const errorMessage = error instanceof Error ? error.message : String(error);
-    printError(`Failed to initialize project: ${errorMessage}`);
-=======
     printError(`Failed to initialize project: ${(error instanceof Error ? error.message : String(error))}`);
->>>>>>> 0ae5d1d6
     throw error;
   }
 }