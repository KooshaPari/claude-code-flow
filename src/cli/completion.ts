--- conflicted
+++ resolved
@@ -3,13 +3,8 @@
  * Shell completion generator for Claude-Flow CLI
  */
 
-<<<<<<< HEAD
-import { colors } from '../utils/colors.js';
-import { env, fs } from '../utils/runtime.js';
-=======
 import chalk from 'chalk';
 import { promises as fs } from 'node:fs';
->>>>>>> 0ae5d1d6
 
 export class CompletionGenerator {
   private commands = [
@@ -47,11 +42,7 @@
   }
 
   private async detectShell(): Promise<string> {
-<<<<<<< HEAD
-    const shell = env.get('SHELL') || '';
-=======
     const shell = process.env['SHELL'] || '';
->>>>>>> 0ae5d1d6
     
     if (shell.includes('bash')) return 'bash';
     if (shell.includes('zsh')) return 'zsh';
@@ -484,25 +475,15 @@
     const possiblePaths = [
       '/etc/bash_completion.d/claude-flow',
       '/usr/local/etc/bash_completion.d/claude-flow',
-<<<<<<< HEAD
-      `${env.get('HOME')}/.local/share/bash-completion/completions/claude-flow`,
-      `${env.get('HOME')}/.bash_completion.d/claude-flow`
-=======
       `${process.env['HOME']}/.local/share/bash-completion/completions/claude-flow`,
       `${process.env['HOME']}/.bash_completion.d/claude-flow`
->>>>>>> 0ae5d1d6
     ];
 
     for (const path of possiblePaths) {
       try {
         const dir = path.substring(0, path.lastIndexOf('/'));
-<<<<<<< HEAD
-        await fs.mkdir(dir, { recursive: true });
-        await fs.writeTextFile(path, script);
-=======
         await Deno.mkdir(dir, { recursive: true });
         await fs.writeFile(path, script);
->>>>>>> 0ae5d1d6
         
         console.log(chalk.green('✓ Bash completion installed'));
         console.log(`${chalk.white('Location:')} ${path}`);
@@ -520,11 +501,7 @@
 
   private async installZshCompletion(script: string): Promise<void> {
     const possiblePaths = [
-<<<<<<< HEAD
-      `${env.get('HOME')}/.zsh/completions/_claude-flow`,
-=======
       `${process.env['HOME']}/.zsh/completions/_claude-flow`,
->>>>>>> 0ae5d1d6
       '/usr/local/share/zsh/site-functions/_claude-flow',
       '/usr/share/zsh/site-functions/_claude-flow'
     ];
@@ -532,13 +509,8 @@
     for (const path of possiblePaths) {
       try {
         const dir = path.substring(0, path.lastIndexOf('/'));
-<<<<<<< HEAD
-        await fs.mkdir(dir, { recursive: true });
-        await fs.writeTextFile(path, script);
-=======
         await Deno.mkdir(dir, { recursive: true });
         await fs.writeFile(path, script);
->>>>>>> 0ae5d1d6
         
         console.log(chalk.green('✓ Zsh completion installed'));
         console.log(`${chalk.white('Location:')} ${path}`);
@@ -556,11 +528,7 @@
 
   private async installFishCompletion(script: string): Promise<void> {
     const possiblePaths = [
-<<<<<<< HEAD
-      `${env.get('HOME')}/.config/fish/completions/claude-flow.fish`,
-=======
       `${process.env['HOME']}/.config/fish/completions/claude-flow.fish`,
->>>>>>> 0ae5d1d6
       '/usr/local/share/fish/completions/claude-flow.fish',
       '/usr/share/fish/completions/claude-flow.fish'
     ];
@@ -568,13 +536,8 @@
     for (const path of possiblePaths) {
       try {
         const dir = path.substring(0, path.lastIndexOf('/'));
-<<<<<<< HEAD
-        await fs.mkdir(dir, { recursive: true });
-        await fs.writeTextFile(path, script);
-=======
         await Deno.mkdir(dir, { recursive: true });
         await fs.writeFile(path, script);
->>>>>>> 0ae5d1d6
         
         console.log(chalk.green('✓ Fish completion installed'));
         console.log(`${chalk.white('Location:')} ${path}`);
