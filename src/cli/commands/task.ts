--- conflicted
+++ resolved
@@ -3,15 +3,9 @@
  * Task management commands
  */
 
-<<<<<<< HEAD
-import { Command } from '@cliffy/command';
-import { colors } from '../../utils/colors.js';
-import { Task } from '../../utils/types.js';
-=======
 import { Command } from 'commander';
 import { promises as fs } from 'node:fs';
 import chalk from 'chalk';
->>>>>>> 0ae5d1d6
 import { generateId } from '../../utils/helpers.js';
 import type { Task } from '../../utils/types.js';
 export const taskCommand = new Command()
@@ -70,12 +64,7 @@
     .argument('<workflow-file>', 'Workflow file path')
     .action(async (workflowFile: string, options: any) => {
       try {
-<<<<<<< HEAD
-        const { fs } = await import('../../utils/runtime.js');
-        const content = await fs.readTextFile(workflowFile);
-=======
         const content = await fs.readFile(workflowFile, 'utf-8');
->>>>>>> 0ae5d1d6
         const workflow = JSON.parse(content);
         
         console.log(chalk.green('Workflow loaded:'));
