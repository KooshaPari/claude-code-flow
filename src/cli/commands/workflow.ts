--- conflicted
+++ resolved
@@ -3,19 +3,11 @@
  * Workflow execution commands for Claude-Flow
  */
 
-<<<<<<< HEAD
-import { Command } from '@cliffy/command';
-import { colors } from '../../utils/colors.js';
-import { Table } from '@cliffy/table';
-import { Confirm, Input } from '@cliffy/prompt';
-import { formatDuration, formatStatusIndicator, formatProgressBar } from '../formatter.js';
-=======
 import { Command } from 'commander';
 import { promises as fs } from 'node:fs';
 import chalk from 'chalk';
 import inquirer from 'inquirer';
 import * as Table from 'cli-table3';
->>>>>>> 0ae5d1d6
 import { generateId } from '../../utils/helpers.js';
 import { formatDuration, formatStatusIndicator, formatProgressBar } from '../formatter.js';
 
@@ -174,14 +166,8 @@
       await executeWorkflow(execution, workflow, options);
     }
   } catch (error) {
-<<<<<<< HEAD
-    console.error(colors.red('Workflow execution failed:'), (error as Error).message);
-    const { processInfo } = await import('../../utils/runtime.js');
-    processInfo.exit(1);
-=======
     console.error(chalk.red('Workflow execution failed:'), (error as Error).message);
     process.exit(1);
->>>>>>> 0ae5d1d6
   }
 }
 
@@ -200,14 +186,8 @@
       console.log(`${chalk.white('Dependencies:')} ${depCount}`);
     }
   } catch (error) {
-<<<<<<< HEAD
-    console.error(colors.red('✗ Workflow validation failed:'), (error as Error).message);
-    const { processInfo } = await import('../../utils/runtime.js');
-    processInfo.exit(1);
-=======
     console.error(chalk.red('✗ Workflow validation failed:'), (error as Error).message);
     process.exit(1);
->>>>>>> 0ae5d1d6
   }
 }
 
@@ -434,12 +414,7 @@
     content = JSON.stringify(template, null, 2);
   }
 
-<<<<<<< HEAD
-  const { fs } = await import('../../utils/runtime.js');
-  await fs.writeTextFile(outputFile, content);
-=======
   await fs.writeFile(outputFile, content);
->>>>>>> 0ae5d1d6
 
   console.log(chalk.green('✓ Workflow template generated'));
   console.log(`${chalk.white('Template:')} ${templateType}`);
@@ -450,12 +425,7 @@
 
 async function loadWorkflow(workflowFile: string): Promise<WorkflowDefinition> {
   try {
-<<<<<<< HEAD
-    const { fs } = await import('../../utils/runtime.js');
-    const content = await fs.readTextFile(workflowFile);
-=======
     const content = await fs.readFile(workflowFile, 'utf-8');
->>>>>>> 0ae5d1d6
     
     if (workflowFile.endsWith('.yaml') || workflowFile.endsWith('.yml')) {
       // In production, use a proper YAML parser
