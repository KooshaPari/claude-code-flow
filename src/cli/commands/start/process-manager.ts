import { getErrorMessage } from '../../../utils/error-handler.js';
/**
 * Process Manager - Handles lifecycle of system processes
 */

import { EventEmitter } from './event-emitter.js';
<<<<<<< HEAD
import { colors } from '../../../utils/colors.js';
=======
import chalk from 'chalk';
>>>>>>> 0ae5d1d6
import { 
  ProcessInfo, 
  ProcessType, 
  ProcessStatus, 
  ProcessMetrics,
  SystemStats 
} from './types.js';
import { Orchestrator } from '../../../core/orchestrator.js';
import { TerminalManager } from '../../../terminal/manager.js';
import { MemoryManager } from '../../../memory/manager.js';
import { CoordinationManager } from '../../../coordination/manager.js';
import { MCPServer } from '../../../mcp/server.js';
import { eventBus } from '../../../core/event-bus.js';
import { logger } from '../../../core/logger.js';
import { configManager } from '../../../core/config.js';
import { processInfo } from '../../../utils/runtime.js';

export class ProcessManager extends EventEmitter {
  private processes: Map<string, ProcessInfo> = new Map();
  private orchestrator: Orchestrator | undefined;
  private terminalManager: TerminalManager | undefined;
  private memoryManager: MemoryManager | undefined;
  private coordinationManager: CoordinationManager | undefined;
  private mcpServer: MCPServer | undefined;
  private config: any;

  constructor() {
    super();
    this.initializeProcesses();
  }

  private initializeProcesses(): void {
    // Define all manageable processes
    const processDefinitions: ProcessInfo[] = [
      {
        id: 'event-bus',
        name: 'Event Bus',
        type: ProcessType.EVENT_BUS,
        status: ProcessStatus.STOPPED
      },
      {
        id: 'orchestrator',
        name: 'Orchestrator Engine',
        type: ProcessType.ORCHESTRATOR,
        status: ProcessStatus.STOPPED
      },
      {
        id: 'memory-manager',
        name: 'Memory Manager',
        type: ProcessType.MEMORY_MANAGER,
        status: ProcessStatus.STOPPED
      },
      {
        id: 'terminal-pool',
        name: 'Terminal Pool',
        type: ProcessType.TERMINAL_POOL,
        status: ProcessStatus.STOPPED
      },
      {
        id: 'mcp-server',
        name: 'MCP Server',
        type: ProcessType.MCP_SERVER,
        status: ProcessStatus.STOPPED
      },
      {
        id: 'coordinator',
        name: 'Coordination Manager',
        type: ProcessType.COORDINATOR,
        status: ProcessStatus.STOPPED
      }
    ];

    for (const process of processDefinitions) {
      this.processes.set(process.id, process);
    }
  }

  async initialize(configPath?: string): Promise<void> {
    try {
      this.config = await configManager.load(configPath);
      this.emit('initialized', { config: this.config });
    } catch (error) {
      this.emit('error', { component: 'ProcessManager', error });
      throw error;
    }
  }

  async startProcess(processId: string): Promise<void> {
    const process = this.processes.get(processId);
    if (!process) {
      throw new Error(`Unknown process: ${processId}`);
    }

    if (process.status === ProcessStatus.RUNNING) {
      throw new Error(`Process ${processId} is already running`);
    }

    this.updateProcessStatus(processId, ProcessStatus.STARTING);

    try {
      switch (process.type) {
        case ProcessType.EVENT_BUS:
          // Event bus is already initialized globally
          process.pid = processInfo.pid;
          break;

        case ProcessType.MEMORY_MANAGER:
          this.memoryManager = new MemoryManager(
            this.config.memory,
            eventBus,
            logger
          );
          await this.memoryManager.initialize();
          break;

        case ProcessType.TERMINAL_POOL:
          this.terminalManager = new TerminalManager(
            this.config.terminal,
            eventBus,
            logger
          );
          await this.terminalManager.initialize();
          break;

        case ProcessType.COORDINATOR:
          this.coordinationManager = new CoordinationManager(
            this.config.coordination,
            eventBus,
            logger
          );
          await this.coordinationManager.initialize();
          break;

        case ProcessType.MCP_SERVER:
          this.mcpServer = new MCPServer(
            this.config.mcp,
            eventBus,
            logger
          );
          await this.mcpServer.start();
          break;

        case ProcessType.ORCHESTRATOR:
          if (!this.terminalManager || !this.memoryManager || 
              !this.coordinationManager || !this.mcpServer) {
            throw new Error('Required components not initialized');
          }
          
          this.orchestrator = new Orchestrator(
            this.config,
            this.terminalManager,
            this.memoryManager,
            this.coordinationManager,
            this.mcpServer,
            eventBus,
            logger
          );
          await this.orchestrator.initialize();
          break;
      }

      process.startTime = Date.now();
      this.updateProcessStatus(processId, ProcessStatus.RUNNING);
      this.emit('processStarted', { processId, process });

    } catch (error) {
      this.updateProcessStatus(processId, ProcessStatus.ERROR);
      process.metrics = {
        ...process.metrics,
        lastError: (error as Error).message
      };
      this.emit('processError', { processId, error });
      throw error;
    }
  }

  async stopProcess(processId: string): Promise<void> {
    const process = this.processes.get(processId);
    if (!process || process.status !== ProcessStatus.RUNNING) {
      throw new Error(`Process ${processId} is not running`);
    }

    this.updateProcessStatus(processId, ProcessStatus.STOPPING);

    try {
      switch (process.type) {
        case ProcessType.ORCHESTRATOR:
          if (this.orchestrator) {
            await this.orchestrator.shutdown();
            this.orchestrator = undefined;
          }
          break;

        case ProcessType.MCP_SERVER:
          if (this.mcpServer) {
            await this.mcpServer.stop();
            this.mcpServer = undefined;
          }
          break;

        case ProcessType.MEMORY_MANAGER:
          if (this.memoryManager) {
            await this.memoryManager.shutdown();
            this.memoryManager = undefined;
          }
          break;

        case ProcessType.TERMINAL_POOL:
          if (this.terminalManager) {
            await this.terminalManager.shutdown();
            this.terminalManager = undefined;
          }
          break;

        case ProcessType.COORDINATOR:
          if (this.coordinationManager) {
            await this.coordinationManager.shutdown();
            this.coordinationManager = undefined;
          }
          break;
      }

      this.updateProcessStatus(processId, ProcessStatus.STOPPED);
      this.emit('processStopped', { processId });

    } catch (error) {
      this.updateProcessStatus(processId, ProcessStatus.ERROR);
      this.emit('processError', { processId, error });
      throw error;
    }
  }

  async restartProcess(processId: string): Promise<void> {
    await this.stopProcess(processId);
    await new Promise(resolve => setTimeout(resolve, 1000)); // Brief delay
    await this.startProcess(processId);
  }

  async startAll(): Promise<void> {
    // Start in dependency order
    const startOrder = [
      'event-bus',
      'memory-manager',
      'terminal-pool',
      'coordinator',
      'mcp-server',
      'orchestrator'
    ];

    for (const processId of startOrder) {
      try {
        await this.startProcess(processId);
      } catch (error) {
        console.error(chalk.red(`Failed to start ${processId}:`), (error as Error).message);
        // Continue with other processes
      }
    }
  }

  async stopAll(): Promise<void> {
    // Stop in reverse dependency order
    const stopOrder = [
      'orchestrator',
      'mcp-server',
      'coordinator',
      'terminal-pool',
      'memory-manager',
      'event-bus'
    ];

    for (const processId of stopOrder) {
      const process = this.processes.get(processId);
      if (process && process.status === ProcessStatus.RUNNING) {
        try {
          await this.stopProcess(processId);
        } catch (error) {
          console.error(chalk.red(`Failed to stop ${processId}:`), (error as Error).message);
        }
      }
    }
  }

  getProcess(processId: string): ProcessInfo | undefined {
    return this.processes.get(processId);
  }

  getAllProcesses(): ProcessInfo[] {
    return Array.from(this.processes.values());
  }

  getSystemStats(): SystemStats {
    const processes = this.getAllProcesses();
    const runningProcesses = processes.filter(p => p.status === ProcessStatus.RUNNING);
    const stoppedProcesses = processes.filter(p => p.status === ProcessStatus.STOPPED);
    const errorProcesses = processes.filter(p => p.status === ProcessStatus.ERROR);

    return {
      totalProcesses: processes.length,
      runningProcesses: runningProcesses.length,
      stoppedProcesses: stoppedProcesses.length,
      errorProcesses: errorProcesses.length,
      systemUptime: this.getSystemUptime(),
      totalMemory: this.getTotalMemoryUsage(),
      totalCpu: this.getTotalCpuUsage()
    };
  }

  private updateProcessStatus(processId: string, status: ProcessStatus): void {
    const process = this.processes.get(processId);
    if (process) {
      process.status = status;
      this.emit('statusChanged', { processId, status });
    }
  }

  private getSystemUptime(): number {
    const orchestrator = this.processes.get('orchestrator');
    if (orchestrator && orchestrator.startTime) {
      return Date.now() - orchestrator.startTime;
    }
    return 0;
  }

  private getTotalMemoryUsage(): number {
    // Placeholder - would integrate with actual memory monitoring
    return 0;
  }

  private getTotalCpuUsage(): number {
    // Placeholder - would integrate with actual CPU monitoring
    return 0;
  }

  async getProcessLogs(processId: string, lines: number = 50): Promise<string[]> {
    // Placeholder - would integrate with actual logging system
    return [
      `[${new Date().toISOString()}] Process ${processId} started`,
      `[${new Date().toISOString()}] Process ${processId} is running normally`
    ];
  }
}<|MERGE_RESOLUTION|>--- conflicted
+++ resolved
@@ -4,11 +4,7 @@
  */
 
 import { EventEmitter } from './event-emitter.js';
-<<<<<<< HEAD
-import { colors } from '../../../utils/colors.js';
-=======
 import chalk from 'chalk';
->>>>>>> 0ae5d1d6
 import { 
   ProcessInfo, 
   ProcessType, 
@@ -24,7 +20,6 @@
 import { eventBus } from '../../../core/event-bus.js';
 import { logger } from '../../../core/logger.js';
 import { configManager } from '../../../core/config.js';
-import { processInfo } from '../../../utils/runtime.js';
 
 export class ProcessManager extends EventEmitter {
   private processes: Map<string, ProcessInfo> = new Map();
@@ -112,7 +107,7 @@
       switch (process.type) {
         case ProcessType.EVENT_BUS:
           // Event bus is already initialized globally
-          process.pid = processInfo.pid;
+          process.pid = Deno.pid;
           break;
 
         case ProcessType.MEMORY_MANAGER:
