--- conflicted
+++ resolved
@@ -5,13 +5,8 @@
  */
 
 import { Command } from '@cliffy/command';
-<<<<<<< HEAD
-import { colors } from '../../../utils/colors.js';
-import { Confirm } from '@cliffy/prompt';
-=======
 import chalk from 'chalk';
 import inquirer from 'inquirer';
->>>>>>> 0ae5d1d6
 import { ProcessManager } from './process-manager.js';
 import { ProcessUI } from './process-ui.js';
 import { SystemMonitor } from './system-monitor.js';
@@ -19,7 +14,6 @@
 import { eventBus } from '../../../core/event-bus.js';
 import { logger } from '../../../core/logger.js';
 import { formatDuration } from '../../formatter.js';
-import { processInfo, fs, signals, stdio, textCodec, console_ } from '../../../utils/runtime.js';
 
 export const startCommand = new Command()
   .description('Start the Claude-Flow orchestration system')
@@ -69,11 +63,7 @@
       console.log(chalk.blue('Initializing system components...'));
       const initPromise = processManager.initialize(options.config);
       const timeoutPromise = new Promise((_, reject) => 
-<<<<<<< HEAD
-        setTimeout(() => reject(new Error('Initialization timeout')), (options.timeout || 60) * 1000)
-=======
         setTimeout(() => reject(new Error('Initialization timeout')), (options.timeout || 30) * 1000)
->>>>>>> 0ae5d1d6
       );
       
       await Promise.race([initPromise, timeoutPromise]);
@@ -108,16 +98,6 @@
 
       // Launch UI mode
       if (options.ui) {
-<<<<<<< HEAD
-        const ui = new ProcessUI(processManager);
-        await ui.start();
-        
-        // Cleanup on exit
-        systemMonitor.stop();
-        await processManager.stopAll();
-        console.log(colors.green.bold('✓'), 'Shutdown complete');
-        processInfo.exit(0);
-=======
         // Check if web server is available
         try {
           const { ClaudeCodeWebServer } = await import('../../simple-commands/web-server.js');
@@ -170,7 +150,6 @@
           console.log(chalk.green.bold('✓'), 'Shutdown complete');
           process.exit(0);
         }
->>>>>>> 0ae5d1d6
       } 
       // Daemon mode
       else if (options.daemon) {
@@ -187,20 +166,15 @@
         }
 
         // Create PID file with metadata
-        const pid = processInfo.pid;
+        const pid = Deno.pid;
         const pidData = {
           pid,
           startTime: Date.now(),
           config: options.config || 'default',
           processes: processManager.getAllProcesses().map(p => ({ id: p.id, status: p.status }))
         };
-<<<<<<< HEAD
-        await fs.writeTextFile('.claude-flow.pid', JSON.stringify(pidData, null, 2));
-        console.log(colors.gray(`Process ID: ${pid}`));
-=======
         await fs.writeFile('.claude-flow.pid', JSON.stringify(pidData, null, 2));
         console.log(chalk.gray(`Process ID: ${pid}`));
->>>>>>> 0ae5d1d6
         
         // Wait for services to be fully ready
         await waitForSystemReady(processManager);
@@ -228,10 +202,11 @@
         console.log(chalk.gray('Press a key to select an option...'));
 
         // Handle user input
+        const decoder = new TextDecoder();
         while (true) {
           const buf = new Uint8Array(1);
-          await stdio.stdin.read(buf);
-          const key = textCodec.decode(buf);
+          await Deno.stdin.read(buf);
+          const key = decoder.decode(buf);
 
           switch (key) {
             case '1':
@@ -252,18 +227,13 @@
               break;
 
             case '4':
-              console_.clear();
+              console.clear();
               systemMonitor.printSystemHealth();
               console.log();
               systemMonitor.printEventLog(10);
               console.log();
-<<<<<<< HEAD
-              console.log(colors.gray('Press any key to continue...'));
-              await stdio.stdin.read(new Uint8Array(1));
-=======
               console.log(chalk.gray('Press any key to continue...'));
               await Deno.stdin.read(new Uint8Array(1));
->>>>>>> 0ae5d1d6
               break;
 
             case 'q':
@@ -271,26 +241,15 @@
               console.log(chalk.yellow('\nShutting down...'));
               await processManager.stopAll();
               systemMonitor.stop();
-<<<<<<< HEAD
-              console.log(colors.green.bold('✓'), 'Shutdown complete');
-              processInfo.exit(0);
-=======
               console.log(chalk.green.bold('✓'), 'Shutdown complete');
               process.exit(0);
->>>>>>> 0ae5d1d6
               break;
           }
 
           // Redraw menu
-<<<<<<< HEAD
-          console_.clear();
-          console.log(colors.cyan('🧠 Claude-Flow Interactive Mode'));
-          console.log(colors.gray('─'.repeat(60)));
-=======
           console.clear();
           console.log(chalk.cyan('🧠 Claude-Flow Interactive Mode'));
           console.log(chalk.gray('─'.repeat(60)));
->>>>>>> 0ae5d1d6
           
           // Show current status
           const stats = processManager.getSystemStats();
@@ -322,11 +281,7 @@
         console.error(chalk.red('Cleanup failed:'), (cleanupError as Error).message);
       }
       
-<<<<<<< HEAD
-      processInfo.exit(1);
-=======
       process.exit(1);
->>>>>>> 0ae5d1d6
     }
   });
 
@@ -334,16 +289,12 @@
 
 async function isSystemRunning(): Promise<boolean> {
   try {
-<<<<<<< HEAD
-    const pidData = await fs.readTextFile('.claude-flow.pid');
-=======
     const pidData = await fs.readFile('.claude-flow.pid', 'utf-8');
->>>>>>> 0ae5d1d6
     const data = JSON.parse(pidData);
     
     // Check if process is still running
     try {
-      processInfo.kill(data.pid, 'SIGTERM');
+      Deno.kill(data.pid, 'SIGTERM');
       return false; // Process was killed, so it was running
     } catch {
       return false; // Process not found
@@ -355,37 +306,24 @@
 
 async function stopExistingInstance(): Promise<void> {
   try {
-<<<<<<< HEAD
-    const pidData = await fs.readTextFile('.claude-flow.pid');
-    const data = JSON.parse(pidData);
-    
-    console.log(colors.yellow('Stopping existing instance...'));
-    processInfo.kill(data.pid, 'SIGTERM');
-=======
     const pidData = await fs.readFile('.claude-flow.pid', 'utf-8');
     const data = JSON.parse(pidData);
     
     console.log(chalk.yellow('Stopping existing instance...'));
     Deno.kill(data.pid, 'SIGTERM');
->>>>>>> 0ae5d1d6
     
     // Wait for graceful shutdown
     await new Promise(resolve => setTimeout(resolve, 2000));
     
     // Force kill if still running
     try {
-      processInfo.kill(data.pid, 'SIGKILL');
+      Deno.kill(data.pid, 'SIGKILL');
     } catch {
       // Process already stopped
     }
     
-<<<<<<< HEAD
-    await fs.remove('.claude-flow.pid').catch(() => {});
-    console.log(colors.green('✓ Existing instance stopped'));
-=======
     await Deno.remove('.claude-flow.pid').catch(() => {});
     console.log(chalk.green('✓ Existing instance stopped'));
->>>>>>> 0ae5d1d6
   } catch (error) {
     console.warn(chalk.yellow('Warning: Could not stop existing instance'), (error as Error).message);
   }
@@ -421,8 +359,7 @@
 
 async function checkMemoryAvailable(): Promise<void> {
   // Memory check - would integrate with system memory monitoring
-  const { memoryUsage } = await import('../../../utils/runtime.js');
-  const memoryInfo = memoryUsage.get();
+  const memoryInfo = Deno.memoryUsage();
   if (memoryInfo.heapUsed > 500 * 1024 * 1024) { // 500MB threshold
     throw new Error('High memory usage detected');
   }
@@ -448,7 +385,7 @@
   const requiredDirs = ['.claude-flow', 'memory', 'logs'];
   for (const dir of requiredDirs) {
     try {
-      await fs.mkdir(dir, { recursive: true });
+      await Deno.mkdir(dir, { recursive: true });
     } catch (error) {
       throw new Error(`Cannot create required directory: ${dir}`);
     }
@@ -466,17 +403,12 @@
     systemMonitor.stop();
     await processManager.stopAll();
     await cleanupOnShutdown();
-<<<<<<< HEAD
-    console.log(colors.green('✓ Shutdown complete'));
-    processInfo.exit(0);
-=======
     console.log(chalk.green('✓ Shutdown complete'));
     process.exit(0);
->>>>>>> 0ae5d1d6
   };
   
-  signals.addListener('SIGINT', shutdownHandler);
-  signals.addListener('SIGTERM', shutdownHandler);
+  Deno.addSignalListener('SIGINT', shutdownHandler);
+  Deno.addSignalListener('SIGTERM', shutdownHandler);
   
   // Setup verbose logging if requested
   if (options.verbose) {
@@ -543,13 +475,8 @@
 
 async function cleanupOnFailure(): Promise<void> {
   try {
-<<<<<<< HEAD
-    await fs.remove('.claude-flow.pid').catch(() => {});
-    console.log(colors.gray('Cleaned up PID file'));
-=======
     await Deno.remove('.claude-flow.pid').catch(() => {});
     console.log(chalk.gray('Cleaned up PID file'));
->>>>>>> 0ae5d1d6
   } catch {
     // Ignore cleanup errors
   }
@@ -557,13 +484,8 @@
 
 async function cleanupOnShutdown(): Promise<void> {
   try {
-<<<<<<< HEAD
-    await fs.remove('.claude-flow.pid').catch(() => {});
-    console.log(colors.gray('Cleaned up PID file'));
-=======
     await Deno.remove('.claude-flow.pid').catch(() => {});
     console.log(chalk.gray('Cleaned up PID file'));
->>>>>>> 0ae5d1d6
   } catch {
     // Ignore cleanup errors
   }
