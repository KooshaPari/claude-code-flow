import { getErrorMessage } from '../../utils/error-handler.js';
/**
 * Claude Swarm Mode - Self-orchestrating agent swarms using claude-flow
 */

import { generateId } from '../../utils/helpers.js';
import { promises as fs } from 'node:fs';
import { success, error, warning, info } from '../cli-core.js';
import type { CommandContext } from "../cli-core.js";
import { BackgroundExecutor } from '../../coordination/background-executor.js';
import { SwarmCoordinator } from '../../coordination/swarm-coordinator.js';
import { SwarmMemoryManager } from '../../memory/swarm-memory.js';
<<<<<<< HEAD
import { fs, processInfo } from '../../utils/runtime.js';
import { spawn } from 'node:child_process';
import { chmod } from 'node:fs/promises';

=======
>>>>>>> 0ae5d1d6
export async function swarmAction(ctx: CommandContext) {
  // First check if help is requested
  if (ctx.flags.help || ctx.flags.h) {
    // Show help is handled by the CLI framework
    return;
  }
  
  // The objective should be all the non-flag arguments joined together
  const objective = ctx.args.join(' ').trim();
  
  if (!objective) {
    error("Usage: swarm <objective>");
    console.log("\nExamples:");
    console.log('  claude-flow swarm "Build a REST API"');
    console.log('  claude-flow swarm "Research cloud architecture"');
    console.log("\nOptions:");
    console.log('  --dry-run              Show configuration without executing');
    console.log('  --strategy <type>      Strategy: auto, research, development, analysis');
    console.log('  --max-agents <n>       Maximum number of agents (default: 5)');
    console.log('  --timeout <minutes>    Timeout in minutes (default: 60)');
    console.log('  --research             Enable research capabilities');
    console.log('  --parallel             Enable parallel execution');
    console.log('  --review               Enable peer review between agents');
    console.log('  --monitor              Enable real-time monitoring');
    console.log('  --ui                   Use blessed terminal UI (requires node.js)');
    console.log('  --background           Run swarm in background mode');
    console.log('  --distributed          Enable distributed coordination');
    console.log('  --memory-namespace     Memory namespace for swarm (default: swarm)');
    console.log('  --persistence          Enable task persistence (default: true)');
    return;
  }
  
  const options = {
    strategy: ctx.flags.strategy as string || 'auto',
    maxAgents: ctx.flags.maxAgents as number || ctx.flags['max-agents'] as number || 5,
    maxDepth: ctx.flags.maxDepth as number || ctx.flags['max-depth'] as number || 3,
    research: ctx.flags.research as boolean || false,
    parallel: ctx.flags.parallel as boolean || false,
    memoryNamespace: ctx.flags.memoryNamespace as string || ctx.flags['memory-namespace'] as string || 'swarm',
    timeout: ctx.flags.timeout as number || 60,
    review: ctx.flags.review as boolean || false,
    coordinator: ctx.flags.coordinator as boolean || false,
    config: ctx.flags.config as string || ctx.flags.c as string,
    verbose: ctx.flags.verbose as boolean || ctx.flags.v as boolean || false,
    dryRun: ctx.flags.dryRun as boolean || ctx.flags['dry-run'] as boolean || ctx.flags.d as boolean || false,
    monitor: ctx.flags.monitor as boolean || false,
    ui: ctx.flags.ui as boolean || false,
    background: ctx.flags.background as boolean || false,
    persistence: ctx.flags.persistence as boolean || true,
    distributed: ctx.flags.distributed as boolean || false,
  };
  
  const swarmId = generateId('swarm');
  
  if (options.dryRun) {
    warning('DRY RUN - Swarm Configuration:');
    console.log(`Swarm ID: ${swarmId}`);
    console.log(`Objective: ${objective}`);
    console.log(`Strategy: ${options.strategy}`);
    console.log(`Max Agents: ${options.maxAgents}`);
    console.log(`Max Depth: ${options.maxDepth}`);
    console.log(`Research: ${options.research}`);
    console.log(`Parallel: ${options.parallel}`);
    console.log(`Review Mode: ${options.review}`);
    console.log(`Coordinator: ${options.coordinator}`);
    console.log(`Memory Namespace: ${options.memoryNamespace}`);
    console.log(`Timeout: ${options.timeout} minutes`);
    return;
  }
  
  // If UI mode is requested, use the blessed UI version
  if (options.ui) {
    try {
      const scriptPath = new URL(import.meta.url).pathname;
      const projectRoot = scriptPath.substring(0, scriptPath.indexOf('/src/'));
      const uiScriptPath = `${projectRoot}/src/cli/simple-commands/swarm-ui.js`;
      
      // Check if the UI script exists
      try {
        await fs.stat(uiScriptPath);
      } catch {
        warning('Swarm UI script not found. Falling back to standard mode.');
        options.ui = false;
      }
      
      if (options.ui) {
        const process = spawn('node', [uiScriptPath], {
          stdio: 'inherit',
        });
        
        const code = await new Promise((resolve) => {
          process.on('exit', (code) => resolve(code));
        });
        
        if (code !== 0) {
          error(`Swarm UI exited with code ${code}`);
        }
        return;
      }
    } catch (err) {
      warning(`Failed to launch blessed UI: ${(err as Error).message}`);
      console.log('Falling back to standard mode...');
      options.ui = false;
    }
  }
  
  success(`🐝 Initializing Claude Swarm: ${swarmId}`);
  console.log(`📋 Objective: ${objective}`);
  console.log(`🎯 Strategy: ${options.strategy}`);
  
  try {
    // Initialize swarm coordination system
    const coordinator = new SwarmCoordinator({
      maxAgents: options.maxAgents,
      maxConcurrentTasks: options.parallel ? options.maxAgents : 1,
      taskTimeout: options.timeout * 60 * 1000, // Convert minutes to milliseconds
      enableMonitoring: options.monitor,
      enableWorkStealing: options.parallel,
      enableCircuitBreaker: true,
      memoryNamespace: options.memoryNamespace,
      coordinationStrategy: {
        name: options.distributed ? 'distributed' : 'centralized',
        description: options.distributed ? 'Distributed coordination strategy' : 'Centralized coordination strategy',
        agentSelection: 'round-robin',
        taskScheduling: 'priority',
        loadBalancing: 'even',
        faultTolerance: 'retry',
        communication: 'direct'
      }
    });

    // Initialize background executor
    const executor = new BackgroundExecutor({
      maxConcurrentTasks: options.maxAgents,
      defaultTimeout: options.timeout * 60 * 1000,
      logPath: `./swarm-runs/${swarmId}/background-tasks`,
      enablePersistence: options.persistence
    });

    // Initialize swarm memory
    const memory = new SwarmMemoryManager({
      namespace: options.memoryNamespace,
      enableDistribution: options.distributed,
      enableKnowledgeBase: true,
      persistencePath: `./swarm-runs/${swarmId}/memory`
    });

    // Start all systems
    await coordinator.start();
    await executor.start();
    await memory.initialize();

    // Create swarm tracking directory
    const swarmDir = `./swarm-runs/${swarmId}`;
    await fs.mkdir(swarmDir, { recursive: true });

    // Create objective in coordinator
    const objectiveId = await coordinator.createObjective(objective, options.strategy as 'auto' | 'research' | 'development' | 'analysis');
    
    console.log(`\n📝 Objective created with ID: ${objectiveId}`);

    // Register agents based on strategy
    const agentTypes = getAgentTypesForStrategy(options.strategy);
    const agents = [];
    
    for (let i = 0; i < Math.min(options.maxAgents, agentTypes.length); i++) {
      const agentType = agentTypes[i % agentTypes.length];
      const agentId = await coordinator.registerAgent(
        `${agentType}-${i + 1}`,
        agentType,
        getCapabilitiesForType(agentType)
      );
      agents.push(agentId);
      console.log(`  🤖 Registered ${agentType} agent: ${agentId}`);
    }

    // Write swarm configuration
<<<<<<< HEAD
    await fs.writeTextFile(`${swarmDir}/config.json`, JSON.stringify({
=======
    await fs.writeFile(`${swarmDir}/config.json`, JSON.stringify({
>>>>>>> 0ae5d1d6
      swarmId,
      objectiveId,
      objective,
      options,
      agents,
      startTime: new Date().toISOString()
    }, null, 2));

    // Start objective execution
    await coordinator.executeObjective(objectiveId);
    console.log(`\n🚀 Swarm execution started...`);

    if (options.background) {
      console.log(`Running in background mode. Check status with: claude-flow swarm status ${swarmId}`);
      
      // Save coordinator state and exit
<<<<<<< HEAD
      await fs.writeTextFile(`${swarmDir}/coordinator.json`, JSON.stringify({
=======
      await fs.writeFile(`${swarmDir}/coordinator.json`, JSON.stringify({
>>>>>>> 0ae5d1d6
        coordinatorRunning: true,
        pid: processInfo.pid,
        startTime: new Date().toISOString()
      }, null, 2));
      
    } else {
      // Wait for completion in foreground
      await waitForObjectiveCompletion(coordinator, objectiveId, options);
      
      // Write completion status
<<<<<<< HEAD
      await fs.writeTextFile(`${swarmDir}/status.json`, JSON.stringify({
=======
      await fs.writeFile(`${swarmDir}/status.json`, JSON.stringify({
>>>>>>> 0ae5d1d6
        status: 'completed',
        endTime: new Date().toISOString()
      }, null, 2));

      // Show summary
      const swarmStatus = coordinator.getSwarmStatus();
      console.log(`\n📊 Swarm Summary:`);
      console.log(`  - Objectives: ${swarmStatus.objectives}`);
      console.log(`  - Tasks Completed: ${swarmStatus.tasks.completed}`);
      console.log(`  - Tasks Failed: ${swarmStatus.tasks.failed}`);
      console.log(`  - Agents Used: ${swarmStatus.agents.total}`);
      console.log(`  - Results saved to: ${swarmDir}`);

      success(`\n✅ Swarm ${swarmId} completed successfully`);
    }

    // Cleanup
    if (!options.background) {
      await coordinator.stop();
      await executor.stop();
      await memory.shutdown();
    }
    
  } catch (err) {
    error(`Failed to execute swarm: ${(err as Error).message}`);
  }
}

/**
 * Decompose objective into subtasks based on strategy
 */
async function decomposeObjective(objective: string, options: any): Promise<any[]> {
  const subtasks = [];
  
  switch (options.strategy) {
    case 'research':
      subtasks.push(
        { type: 'research', description: `Research background information on: ${objective}` },
        { type: 'analysis', description: `Analyze findings and identify key patterns` },
        { type: 'synthesis', description: `Synthesize research into actionable insights` }
      );
      break;
      
    case 'development':
      subtasks.push(
        { type: 'planning', description: `Plan architecture and design for: ${objective}` },
        { type: 'implementation', description: `Implement core functionality` },
        { type: 'testing', description: `Test and validate implementation` },
        { type: 'documentation', description: `Document the solution` }
      );
      break;
      
    case 'analysis':
      subtasks.push(
        { type: 'data-gathering', description: `Gather relevant data for: ${objective}` },
        { type: 'analysis', description: `Perform detailed analysis` },
        { type: 'visualization', description: `Create visualizations and reports` }
      );
      break;
      
    default: // auto
      // Analyze objective to determine best approach
      if (objective.toLowerCase().includes('build') || objective.toLowerCase().includes('create')) {
        subtasks.push(
          { type: 'planning', description: `Plan solution for: ${objective}` },
          { type: 'implementation', description: `Implement the solution` },
          { type: 'testing', description: `Test and validate` }
        );
      } else if (objective.toLowerCase().includes('research') || objective.toLowerCase().includes('analyze')) {
        subtasks.push(
          { type: 'research', description: `Research: ${objective}` },
          { type: 'analysis', description: `Analyze findings` },
          { type: 'report', description: `Generate report` }
        );
      } else {
        subtasks.push(
          { type: 'exploration', description: `Explore requirements for: ${objective}` },
          { type: 'execution', description: `Execute main tasks` },
          { type: 'validation', description: `Validate results` }
        );
      }
  }
  
  return subtasks;
}

/**
 * Execute tasks in parallel
 */
async function executeParallelTasks(tasks: any[], options: any, swarmId: string, swarmDir: string) {
  const promises = tasks.map(async (task, index) => {
    const agentId = generateId('agent');
    console.log(`  🤖 Spawning agent ${agentId} for: ${task.type}`);
    
    // Create agent directory
    const agentDir = `${swarmDir}/agents/${agentId}`;
    await fs.mkdir(agentDir, { recursive: true });
    
    // Write agent task
<<<<<<< HEAD
    await fs.writeTextFile(`${agentDir}/task.json`, JSON.stringify({
=======
    await fs.writeFile(`${agentDir}/task.json`, JSON.stringify({
>>>>>>> 0ae5d1d6
      agentId,
      swarmId,
      task,
      status: 'active',
      startTime: new Date().toISOString()
    }, null, 2));
    
    // Execute agent task
    await executeAgentTask(agentId, task, options, agentDir);
    
    // Update status
<<<<<<< HEAD
    await fs.writeTextFile(`${agentDir}/status.json`, JSON.stringify({
=======
    await fs.writeFile(`${agentDir}/status.json`, JSON.stringify({
>>>>>>> 0ae5d1d6
      status: 'completed',
      endTime: new Date().toISOString()
    }, null, 2));
    
    console.log(`  ✅ Agent ${agentId} completed: ${task.type}`);
  });
  
  await Promise.all(promises);
}

/**
 * Execute tasks sequentially
 */
async function executeSequentialTasks(tasks: any[], options: any, swarmId: string, swarmDir: string) {
  for (const [index, task] of tasks.entries()) {
    const agentId = generateId('agent');
    console.log(`  🤖 Spawning agent ${agentId} for: ${task.type}`);
    
    // Create agent directory
    const agentDir = `${swarmDir}/agents/${agentId}`;
    await fs.mkdir(agentDir, { recursive: true });
    
    // Write agent task
<<<<<<< HEAD
    await fs.writeTextFile(`${agentDir}/task.json`, JSON.stringify({
=======
    await fs.writeFile(`${agentDir}/task.json`, JSON.stringify({
>>>>>>> 0ae5d1d6
      agentId,
      swarmId,
      task,
      status: 'active',
      startTime: new Date().toISOString()
    }, null, 2));
    
    // Execute agent task
    await executeAgentTask(agentId, task, options, agentDir);
    
    // Update status
<<<<<<< HEAD
    await fs.writeTextFile(`${agentDir}/status.json`, JSON.stringify({
=======
    await fs.writeFile(`${agentDir}/status.json`, JSON.stringify({
>>>>>>> 0ae5d1d6
      status: 'completed',
      endTime: new Date().toISOString()
    }, null, 2));
    
    console.log(`  ✅ Agent ${agentId} completed: ${task.type}`);
  }
}

/**
 * Execute a single agent task using claude
 */
async function executeAgentTask(agentId: string, task: any, options: any, agentDir: string) {
  console.log(`    → Executing: ${task.type} task`);
  
  try {
    // Check if claude CLI is available and not in simulation mode
    const checkClaude = spawn('which', ['claude'], { stdio: 'pipe' });
    const claudeAvailable = await new Promise((resolve) => {
      checkClaude.on('exit', (code) => resolve(code === 0));
    });
    
    if (claudeAvailable && options.simulate !== true) {
      // Write prompt to a file for claude to read
      const promptFile = `${agentDir}/prompt.txt`;
      const prompt = `You are an AI agent with ID: ${agentId}

Your task type is: ${task.type}
Your specific task is: ${task.description}

Please execute this task and provide a detailed response.
${task.type === 'research' ? 'Use web search and research tools as needed.' : ''}
${task.type === 'implementation' ? 'Write clean, well-documented code.' : ''}
${task.type === 'testing' ? 'Create comprehensive tests.' : ''}

Provide your output in a structured format.

When you're done, please end with "TASK COMPLETED" on its own line.`;

<<<<<<< HEAD
      await fs.writeTextFile(promptFile, prompt);
=======
      await fs.writeFile(promptFile, prompt);
>>>>>>> 0ae5d1d6
      
      // Build claude command using bash to pipe the prompt
      let tools = 'View,GlobTool,GrepTool,LS';
      if (task.type === 'research' || options.research) {
        tools = 'WebFetchTool,WebSearch';
      } else if (task.type === 'implementation') {
        tools = 'View,Edit,Replace,GlobTool,GrepTool,LS,Bash';
      }
      
      // Build claude command arguments for non-interactive mode
      const claudeArgs = [
        '-p',  // Non-interactive print mode
        task.description,  // The prompt
        '--dangerously-skip-permissions',
        '--allowedTools', tools
      ];
      
      // Write command to file for tracking
<<<<<<< HEAD
      await fs.writeTextFile(`${agentDir}/command.txt`, `claude ${claudeArgs.join(' ')}`);
=======
      await fs.writeFile(`${agentDir}/command.txt`, `claude ${claudeArgs.join(' ')}`);
>>>>>>> 0ae5d1d6
      
      console.log(`    → Running: ${task.description}`);
      
      // For real-time output, we need to capture it differently
      // First run with piped to capture for file, then run with inherit for display
      
      // Create a wrapper script that will tee the output
      const wrapperScript = `#!/bin/bash
claude ${claudeArgs.map(arg => `"${arg}"`).join(' ')} | tee "${agentDir}/output.txt"
exit \${PIPESTATUS[0]}`;
      
      const wrapperPath = `${agentDir}/wrapper.sh`;
<<<<<<< HEAD
      await fs.writeTextFile(wrapperPath, wrapperScript);
      await chmod(wrapperPath, 0o755);
=======
      await fs.writeFile(wrapperPath, wrapperScript);
      await Deno.chmod(wrapperPath, 0o755);
>>>>>>> 0ae5d1d6
      
      console.log(`    ┌─ Claude Output ─────────────────────────────`);
      
      const command = spawn('bash', [wrapperPath], {
        stdio: 'inherit'  // This allows real-time streaming to console
      });
      
      try {
        const code = await new Promise((resolve) => {
          command.on('exit', (code) => resolve(code));
        });
        const success = code === 0;
        
        console.log(`    └─────────────────────────────────────────────`);
        
        if (!success) {
          throw new Error(`Claude exited with code ${code}`);
        }
        
        console.log(`    ✓ Task completed`);
        
      } catch (err) {
        throw err;
      }
    } else {
      // Simulate execution if claude CLI not available
      console.log(`    → Simulating: ${task.type} (claude CLI not available)`);
      
      // For now, let's use the claude-flow claude spawn command instead
      const claudeFlowArgs = ['claude', 'spawn', task.description];
      
      if (task.type === 'research' || options.research) {
        claudeFlowArgs.push('--research');
      }
      
      if (options.parallel) {
        claudeFlowArgs.push('--parallel');
      }
      
      console.log(`    → Using: claude-flow ${claudeFlowArgs.join(' ')}`);
      
      // Get the path to claude-flow binary
      const claudeFlowPath = new URL(import.meta.url).pathname;
      const projectRoot = claudeFlowPath.substring(0, claudeFlowPath.indexOf('/src/'));
      const claudeFlowBin = `${projectRoot}/bin/claude-flow`;
      
      // Execute claude-flow command
      const command = spawn(claudeFlowBin, claudeFlowArgs, {
        stdio: 'pipe'
      });
      
      let stdout = '';
      let stderr = '';
      
      command.stdout?.on('data', (data) => {
        stdout += data.toString();
      });
      
      command.stderr?.on('data', (data) => {
        stderr += data.toString();
      });
      
      const code = await new Promise((resolve) => {
        command.on('exit', (code) => resolve(code));
      });
      
      // Save output
<<<<<<< HEAD
      await fs.writeTextFile(`${agentDir}/output.txt`, stdout);
      if (stderr.length > 0) {
        await fs.writeTextFile(`${agentDir}/error.txt`, stderr);
=======
      await fs.writeFile(`${agentDir}/output.txt`, new TextDecoder().decode(stdout));
      if (stderr.length > 0) {
        await fs.writeFile(`${agentDir}/error.txt`, new TextDecoder().decode(stderr));
>>>>>>> 0ae5d1d6
      }
      
      if (code !== 0) {
        console.log(`    ⚠️  Command exited with code ${code}`);
      }
    }
  } catch (err) {
    // Log error but continue
    console.log(`    ⚠️  Error executing task: ${(err as Error).message}`);
<<<<<<< HEAD
    await fs.writeTextFile(`${agentDir}/error.txt`, (err as Error).message);
=======
    await fs.writeFile(`${agentDir}/error.txt`, (err as Error).message);
>>>>>>> 0ae5d1d6
  }
}

function getAgentTypesForStrategy(strategy: string): ('researcher' | 'coder' | 'analyst' | 'coordinator' | 'reviewer')[] {
  switch (strategy) {
    case 'research':
      return ['researcher', 'analyst', 'coordinator'];
    case 'development':
      return ['coder', 'analyst', 'reviewer', 'coordinator'];
    case 'analysis':
      return ['analyst', 'researcher', 'coordinator'];
    default: // auto
      return ['coordinator', 'researcher', 'coder', 'analyst'];
  }
}

function getCapabilitiesForType(type: string): string[] {
  switch (type) {
    case 'researcher':
      return ['web-search', 'data-collection', 'analysis', 'documentation'];
    case 'coder':
      return ['coding', 'testing', 'debugging', 'architecture'];
    case 'analyst':
      return ['data-analysis', 'visualization', 'reporting', 'insights'];
    case 'reviewer':
      return ['code-review', 'quality-assurance', 'validation', 'testing'];
    case 'coordinator':
      return ['planning', 'coordination', 'task-management', 'communication'];
    default:
      return ['general'];
  }
}

async function waitForObjectiveCompletion(coordinator: any, objectiveId: string, options: any): Promise<void> {
  return new Promise((resolve) => {
    const checkInterval = setInterval(() => {
      const objective = coordinator.getObjectiveStatus(objectiveId);
      
      if (!objective) {
        clearInterval(checkInterval);
        resolve();
        return;
      }

      if (objective.status === 'completed' || objective.status === 'failed') {
        clearInterval(checkInterval);
        resolve();
        return;
      }

      // Show progress if verbose
      if (options.verbose) {
        const swarmStatus = coordinator.getSwarmStatus();
        console.log(`Progress: ${swarmStatus.tasks.completed}/${swarmStatus.tasks.total} tasks completed`);
      }
    }, 5000); // Check every 5 seconds

    // Timeout after the specified time
    setTimeout(() => {
      clearInterval(checkInterval);
      console.log('⚠️  Swarm execution timed out');
      resolve();
    }, options.timeout * 60 * 1000);
  });
}<|MERGE_RESOLUTION|>--- conflicted
+++ resolved
@@ -10,13 +10,6 @@
 import { BackgroundExecutor } from '../../coordination/background-executor.js';
 import { SwarmCoordinator } from '../../coordination/swarm-coordinator.js';
 import { SwarmMemoryManager } from '../../memory/swarm-memory.js';
-<<<<<<< HEAD
-import { fs, processInfo } from '../../utils/runtime.js';
-import { spawn } from 'node:child_process';
-import { chmod } from 'node:fs/promises';
-
-=======
->>>>>>> 0ae5d1d6
 export async function swarmAction(ctx: CommandContext) {
   // First check if help is requested
   if (ctx.flags.help || ctx.flags.h) {
@@ -103,13 +96,15 @@
       }
       
       if (options.ui) {
-        const process = spawn('node', [uiScriptPath], {
-          stdio: 'inherit',
+        const command = new Deno.Command('node', {
+          args: [uiScriptPath],
+          stdin: 'inherit',
+          stdout: 'inherit',
+          stderr: 'inherit',
         });
         
-        const code = await new Promise((resolve) => {
-          process.on('exit', (code) => resolve(code));
-        });
+        const process = command.spawn();
+        const { code } = await process.status;
         
         if (code !== 0) {
           error(`Swarm UI exited with code ${code}`);
@@ -137,15 +132,7 @@
       enableWorkStealing: options.parallel,
       enableCircuitBreaker: true,
       memoryNamespace: options.memoryNamespace,
-      coordinationStrategy: {
-        name: options.distributed ? 'distributed' : 'centralized',
-        description: options.distributed ? 'Distributed coordination strategy' : 'Centralized coordination strategy',
-        agentSelection: 'round-robin',
-        taskScheduling: 'priority',
-        loadBalancing: 'even',
-        faultTolerance: 'retry',
-        communication: 'direct'
-      }
+      coordinationStrategy: options.distributed ? 'distributed' : 'centralized'
     });
 
     // Initialize background executor
@@ -171,10 +158,10 @@
 
     // Create swarm tracking directory
     const swarmDir = `./swarm-runs/${swarmId}`;
-    await fs.mkdir(swarmDir, { recursive: true });
+    await Deno.mkdir(swarmDir, { recursive: true });
 
     // Create objective in coordinator
-    const objectiveId = await coordinator.createObjective(objective, options.strategy as 'auto' | 'research' | 'development' | 'analysis');
+    const objectiveId = await coordinator.createObjective(objective, options.strategy);
     
     console.log(`\n📝 Objective created with ID: ${objectiveId}`);
 
@@ -194,11 +181,7 @@
     }
 
     // Write swarm configuration
-<<<<<<< HEAD
-    await fs.writeTextFile(`${swarmDir}/config.json`, JSON.stringify({
-=======
     await fs.writeFile(`${swarmDir}/config.json`, JSON.stringify({
->>>>>>> 0ae5d1d6
       swarmId,
       objectiveId,
       objective,
@@ -215,13 +198,9 @@
       console.log(`Running in background mode. Check status with: claude-flow swarm status ${swarmId}`);
       
       // Save coordinator state and exit
-<<<<<<< HEAD
-      await fs.writeTextFile(`${swarmDir}/coordinator.json`, JSON.stringify({
-=======
       await fs.writeFile(`${swarmDir}/coordinator.json`, JSON.stringify({
->>>>>>> 0ae5d1d6
         coordinatorRunning: true,
-        pid: processInfo.pid,
+        pid: Deno.pid,
         startTime: new Date().toISOString()
       }, null, 2));
       
@@ -230,11 +209,7 @@
       await waitForObjectiveCompletion(coordinator, objectiveId, options);
       
       // Write completion status
-<<<<<<< HEAD
-      await fs.writeTextFile(`${swarmDir}/status.json`, JSON.stringify({
-=======
       await fs.writeFile(`${swarmDir}/status.json`, JSON.stringify({
->>>>>>> 0ae5d1d6
         status: 'completed',
         endTime: new Date().toISOString()
       }, null, 2));
@@ -331,14 +306,10 @@
     
     // Create agent directory
     const agentDir = `${swarmDir}/agents/${agentId}`;
-    await fs.mkdir(agentDir, { recursive: true });
+    await Deno.mkdir(agentDir, { recursive: true });
     
     // Write agent task
-<<<<<<< HEAD
-    await fs.writeTextFile(`${agentDir}/task.json`, JSON.stringify({
-=======
     await fs.writeFile(`${agentDir}/task.json`, JSON.stringify({
->>>>>>> 0ae5d1d6
       agentId,
       swarmId,
       task,
@@ -350,11 +321,7 @@
     await executeAgentTask(agentId, task, options, agentDir);
     
     // Update status
-<<<<<<< HEAD
-    await fs.writeTextFile(`${agentDir}/status.json`, JSON.stringify({
-=======
     await fs.writeFile(`${agentDir}/status.json`, JSON.stringify({
->>>>>>> 0ae5d1d6
       status: 'completed',
       endTime: new Date().toISOString()
     }, null, 2));
@@ -375,14 +342,10 @@
     
     // Create agent directory
     const agentDir = `${swarmDir}/agents/${agentId}`;
-    await fs.mkdir(agentDir, { recursive: true });
+    await Deno.mkdir(agentDir, { recursive: true });
     
     // Write agent task
-<<<<<<< HEAD
-    await fs.writeTextFile(`${agentDir}/task.json`, JSON.stringify({
-=======
     await fs.writeFile(`${agentDir}/task.json`, JSON.stringify({
->>>>>>> 0ae5d1d6
       agentId,
       swarmId,
       task,
@@ -394,11 +357,7 @@
     await executeAgentTask(agentId, task, options, agentDir);
     
     // Update status
-<<<<<<< HEAD
-    await fs.writeTextFile(`${agentDir}/status.json`, JSON.stringify({
-=======
     await fs.writeFile(`${agentDir}/status.json`, JSON.stringify({
->>>>>>> 0ae5d1d6
       status: 'completed',
       endTime: new Date().toISOString()
     }, null, 2));
@@ -415,12 +374,10 @@
   
   try {
     // Check if claude CLI is available and not in simulation mode
-    const checkClaude = spawn('which', ['claude'], { stdio: 'pipe' });
-    const claudeAvailable = await new Promise((resolve) => {
-      checkClaude.on('exit', (code) => resolve(code === 0));
-    });
-    
-    if (claudeAvailable && options.simulate !== true) {
+    const checkClaude = new Deno.Command('which', { args: ['claude'] });
+    const checkResult = await checkClaude.output();
+    
+    if (checkResult.success && options.simulate !== true) {
       // Write prompt to a file for claude to read
       const promptFile = `${agentDir}/prompt.txt`;
       const prompt = `You are an AI agent with ID: ${agentId}
@@ -437,11 +394,7 @@
 
 When you're done, please end with "TASK COMPLETED" on its own line.`;
 
-<<<<<<< HEAD
-      await fs.writeTextFile(promptFile, prompt);
-=======
       await fs.writeFile(promptFile, prompt);
->>>>>>> 0ae5d1d6
       
       // Build claude command using bash to pipe the prompt
       let tools = 'View,GlobTool,GrepTool,LS';
@@ -460,11 +413,7 @@
       ];
       
       // Write command to file for tracking
-<<<<<<< HEAD
-      await fs.writeTextFile(`${agentDir}/command.txt`, `claude ${claudeArgs.join(' ')}`);
-=======
       await fs.writeFile(`${agentDir}/command.txt`, `claude ${claudeArgs.join(' ')}`);
->>>>>>> 0ae5d1d6
       
       console.log(`    → Running: ${task.description}`);
       
@@ -477,25 +426,20 @@
 exit \${PIPESTATUS[0]}`;
       
       const wrapperPath = `${agentDir}/wrapper.sh`;
-<<<<<<< HEAD
-      await fs.writeTextFile(wrapperPath, wrapperScript);
-      await chmod(wrapperPath, 0o755);
-=======
       await fs.writeFile(wrapperPath, wrapperScript);
       await Deno.chmod(wrapperPath, 0o755);
->>>>>>> 0ae5d1d6
       
       console.log(`    ┌─ Claude Output ─────────────────────────────`);
       
-      const command = spawn('bash', [wrapperPath], {
-        stdio: 'inherit'  // This allows real-time streaming to console
+      const command = new Deno.Command('bash', {
+        args: [wrapperPath],
+        stdout: 'inherit',  // This allows real-time streaming to console
+        stderr: 'inherit',
       });
       
       try {
-        const code = await new Promise((resolve) => {
-          command.on('exit', (code) => resolve(code));
-        });
-        const success = code === 0;
+        const process = command.spawn();
+        const { code, success } = await process.status;
         
         console.log(`    └─────────────────────────────────────────────`);
         
@@ -531,35 +475,18 @@
       const claudeFlowBin = `${projectRoot}/bin/claude-flow`;
       
       // Execute claude-flow command
-      const command = spawn(claudeFlowBin, claudeFlowArgs, {
-        stdio: 'pipe'
+      const command = new Deno.Command(claudeFlowBin, {
+        args: claudeFlowArgs,
+        stdout: 'piped',
+        stderr: 'piped',
       });
       
-      let stdout = '';
-      let stderr = '';
-      
-      command.stdout?.on('data', (data) => {
-        stdout += data.toString();
-      });
-      
-      command.stderr?.on('data', (data) => {
-        stderr += data.toString();
-      });
-      
-      const code = await new Promise((resolve) => {
-        command.on('exit', (code) => resolve(code));
-      });
+      const { code, stdout, stderr } = await command.output();
       
       // Save output
-<<<<<<< HEAD
-      await fs.writeTextFile(`${agentDir}/output.txt`, stdout);
-      if (stderr.length > 0) {
-        await fs.writeTextFile(`${agentDir}/error.txt`, stderr);
-=======
       await fs.writeFile(`${agentDir}/output.txt`, new TextDecoder().decode(stdout));
       if (stderr.length > 0) {
         await fs.writeFile(`${agentDir}/error.txt`, new TextDecoder().decode(stderr));
->>>>>>> 0ae5d1d6
       }
       
       if (code !== 0) {
@@ -569,11 +496,7 @@
   } catch (err) {
     // Log error but continue
     console.log(`    ⚠️  Error executing task: ${(err as Error).message}`);
-<<<<<<< HEAD
-    await fs.writeTextFile(`${agentDir}/error.txt`, (err as Error).message);
-=======
     await fs.writeFile(`${agentDir}/error.txt`, (err as Error).message);
->>>>>>> 0ae5d1d6
   }
 }
 
