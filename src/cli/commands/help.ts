import { getErrorMessage } from '../../utils/error-handler.js';
/**
 * Comprehensive help system for Claude-Flow CLI
 */

<<<<<<< HEAD
import { stdio, console_ } from '../../utils/runtime.js';
=======
import { Command } from 'commander';
import chalk from 'chalk';
import * as Table from 'cli-table3';
import inquirer from 'inquirer';
>>>>>>> 0ae5d1d6

// ANSI color codes for cross-platform terminal styling
type ColorFunction = {
  (str: string): string;
  bold: (str: string) => string;
};

const createColorFunction = (code: string, boldCode?: string): ColorFunction => {
  const fn = (str: string) => `\x1b[${code}m${str}\x1b[0m`;
  (fn as ColorFunction).bold = boldCode ? (str: string) => `\x1b[1m\x1b[${boldCode}m${str}\x1b[0m` : fn;
  return fn as ColorFunction;
};

const colors = {
  cyan: createColorFunction('36', '36'),
  yellow: createColorFunction('33', '33'),
  white: createColorFunction('37', '37'),
  gray: createColorFunction('90', '90'),
  red: createColorFunction('31', '31')
};

// Simple table implementation for help display
class HelpTable {
  private headers: string[] = [];
  private rows: string[][] = [];
  
  header(headers: string[]): this {
    this.headers = headers;
    return this;
  }
  
  push(row: string[]): this {
    this.rows.push(row);
    return this;
  }
  
  border(enabled: boolean = true): this {
    // Just a no-op for API compatibility
    return this;
  }
  
  render(): void {
    if (this.headers.length > 0) {
      const headerLine = this.headers.map((h, i) => h.padEnd(i === 0 ? 20 : 15)).join(' ');
      console.log(headerLine);
      console.log('─'.repeat(headerLine.length));
    }
    
    for (const row of this.rows) {
      const rowLine = row.map((cell, i) => {
        // Strip ANSI codes for width calculation, then pad
        const cleanCell = cell.replace(/\x1b\[[0-9;]*m/g, '');
        const padding = Math.max(0, (i === 0 ? 20 : 15) - cleanCell.length);
        return cell + ' '.repeat(padding);
      }).join(' ');
      console.log(rowLine);
    }
  }
}

// Simple prompt implementation for interactive help
class HelpSelect {
  static async prompt<T>(options: { 
    message: string; 
    options: Array<{ name: string; value: T }> 
  }): Promise<T> {
    console.log(colors.cyan.bold(options.message));
    console.log();
    
    options.options.forEach((option, index) => {
      console.log(`${colors.gray((index + 1).toString().padStart(2))}. ${colors.white(option.name)}`);
    });
    
    console.log();
    console.log(colors.gray('Enter number and press Enter: '));
    
    return new Promise<T>((resolve) => {
      const stdin = stdio.stdin;
      
      const handleInput = (data: string | Buffer) => {
        const input = data.toString().trim();
        const index = parseInt(input) - 1;
        
        if (index >= 0 && index < options.options.length) {
          resolve(options.options[index].value);
        } else if (input.toLowerCase() === 'exit' || input.toLowerCase() === 'q') {
          resolve(options.options.find(opt => opt.value === 'exit')?.value || options.options[0].value);
        } else {
          console.log(colors.red('Invalid selection. Please try again.'));
          console.log(colors.gray('Enter number and press Enter: '));
        }
      };
      
      if (typeof stdin.once === 'function') {
        // Node.js style
        stdin.once('data', handleInput);
        if (typeof stdin.resume === 'function') {
          stdin.resume();
        }
      } else {
        // Fallback for other environments
        setTimeout(() => resolve(options.options[0].value), 100);
      }
    });
  }
}

// Mock Command class for when @cliffy is not available
class MockCommand {
  private _name = '';
  private _description = '';
  private _usage = '';
  private _version = '';
  private _arguments: Array<{ name: string; description?: string; required?: boolean; optional?: boolean; variadic?: boolean; type?: string; choices?: string[]; default?: any; collect?: boolean; value?: any; list?: boolean; separator?: string; args?: any[] }> = [];
  private _options: Array<{ flags: string; description: string; required?: boolean; optional?: boolean; variadic?: boolean; default?: any; choices?: string[]; collect?: boolean; value?: any; conflicts?: string[]; depends?: string[]; standalone?: boolean; hidden?: boolean; global?: boolean; prepend?: boolean; args?: any[]; list?: boolean; separator?: string; type?: string }> = [];
  private _action?: Function;
  private _examples: Array<{ name: string; description: string }> = [];
  private _commands: MockCommand[] = [];
  private _globalOptions: Array<{ flags: string; description: string; required?: boolean; optional?: boolean; variadic?: boolean; default?: any; choices?: string[]; collect?: boolean; value?: any; conflicts?: string[]; depends?: string[]; standalone?: boolean; hidden?: boolean; global?: boolean; prepend?: boolean; args?: any[]; list?: boolean; separator?: string; type?: string }> = [];
  private _parent?: MockCommand;
  private _children: MockCommand[] = [];
  private _meta: any = {};
  private _env: Record<string, string> = {};
  private _types: Record<string, any> = {};
  private _hooks: Record<string, Array<(options: any, ...args: any[]) => void | Promise<void>>> = {};
  private _listeners: Record<string, Array<(...args: any[]) => void>> = {};
  private _executable = false;
  private _standalone = false;
  private _hidden = false;
  private _isAction = false;
  private _global = false;
  private _throwErrors = false;
  private _stopEarly = false;
  private _allowEmpty = false;
  private _allowExcess = false;

  // Configuration methods
  name(name: string): this {
    this._name = name;
    return this;
  }

  version(version: string, flags?: string, description?: string): this {
    this._version = version;
    return this;
  }

  description(desc: string): this {
    this._description = desc;
    return this;
  }

  usage(usage: string): this {
    this._usage = usage;
    return this;
  }

  example(name: string, description: string): this {
    this._examples.push({ name, description });
    return this;
  }

  examples(examples: Array<{ name: string; description: string }>): this {
    this._examples = examples;
    return this;
  }

  // Options
  option(flags: string, description: string, defaultValue?: any): this;
  option(flags: string, description: string, options: { default?: any; required?: boolean; collect?: boolean; value?: any; choices?: string[]; conflicts?: string[]; depends?: string[]; standalone?: boolean; hidden?: boolean; global?: boolean; prepend?: boolean; args?: any[]; list?: boolean; separator?: string; type?: string }): this;
  option(flags: string, description: string, fn: (value: any, previous: any) => any, defaultValue?: any): this;
  option(flags: string, description: string, optionsOrFnOrDefault?: any, defaultValue?: any): this {
    const option: any = { flags, description };
    
    if (typeof optionsOrFnOrDefault === 'function') {
      option.parseArg = optionsOrFnOrDefault;
      option.default = defaultValue;
    } else if (typeof optionsOrFnOrDefault === 'object' && optionsOrFnOrDefault !== null) {
      Object.assign(option, optionsOrFnOrDefault);
    } else if (optionsOrFnOrDefault !== undefined) {
      option.default = optionsOrFnOrDefault;
    }

    this._options.push(option);
    return this;
  }

  globalOption(flags: string, description: string, defaultValue?: any): this;
  globalOption(flags: string, description: string, options: { default?: any; required?: boolean; collect?: boolean; value?: any; choices?: string[]; conflicts?: string[]; depends?: string[]; standalone?: boolean; hidden?: boolean; global?: boolean; prepend?: boolean; args?: any[]; list?: boolean; separator?: string; type?: string }): this;
  globalOption(flags: string, description: string, fn: (value: any, previous: any) => any, defaultValue?: any): this;
  globalOption(flags: string, description: string, optionsOrFnOrDefault?: any, defaultValue?: any): this {
    const option: any = { flags, description, global: true };
    
    if (typeof optionsOrFnOrDefault === 'function') {
      option.parseArg = optionsOrFnOrDefault;
      option.default = defaultValue;
    } else if (typeof optionsOrFnOrDefault === 'object' && optionsOrFnOrDefault !== null) {
      Object.assign(option, optionsOrFnOrDefault);
    } else if (optionsOrFnOrDefault !== undefined) {
      option.default = optionsOrFnOrDefault;
    }

    this._globalOptions.push(option);
    return this;
  }

  // Arguments
  arguments(desc: string): this {
    // Parse argument description like "[option:string]" or "<required:string>"
    this._arguments.push({ name: desc });
    return this;
  }

  argument(name: string, description?: string, defaultValue?: any): this;
  argument(name: string, description: string, options: { default?: any; required?: boolean; optional?: boolean; variadic?: boolean; type?: string; choices?: string[]; collect?: boolean; value?: any; list?: boolean; separator?: string; args?: any[] }): this;
  argument(name: string, description: string, fn: (value: any, previous: any) => any, defaultValue?: any): this;
  argument(name: string, description?: string, optionsOrFnOrDefault?: any, defaultValue?: any): this {
    const argument: any = { name, description };
    
    if (typeof optionsOrFnOrDefault === 'function') {
      argument.parseArg = optionsOrFnOrDefault;
      argument.default = defaultValue;
    } else if (typeof optionsOrFnOrDefault === 'object' && optionsOrFnOrDefault !== null) {
      Object.assign(argument, optionsOrFnOrDefault);
    } else if (optionsOrFnOrDefault !== undefined) {
      argument.default = optionsOrFnOrDefault;
    }

    this._arguments.push(argument);
    return this;
  }

  // Commands
  command(name: string, cmd?: MockCommand): MockCommand;
  command(name: string, description?: string): MockCommand;
  command(name: string, description: string, options: any): MockCommand;
  command(name: string, cmdOrDescription?: MockCommand | string, options?: any): MockCommand {
    if (cmdOrDescription instanceof MockCommand) {
      this._commands.push(cmdOrDescription);
      cmdOrDescription._parent = this;
      this._children.push(cmdOrDescription);
      return cmdOrDescription;
    } else {
      const newCommand = new MockCommand();
      newCommand._name = name;
      if (typeof cmdOrDescription === 'string') {
        newCommand._description = cmdOrDescription;
      }
      if (options) {
        Object.assign(newCommand, options);
      }
      this._commands.push(newCommand);
      newCommand._parent = this;
      this._children.push(newCommand);
      return newCommand;
    }
  }

  // Actions
  action(fn: (options: any, ...args: any[]) => void | Promise<void>): this {
    this._action = fn;
    this._isAction = true;
    return this;
  }

  // Parsing (mock implementations)
  async parse(args?: string[], options?: { from?: string; run?: boolean }): Promise<any> {
    if (options?.run !== false && this._action) {
      await this._action({}, ...(args || []));
    }
    return {};
  }

  parseOptions(args: string[]): any {
    return {};
  }

  parseArguments(args: string[]): any {
    return {};
  }

  // Help
  showHelp(): void {
    console.log(this.getHelp());
  }

  outputHelp(): void {
    this.showHelp();
  }

  help(command?: string): string {
    return this.getHelp();
  }

  helpInformation(): string {
    return this.getHelp();
  }

  getHelp(): string {
    return `Help for ${this._name || 'command'}: ${this._description}`;
  }

  // Completion
  complete(complete: (cmd: MockCommand, parent?: MockCommand) => string[] | Promise<string[]>): this {
    return this;
  }

  // Utilities
  getName(): string {
    return this._name;
  }

  getDescription(): string {
    return this._description;
  }

  getUsage(): string {
    return this._usage;
  }

  getVersion(): string {
    return this._version;
  }

  getExamples(): Array<{ name: string; description: string }> {
    return this._examples;
  }

  getOptions(): Array<any> {
    return this._options;
  }

  getArguments(): Array<any> {
    return this._arguments;
  }

  getCommands(): MockCommand[] {
    return this._commands;
  }

  getGlobalOptions(): Array<any> {
    return this._globalOptions;
  }

  getOption(name: string): any | undefined {
    return this._options.find(opt => opt.flags.includes(name));
  }

  getArgument(name: string): any | undefined {
    return this._arguments.find(arg => arg.name === name);
  }

  getCommand(name: string): MockCommand | undefined {
    return this._commands.find(cmd => cmd._name === name);
  }

  hasOption(name: string): boolean {
    return this.getOption(name) !== undefined;
  }

  hasArgument(name: string): boolean {
    return this.getArgument(name) !== undefined;
  }

  hasCommand(name: string): boolean {
    return this.getCommand(name) !== undefined;
  }

  // State
  isExecutable(): boolean {
    return this._executable;
  }

  isStandalone(): boolean {
    return this._standalone;
  }

  isHidden(): boolean {
    return this._hidden;
  }

  isAction(): boolean {
    return this._isAction;
  }

  isGlobal(): boolean {
    return this._global;
  }

  // Error handling
  throwErrors(throwErrors?: boolean): this {
    if (throwErrors !== undefined) {
      this._throwErrors = throwErrors;
    }
    return this;
  }

  // Configuration
  stopEarly(stopEarly?: boolean): this {
    if (stopEarly !== undefined) {
      this._stopEarly = stopEarly;
    }
    return this;
  }

  allowEmpty(allowEmpty?: boolean): this {
    if (allowEmpty !== undefined) {
      this._allowEmpty = allowEmpty;
    }
    return this;
  }

  allowExcess(allowExcess?: boolean): this {
    if (allowExcess !== undefined) {
      this._allowExcess = allowExcess;
    }
    return this;
  }

  // Environment
  env(envVars: Record<string, string>): this {
    this._env = envVars;
    return this;
  }

  // Meta
  meta(meta: any): this {
    this._meta = meta;
    return this;
  }

  getMeta(): any {
    return this._meta;
  }

  // Parent/Child relationships
  getParent(): MockCommand | undefined {
    return this._parent;
  }

  getChildren(): MockCommand[] {
    return this._children;
  }

  // Execution
  async execute(options?: any, ...args: any[]): Promise<any> {
    if (this._action) {
      await this._action(options || {}, ...args);
    }
  }

  // Types
  type(name: string, type: any): this {
    this._types[name] = type;
    return this;
  }

  // Reset
  reset(): this {
    this._name = '';
    this._description = '';
    this._usage = '';
    this._version = '';
    this._arguments = [];
    this._options = [];
    this._action = undefined;
    this._examples = [];
    this._commands = [];
    this._globalOptions = [];
    this._parent = undefined;
    this._children = [];
    this._meta = {};
    this._env = {};
    this._types = {};
    this._hooks = {};
    this._listeners = {};
    return this;
  }

  // Clone
  clone(): MockCommand {
    const cloned = new MockCommand();
    cloned._name = this._name;
    cloned._description = this._description;
    cloned._usage = this._usage;
    cloned._version = this._version;
    cloned._arguments = [...this._arguments];
    cloned._options = [...this._options];
    cloned._action = this._action;
    cloned._examples = [...this._examples];
    cloned._globalOptions = [...this._globalOptions];
    cloned._meta = { ...this._meta };
    cloned._env = { ...this._env };
    cloned._types = { ...this._types };
    return cloned;
  }

  // Validation
  validate(): this {
    return this;
  }

  // Hook
  hook(event: string, fn: (options: any, ...args: any[]) => void | Promise<void>): this {
    if (!this._hooks[event]) {
      this._hooks[event] = [];
    }
    this._hooks[event].push(fn);
    return this;
  }

  // Events
  on(event: string, listener: (...args: any[]) => void): this {
    if (!this._listeners[event]) {
      this._listeners[event] = [];
    }
    this._listeners[event].push(listener);
    return this;
  }

  off(event: string, listener: (...args: any[]) => void): this {
    if (this._listeners[event]) {
      this._listeners[event] = this._listeners[event].filter(l => l !== listener);
    }
    return this;
  }

  once(event: string, listener: (...args: any[]) => void): this {
    const onceListener = (...args: any[]) => {
      listener(...args);
      this.off(event, onceListener);
    };
    this.on(event, onceListener);
    return this;
  }

  emit(event: string, ...args: any[]): boolean {
    if (this._listeners[event]) {
      this._listeners[event].forEach(listener => listener(...args));
      return this._listeners[event].length > 0;
    }
    return false;
  }

  // Property arrays (readonly properties)
  get options(): Array<any> {
    return this._options;
  }

  get commandArguments(): Array<any> {
    return this._arguments;
  }

  get commands(): MockCommand[] {
    return this._commands;
  }

  get globalOptions(): Array<any> {
    return this._globalOptions;
  }

  // Readonly properties that expose internal state
  get readonly(): {
    readonly name: string;
    readonly description: string;
    readonly usage: string;
    readonly version: string;
    readonly examples: Array<{ name: string; description: string }>;
    readonly parent: MockCommand | undefined;
    readonly children: MockCommand[];
    readonly executable: boolean;
    readonly standalone: boolean;
    readonly hidden: boolean;
    readonly action: boolean;
    readonly global: boolean;
    readonly throwErrors: boolean;
    readonly stopEarly: boolean;
    readonly allowEmpty: boolean;
    readonly allowExcess: boolean;
    readonly meta: any;
    readonly env: Record<string, string>;
    readonly types: Record<string, any>;
    readonly hooks: Record<string, Array<(options: any, ...args: any[]) => void | Promise<void>>>;
    readonly listeners: Record<string, Array<(...args: any[]) => void>>;
  } {
    return {
      name: this._name,
      description: this._description,
      usage: this._usage,
      version: this._version,
      examples: this._examples,
      parent: this._parent,
      children: this._children,
      executable: this._executable,
      standalone: this._standalone,
      hidden: this._hidden,
      action: this._isAction,
      global: this._global,
      throwErrors: this._throwErrors,
      stopEarly: this._stopEarly,
      allowEmpty: this._allowEmpty,
      allowExcess: this._allowExcess,
      meta: this._meta,
      env: this._env,
      types: this._types,
      hooks: this._hooks,
      listeners: this._listeners,
    };
  }
}

export const helpCommand = new MockCommand()
  .description('Comprehensive help system with examples and tutorials')
  .argument('[topic:string]')
  .option('-i, --interactive', 'Start interactive help mode')
  .option('-e, --examples', 'Show examples for the topic')
  .option('--tutorial', 'Show tutorial for the topic')
  .option('--all', 'Show all available help topics')
  .action(async (options: { interactive?: boolean; examples?: boolean; tutorial?: boolean; all?: boolean }, topic: string | undefined) => {
    try {
      if (options.interactive) {
        await startInteractiveHelp();
      } else if (options.all) {
        showAllTopics();
      } else if (topic) {
        await showTopicHelp(topic, options);
      } else {
        showMainHelp();
      }
    } catch (error) {
      console.error(colors.red('Error in help system:'), error instanceof Error ? error.message : String(error));
      process.exit(1);
    }
  });

interface HelpTopic {
  name: string;
  description: string;
  category: 'basic' | 'advanced' | 'workflow' | 'configuration' | 'troubleshooting';
  examples?: HelpExample[];
  tutorial?: string[];
  related?: string[];
}

interface HelpExample {
  description: string;
  command: string;
  explanation?: string;
}

const HELP_TOPICS: HelpTopic[] = [
  {
    name: 'getting-started',
    description: 'Basic introduction to Claude-Flow',
    category: 'basic',
    tutorial: [
      'Welcome to Claude-Flow! This tutorial will get you started.',
      '1. First, initialize a configuration file:',
      '   claude-flow config init',
      '',
      '2. Start the orchestration system:',
      '   claude-flow start',
      '',
      '3. In another terminal, spawn your first agent:',
      '   claude-flow agent spawn researcher --name "My Research Agent"',
      '',
      '4. Create a task for the agent:',
      '   claude-flow task create research "Find information about AI trends"',
      '',
      '5. Monitor progress:',
      '   claude-flow status',
      '',
      'You can also use the interactive REPL mode:',
      '   claude-flow repl',
      '',
      'For more help, try: claude-flow help <topic>'
    ],
    related: ['agents', 'tasks', 'configuration']
  },
  {
    name: 'agents',
    description: 'Working with Claude-Flow agents',
    category: 'basic',
    examples: [
      {
        description: 'Spawn a research agent',
        command: 'claude-flow agent spawn researcher --name "Research Assistant"',
        explanation: 'Creates a new research agent with specialized capabilities for information gathering'
      },
      {
        description: 'List all active agents',
        command: 'claude-flow agent list',
        explanation: 'Shows all currently running agents with their status and task counts'
      },
      {
        description: 'Get detailed agent information',
        command: 'claude-flow agent info agent-001',
        explanation: 'Displays comprehensive information about a specific agent'
      },
      {
        description: 'Terminate an agent',
        command: 'claude-flow agent terminate agent-001',
        explanation: 'Safely shuts down an agent and reassigns its tasks'
      }
    ],
    tutorial: [
      'Agents are the core workers in Claude-Flow. Each agent has:',
      '• A unique ID (automatically generated)',
      '• A name (for easy identification)',
      '• A type (coordinator, researcher, implementer, analyst, custom)',
      '• Capabilities (what the agent can do)',
      '• A system prompt (instructions for the agent)',
      '',
      'Agent Types:',
      '• coordinator: Plans and delegates tasks',
      '• researcher: Gathers and analyzes information',
      '• implementer: Writes code and creates solutions',
      '• analyst: Identifies patterns and generates insights',
      '• custom: User-defined behavior',
      '',
      'Best Practices:',
      '• Use descriptive names for your agents',
      '• Match agent types to your workflow needs',
      '• Monitor agent performance with "claude-flow status"',
      '• Terminate idle agents to free resources'
    ],
    related: ['tasks', 'workflows', 'coordination']
  },
  {
    name: 'tasks',
    description: 'Creating and managing tasks',
    category: 'basic',
    examples: [
      {
        description: 'Create a research task',
        command: 'claude-flow task create research "Find papers on quantum computing" --priority 5',
        explanation: 'Creates a high-priority research task with specific instructions'
      },
      {
        description: 'Create a task with dependencies',
        command: 'claude-flow task create analysis "Analyze research results" --dependencies task-001',
        explanation: 'Creates a task that waits for task-001 to complete before starting'
      },
      {
        description: 'Assign task to specific agent',
        command: 'claude-flow task create implementation "Write API client" --assign agent-003',
        explanation: 'Directly assigns a task to a specific agent'
      },
      {
        description: 'Monitor task progress',
        command: 'claude-flow task status task-001',
        explanation: 'Shows detailed status and progress information for a task'
      },
      {
        description: 'Cancel a running task',
        command: 'claude-flow task cancel task-001 --reason "Requirements changed"',
        explanation: 'Stops a task and provides a reason for cancellation'
      }
    ],
    tutorial: [
      'Tasks are units of work that agents execute. Key concepts:',
      '',
      'Task Properties:',
      '• ID: Unique identifier',
      '• Type: Category of work (research, implementation, analysis, etc.)',
      '• Description: What needs to be done',
      '• Priority: Execution order (0-10, higher = more urgent)',
      '• Dependencies: Tasks that must complete first',
      '• Input: Data needed by the task',
      '• Status: Current state (pending, running, completed, failed)',
      '',
      'Task Lifecycle:',
      '1. Created (pending status)',
      '2. Queued (waiting for agent)',
      '3. Assigned (agent selected)',
      '4. Running (actively being worked on)',
      '5. Completed/Failed (final state)',
      '',
      'Task Dependencies:',
      '• Tasks can depend on other tasks',
      '• Dependencies must complete before task starts',
      '• Use for sequential workflows',
      '• Circular dependencies are not allowed'
    ],
    related: ['agents', 'workflows', 'coordination']
  },
  {
    name: 'claude',
    description: 'Spawning Claude instances with specific configurations',
    category: 'basic',
    examples: [
      {
        description: 'Spawn Claude with web research capabilities',
        command: 'claude-flow claude spawn "implement user authentication" --research --parallel',
        explanation: 'Creates a Claude instance with WebFetchTool and BatchTool for parallel web research'
      },
      {
        description: 'Spawn Claude without permission prompts',
        command: 'claude-flow claude spawn "fix payment bug" --no-permissions',
        explanation: 'Runs Claude with --dangerously-skip-permissions flag to avoid interruptions'
      },
      {
        description: 'Spawn Claude with custom tools',
        command: 'claude-flow claude spawn "analyze codebase" --tools "View,Edit,GrepTool,LS"',
        explanation: 'Specifies exactly which tools Claude can use for the task'
      },
      {
        description: 'Spawn Claude with test coverage target',
        command: 'claude-flow claude spawn "write unit tests" --coverage 95 --commit feature',
        explanation: 'Sets test coverage goal to 95% and commits after each feature'
      },
      {
        description: 'Dry run to preview command',
        command: 'claude-flow claude spawn "build API" --mode backend-only --dry-run',
        explanation: 'Shows what would be executed without actually running Claude'
      }
    ],
    tutorial: [
      'The claude spawn command launches Claude instances with specific configurations.',
      '',
      'Available Options:',
      '• --tools, -t: Specify allowed tools (default: View,Edit,Replace,GlobTool,GrepTool,LS,Bash)',
      '• --no-permissions: Skip permission prompts with --dangerously-skip-permissions',
      '• --config, -c: Path to MCP configuration file',
      '• --mode, -m: Development mode (full, backend-only, frontend-only, api-only)',
      '• --parallel: Enable BatchTool and dispatch_agent for parallel execution',
      '• --research: Enable WebFetchTool for web research capabilities',
      '• --coverage: Test coverage target percentage (default: 80)',
      '• --commit: Commit frequency (phase, feature, manual)',
      '• --verbose, -v: Enable verbose output',
      '• --dry-run, -d: Preview what would be executed',
      '',
      'Environment Variables Set:',
      '• CLAUDE_INSTANCE_ID: Unique identifier for the Claude instance',
      '• CLAUDE_FLOW_MODE: Development mode setting',
      '• CLAUDE_FLOW_COVERAGE: Target test coverage percentage',
      '• CLAUDE_FLOW_COMMIT: Commit frequency setting',
      '',
      'Common Use Cases:',
      '• Full-stack development: --mode full --parallel',
      '• API development: --mode backend-only --coverage 90',
      '• Bug fixing: --no-permissions --verbose',
      '• Research tasks: --research --parallel',
      '• Test writing: --coverage 95 --commit feature'
    ],
    related: ['agents', 'tasks', 'workflows']
  },
  {
    name: 'workflows',
    description: 'Building complex multi-step workflows',
    category: 'workflow',
    examples: [
      {
        description: 'Run a workflow from file',
        command: 'claude-flow workflow run research-pipeline.json --watch',
        explanation: 'Executes a workflow definition and monitors progress in real-time'
      },
      {
        description: 'Validate workflow before running',
        command: 'claude-flow workflow validate my-workflow.json --strict',
        explanation: 'Checks workflow syntax and dependencies without executing'
      },
      {
        description: 'Generate workflow template',
        command: 'claude-flow workflow template research --output research-workflow.json',
        explanation: 'Creates a pre-configured workflow template for research tasks'
      },
      {
        description: 'Monitor running workflows',
        command: 'claude-flow workflow list --all',
        explanation: 'Shows all workflows including completed ones'
      },
      {
        description: 'Stop a running workflow',
        command: 'claude-flow workflow stop workflow-001 --force',
        explanation: 'Immediately stops all tasks in a workflow'
      }
    ],
    tutorial: [
      'Workflows orchestrate multiple tasks and agents. Structure:',
      '',
      'Workflow Definition (JSON):',
      '{',
      '  "name": "Research and Analysis",',
      '  "description": "Multi-stage research workflow",',
      '  "agents": [',
      '    {"id": "researcher", "type": "researcher"},',
      '    {"id": "analyzer", "type": "analyst"}',
      '  ],',
      '  "tasks": [',
      '    {',
      '      "id": "research-task",',
      '      "type": "research",',
      '      "description": "Gather information",',
      '      "assignTo": "researcher"',
      '    },',
      '    {',
      '      "id": "analyze-task",',
      '      "type": "analysis",',
      '      "description": "Analyze findings",',
      '      "assignTo": "analyzer",',
      '      "depends": ["research-task"]',
      '    }',
      '  ]',
      '}',
      '',
      'Workflow Features:',
      '• Variable substitution: ${variable}',
      '• Conditional execution',
      '• Parallel task execution',
      '• Error handling and retries',
      '• Progress monitoring',
      '',
      'Best Practices:',
      '• Start with simple workflows',
      '• Use descriptive task names',
      '• Plan dependencies carefully',
      '• Test with --dry-run first'
    ],
    related: ['tasks', 'agents', 'templates']
  },
  {
    name: 'configuration',
    description: 'Configuring Claude-Flow settings',
    category: 'configuration',
    examples: [
      {
        description: 'Initialize default configuration',
        command: 'claude-flow config init --template development',
        explanation: 'Creates a configuration file optimized for development'
      },
      {
        description: 'View current configuration',
        command: 'claude-flow config show --diff',
        explanation: 'Shows only settings that differ from defaults'
      },
      {
        description: 'Update a setting',
        command: 'claude-flow config set orchestrator.maxConcurrentAgents 20',
        explanation: 'Changes the maximum number of concurrent agents'
      },
      {
        description: 'Save configuration profile',
        command: 'claude-flow config profile save production',
        explanation: 'Saves current settings as a named profile'
      },
      {
        description: 'Load configuration profile',
        command: 'claude-flow config profile load development',
        explanation: 'Switches to a previously saved configuration profile'
      }
    ],
    tutorial: [
      'Configuration controls all aspects of Claude-Flow behavior.',
      '',
      'Main Configuration Sections:',
      '',
      '• orchestrator: Core system settings',
      '  - maxConcurrentAgents: How many agents can run simultaneously',
      '  - taskQueueSize: Maximum pending tasks',
      '  - healthCheckInterval: How often to check system health',
      '',
      '• terminal: Terminal integration settings',
      '  - type: Terminal type (auto, vscode, native)',
      '  - poolSize: Number of terminal sessions to maintain',
      '',
      '• memory: Memory management settings',
      '  - backend: Storage type (sqlite, markdown, hybrid)',
      '  - cacheSizeMB: Memory cache size',
      '  - retentionDays: How long to keep data',
      '',
      '• mcp: Model Context Protocol settings',
      '  - transport: Communication method (stdio, http)',
      '  - port: Network port for HTTP transport',
      '',
      'Configuration Files:',
      '• Global: ~/.claude-flow/config.json',
      '• Project: ./claude-flow.config.json',
      '• Profiles: ~/.claude-flow/profiles/',
      '',
      'Environment Variables:',
      '• CLAUDE_FLOW_LOG_LEVEL: Override log level',
      '• CLAUDE_FLOW_MAX_AGENTS: Override agent limit',
      '• CLAUDE_FLOW_MCP_PORT: Override MCP port'
    ],
    related: ['profiles', 'environment', 'troubleshooting']
  },
  {
    name: 'monitoring',
    description: 'Monitoring system health and performance',
    category: 'advanced',
    examples: [
      {
        description: 'Check system status',
        command: 'claude-flow status --watch',
        explanation: 'Continuously monitors system health and updates every few seconds'
      },
      {
        description: 'Start monitoring dashboard',
        command: 'claude-flow monitor --interval 5',
        explanation: 'Opens a live dashboard with real-time metrics and graphs'
      },
      {
        description: 'View component-specific status',
        command: 'claude-flow status --component orchestrator',
        explanation: 'Shows detailed status for a specific system component'
      },
      {
        description: 'Monitor in compact mode',
        command: 'claude-flow monitor --compact --no-graphs',
        explanation: 'Simplified monitoring view without visual graphs'
      }
    ],
    tutorial: [
      'Claude-Flow provides comprehensive monitoring capabilities.',
      '',
      'Monitoring Commands:',
      '• status: Point-in-time system status',
      '• monitor: Live dashboard with continuous updates',
      '',
      'Key Metrics:',
      '• System Health: Overall status (healthy/degraded/unhealthy)',
      '• Resource Usage: CPU, memory, agent count',
      '• Component Status: Individual system components',
      '• Agent Activity: Active agents and their tasks',
      '• Task Queue: Pending and completed tasks',
      '• Performance Graphs: Historical trends',
      '',
      'Monitoring Best Practices:',
      '• Check status before starting large workflows',
      '• Monitor during heavy usage',
      '• Watch for resource exhaustion',
      '• Track task completion rates',
      '• Set up alerts for critical issues',
      '',
      'Troubleshooting with Monitoring:',
      '• High CPU: Too many concurrent tasks',
      '• High Memory: Large cache or memory leaks',
      '• Failed Tasks: Agent or system issues',
      '• Slow Performance: Resource constraints'
    ],
    related: ['status', 'performance', 'troubleshooting']
  },
  {
    name: 'sessions',
    description: 'Managing sessions and state persistence',
    category: 'advanced',
    examples: [
      {
        description: 'Save current session',
        command: 'claude-flow session save "Development Session" --description "Working on API integration"',
        explanation: 'Saves all current agents, tasks, and memory state'
      },
      {
        description: 'List saved sessions',
        command: 'claude-flow session list',
        explanation: 'Shows all saved sessions with creation dates and metadata'
      },
      {
        description: 'Restore a session',
        command: 'claude-flow session restore session-001 --merge',
        explanation: 'Restores session state, merging with current state'
      },
      {
        description: 'Export session to file',
        command: 'claude-flow session export session-001 backup.json --include-memory',
        explanation: 'Creates a portable backup including agent memory'
      },
      {
        description: 'Clean up old sessions',
        command: 'claude-flow session clean --older-than 30 --dry-run',
        explanation: 'Shows what sessions would be deleted (older than 30 days)'
      }
    ],
    tutorial: [
      'Sessions capture the complete state of your Claude-Flow environment.',
      '',
      'What Sessions Include:',
      '• All active agents and their configurations',
      '• Current task queue and status',
      '• Agent memory and conversation history',
      '• System configuration snapshot',
      '',
      'Session Use Cases:',
      '• Save work-in-progress',
      '• Share team configurations',
      '• Backup before major changes',
      '• Reproduce issues for debugging',
      '• Switch between projects',
      '',
      'Session Management:',
      '• Automatic checksums for integrity',
      '• Compression for large sessions',
      '• Selective restore (agents only, tasks only)',
      '• Version compatibility checking',
      '',
      'Best Practices:',
      '• Save sessions before major changes',
      '• Use descriptive names and tags',
      '• Regular cleanup of old sessions',
      '• Export important sessions as backups',
      '• Test restore before relying on sessions'
    ],
    related: ['backup', 'state', 'persistence']
  },
  {
    name: 'repl',
    description: 'Using the interactive REPL mode',
    category: 'basic',
    examples: [
      {
        description: 'Start REPL mode',
        command: 'claude-flow repl',
        explanation: 'Opens interactive command line with tab completion'
      },
      {
        description: 'REPL with custom history file',
        command: 'claude-flow repl --history-file .my-history',
        explanation: 'Uses a specific file for command history'
      },
      {
        description: 'Skip welcome banner',
        command: 'claude-flow repl --no-banner',
        explanation: 'Starts REPL in minimal mode'
      }
    ],
    tutorial: [
      'The REPL (Read-Eval-Print Loop) provides an interactive interface.',
      '',
      'REPL Features:',
      '• Tab completion for commands and arguments',
      '• Command history (up/down arrows)',
      '• Real-time connection status',
      '• Built-in help system',
      '• Command aliases and shortcuts',
      '',
      'Special REPL Commands:',
      '• help: Show available commands',
      '• status: Check system status',
      '• connect: Connect to orchestrator',
      '• history: View command history',
      '• clear: Clear screen',
      '• cd/pwd: Navigate directories',
      '',
      'REPL Tips:',
      '• Use tab completion extensively',
      '• Check connection status regularly',
      '• Use "help <command>" for detailed help',
      '• History is saved between sessions',
      '• Ctrl+C or "exit" to quit'
    ],
    related: ['completion', 'interactive', 'commands']
  },
  {
    name: 'troubleshooting',
    description: 'Diagnosing and fixing common issues',
    category: 'troubleshooting',
    examples: [
      {
        description: 'Check system health',
        command: 'claude-flow status --component all',
        explanation: 'Comprehensive health check of all components'
      },
      {
        description: 'Enable debug logging',
        command: 'claude-flow start --log-level debug',
        explanation: 'Start with verbose logging for debugging'
      },
      {
        description: 'Validate configuration',
        command: 'claude-flow config validate claude-flow.config.json --strict',
        explanation: 'Check configuration file for errors'
      },
      {
        description: 'Reset to defaults',
        command: 'claude-flow config reset --confirm',
        explanation: 'Restore default configuration settings'
      }
    ],
    tutorial: [
      'Common issues and solutions:',
      '',
      'Connection Issues:',
      '• Problem: "Connection refused" errors',
      '• Solution: Ensure Claude-Flow is started with "claude-flow start"',
      '• Check: MCP transport settings match between client and server',
      '',
      'Agent Issues:',
      '• Problem: Agents not spawning',
      '• Solution: Check agent limits in configuration',
      '• Check: Available system resources',
      '',
      'Task Issues:',
      '• Problem: Tasks stuck in pending state',
      '• Solution: Verify agent availability and task dependencies',
      '• Check: Task queue size limits',
      '',
      'Performance Issues:',
      '• Problem: Slow response times',
      '• Solution: Reduce concurrent agents or increase resources',
      '• Check: Memory usage and cache settings',
      '',
      'Configuration Issues:',
      '• Problem: Settings not taking effect',
      '• Solution: Validate configuration file syntax',
      '• Check: Environment variable overrides',
      '',
      'Debug Commands:',
      '• claude-flow status: System health check',
      '• claude-flow config validate: Configuration check',
      '• claude-flow --verbose: Enable detailed logging',
      '• claude-flow monitor: Real-time diagnostics'
    ],
    related: ['monitoring', 'configuration', 'debugging']
  }
];

function showMainHelp(): void {
  console.log(chalk.cyan.bold('Claude-Flow Help System'));
  console.log('─'.repeat(50));
  console.log();
  
  console.log(chalk.white('Claude-Flow is an advanced AI agent orchestration system.'));
  console.log(chalk.white('Use this help system to learn about features and best practices.'));
  console.log();
  
  console.log(chalk.yellow.bold('Quick Start:'));
  console.log(chalk.gray('  claude-flow help getting-started    # Beginner tutorial'));
  console.log(chalk.gray('  claude-flow help --interactive      # Interactive help mode'));
  console.log(chalk.gray('  claude-flow help <topic>            # Specific topic help'));
  console.log();
  
  console.log(chalk.yellow.bold('Help Categories:'));
  
  const categories = {
    basic: 'Essential concepts and commands',
    workflow: 'Building and managing workflows',
    configuration: 'System configuration and profiles',
    advanced: 'Advanced features and monitoring',
    troubleshooting: 'Problem diagnosis and solutions'
  };
  
  for (const [category, description] of Object.entries(categories)) {
    console.log();
    console.log(chalk.cyan.bold(`${category.toUpperCase()}:`));
    console.log(chalk.white(`  ${description}`));
    
    const topics = HELP_TOPICS.filter(t => t.category === category);
    for (const topic of topics) {
      console.log(chalk.gray(`    ${topic.name.padEnd(20)} ${topic.description}`));
    }
  }
  
  console.log();
  console.log(chalk.gray('Use "claude-flow help <topic>" for detailed information.'));
  console.log(chalk.gray('Use "claude-flow help --all" to see all topics.'));
}

function showAllTopics(): void {
  console.log(chalk.cyan.bold('All Help Topics'));
  console.log('─'.repeat(50));
  
<<<<<<< HEAD
  const table = new HelpTable()
    .header(['Topic', 'Category', 'Description'])
    .border(true);

  for (const topic of HELP_TOPICS) {
    table.push([
      colors.cyan.bold(topic.name),
      colors.yellow.bold(topic.category),
=======
  const table = new Table.default({
    head: ['Topic', 'Category', 'Description'],
    style: { head: ['cyan'] }
  });

  for (const topic of HELP_TOPICS) {
    table.push([
      chalk.cyan(topic.name),
      chalk.yellow(topic.category),
>>>>>>> 0ae5d1d6
      topic.description
    ]);
  }
  
  console.log(table.toString());
  
  console.log();
  console.log(chalk.gray('Use "claude-flow help <topic>" for detailed information.'));
}

async function showTopicHelp(topicName: string, options: { examples?: boolean; tutorial?: boolean }): Promise<void> {
  const topic = HELP_TOPICS.find(t => t.name === topicName);
  
  if (!topic) {
    console.log(chalk.red(`Help topic '${topicName}' not found.`));
    console.log();
    
    // Suggest similar topics
    const similar = HELP_TOPICS.filter(t => 
      t.name.includes(topicName) || 
      t.description.toLowerCase().includes(topicName.toLowerCase())
    );
    
    if (similar.length > 0) {
      console.log(chalk.gray('Did you mean:'));
      for (const suggestion of similar) {
        console.log(chalk.cyan(`  ${suggestion.name}`));
      }
    } else {
      console.log(chalk.gray('Use "claude-flow help --all" to see all topics.'));
    }
    return;
  }
  
  console.log(chalk.cyan.bold(`Help: ${topic.name}`));
  console.log('─'.repeat(50));
  console.log(chalk.white(topic.description));
  console.log();
  
  if (options.tutorial && topic.tutorial) {
    console.log(chalk.yellow.bold('Tutorial:'));
    console.log('─'.repeat(20));
    for (const line of topic.tutorial) {
      if (line.trim().startsWith('claude-flow')) {
        console.log(chalk.cyan(`  ${line}`));
      } else if (line.trim() === '') {
        console.log();
      } else {
        console.log(chalk.white(line));
      }
    }
    console.log();
  }
  
  if (options.examples && topic.examples) {
    console.log(chalk.yellow.bold('Examples:'));
    console.log('─'.repeat(20));
    for (const example of topic.examples) {
      console.log(chalk.white.bold(`${example.description}:`));
      console.log(chalk.cyan(`  ${example.command}`));
      if (example.explanation) {
        console.log(chalk.gray(`  ${example.explanation}`));
      }
      console.log();
    }
  }
  
  if (!options.examples && !options.tutorial) {
    // Show both by default
    if (topic.tutorial) {
      console.log(chalk.yellow.bold('Overview:'));
      console.log('─'.repeat(20));
      const overview = topic.tutorial.slice(0, 5);
      for (const line of overview) {
        if (line.trim() === '') {
          console.log();
        } else {
          console.log(chalk.white(line));
        }
      }
      console.log();
      console.log(chalk.gray('Use --tutorial for complete tutorial.'));
      console.log();
    }
    
    if (topic.examples) {
      console.log(chalk.yellow.bold('Common Examples:'));
      console.log('─'.repeat(20));
      const commonExamples = topic.examples.slice(0, 3);
      for (const example of commonExamples) {
        console.log(chalk.cyan(`  ${example.command}`));
        console.log(chalk.gray(`    ${example.description}`));
      }
      if (topic.examples.length > 3) {
        console.log(chalk.gray(`    ... and ${topic.examples.length - 3} more`));
      }
      console.log();
      console.log(chalk.gray('Use --examples for all examples.'));
      console.log();
    }
  }
  
  if (topic.related && topic.related.length > 0) {
    console.log(chalk.yellow.bold('Related Topics:'));
    console.log('─'.repeat(20));
    for (const related of topic.related) {
      console.log(chalk.cyan(`  claude-flow help ${related}`));
    }
    console.log();
  }
}

async function startInteractiveHelp(): Promise<void> {
<<<<<<< HEAD
  try {
    console.log(colors.cyan.bold('Interactive Help Mode'));
    console.log('─'.repeat(30));
=======
  console.log(chalk.cyan.bold('Interactive Help Mode'));
  console.log('─'.repeat(30));
  console.log();
  
  while (true) {
    const categories = [
      { name: 'Getting Started', value: 'getting-started' },
      { name: 'Agents', value: 'agents' },
      { name: 'Tasks', value: 'tasks' },
      { name: 'Workflows', value: 'workflows' },
      { name: 'Configuration', value: 'configuration' },
      { name: 'Monitoring', value: 'monitoring' },
      { name: 'Sessions', value: 'sessions' },
      { name: 'REPL Mode', value: 'repl' },
      { name: 'Troubleshooting', value: 'troubleshooting' },
      { name: 'Browse All Topics', value: 'all' },
      { name: 'Exit', value: 'exit' }
    ];
    
    const result = await inquirer.prompt([{
      type: 'list',
      name: 'choice',
      message: 'What would you like help with?',
      choices: categories,
    }]);
    
    const choice = result.choice;
    
    if (choice === 'exit') {
      console.log(chalk.gray('Goodbye!'));
      break;
    }
    
>>>>>>> 0ae5d1d6
    console.log();
    
    while (true) {
      const categories = [
        { name: 'Getting Started', value: 'getting-started' },
        { name: 'Agents', value: 'agents' },
        { name: 'Tasks', value: 'tasks' },
        { name: 'Workflows', value: 'workflows' },
        { name: 'Configuration', value: 'configuration' },
        { name: 'Monitoring', value: 'monitoring' },
        { name: 'Sessions', value: 'sessions' },
        { name: 'REPL Mode', value: 'repl' },
        { name: 'Troubleshooting', value: 'troubleshooting' },
        { name: 'Browse All Topics', value: 'all' },
        { name: 'Exit', value: 'exit' }
      ];
      
      const choice = await HelpSelect.prompt<string>({
        message: 'What would you like help with?',
        options: categories,
      });
      
      if (choice === 'exit') {
        console.log(colors.gray('Goodbye!'));
        break;
      }
      
      console.log();
      
      if (choice === 'all') {
        showAllTopics();
      } else {
        await showTopicHelp(choice, { tutorial: true, examples: true });
      }
      
      console.log();
      console.log(colors.gray('Press Enter to continue...'));
      await new Promise<void>(resolve => {
        const stdin = stdio.stdin;
        if (typeof stdin.read === 'function') {
          // Deno-style API
          const buffer = new Uint8Array(1);
          stdin.read(buffer).then(() => resolve());
        } else if (typeof stdin.once === 'function') {
          // Node.js-style API
          stdin.once('data', () => resolve());
          stdin.resume();
        } else {
          // Fallback - just wait a bit
          setTimeout(() => resolve(), 100);
        }
      });
      
      console_.clear();
    }
<<<<<<< HEAD
  } catch (error) {
    console.error(colors.red('Error in interactive help:'), error instanceof Error ? error.message : String(error));
    throw error;
=======
    
    console.log();
    console.log(chalk.gray('Press Enter to continue...'));
    await new Promise(resolve => {
      const stdin = Deno.stdin;
      const buffer = new Uint8Array(1);
      stdin.read(buffer).then(() => resolve(undefined));
    });
    
    console.clear();
>>>>>>> 0ae5d1d6
  }
}<|MERGE_RESOLUTION|>--- conflicted
+++ resolved
@@ -3,646 +3,27 @@
  * Comprehensive help system for Claude-Flow CLI
  */
 
-<<<<<<< HEAD
-import { stdio, console_ } from '../../utils/runtime.js';
-=======
 import { Command } from 'commander';
 import chalk from 'chalk';
 import * as Table from 'cli-table3';
 import inquirer from 'inquirer';
->>>>>>> 0ae5d1d6
-
-// ANSI color codes for cross-platform terminal styling
-type ColorFunction = {
-  (str: string): string;
-  bold: (str: string) => string;
-};
-
-const createColorFunction = (code: string, boldCode?: string): ColorFunction => {
-  const fn = (str: string) => `\x1b[${code}m${str}\x1b[0m`;
-  (fn as ColorFunction).bold = boldCode ? (str: string) => `\x1b[1m\x1b[${boldCode}m${str}\x1b[0m` : fn;
-  return fn as ColorFunction;
-};
-
-const colors = {
-  cyan: createColorFunction('36', '36'),
-  yellow: createColorFunction('33', '33'),
-  white: createColorFunction('37', '37'),
-  gray: createColorFunction('90', '90'),
-  red: createColorFunction('31', '31')
-};
-
-// Simple table implementation for help display
-class HelpTable {
-  private headers: string[] = [];
-  private rows: string[][] = [];
-  
-  header(headers: string[]): this {
-    this.headers = headers;
-    return this;
-  }
-  
-  push(row: string[]): this {
-    this.rows.push(row);
-    return this;
-  }
-  
-  border(enabled: boolean = true): this {
-    // Just a no-op for API compatibility
-    return this;
-  }
-  
-  render(): void {
-    if (this.headers.length > 0) {
-      const headerLine = this.headers.map((h, i) => h.padEnd(i === 0 ? 20 : 15)).join(' ');
-      console.log(headerLine);
-      console.log('─'.repeat(headerLine.length));
-    }
-    
-    for (const row of this.rows) {
-      const rowLine = row.map((cell, i) => {
-        // Strip ANSI codes for width calculation, then pad
-        const cleanCell = cell.replace(/\x1b\[[0-9;]*m/g, '');
-        const padding = Math.max(0, (i === 0 ? 20 : 15) - cleanCell.length);
-        return cell + ' '.repeat(padding);
-      }).join(' ');
-      console.log(rowLine);
-    }
-  }
-}
-
-// Simple prompt implementation for interactive help
-class HelpSelect {
-  static async prompt<T>(options: { 
-    message: string; 
-    options: Array<{ name: string; value: T }> 
-  }): Promise<T> {
-    console.log(colors.cyan.bold(options.message));
-    console.log();
-    
-    options.options.forEach((option, index) => {
-      console.log(`${colors.gray((index + 1).toString().padStart(2))}. ${colors.white(option.name)}`);
-    });
-    
-    console.log();
-    console.log(colors.gray('Enter number and press Enter: '));
-    
-    return new Promise<T>((resolve) => {
-      const stdin = stdio.stdin;
-      
-      const handleInput = (data: string | Buffer) => {
-        const input = data.toString().trim();
-        const index = parseInt(input) - 1;
-        
-        if (index >= 0 && index < options.options.length) {
-          resolve(options.options[index].value);
-        } else if (input.toLowerCase() === 'exit' || input.toLowerCase() === 'q') {
-          resolve(options.options.find(opt => opt.value === 'exit')?.value || options.options[0].value);
-        } else {
-          console.log(colors.red('Invalid selection. Please try again.'));
-          console.log(colors.gray('Enter number and press Enter: '));
-        }
-      };
-      
-      if (typeof stdin.once === 'function') {
-        // Node.js style
-        stdin.once('data', handleInput);
-        if (typeof stdin.resume === 'function') {
-          stdin.resume();
-        }
-      } else {
-        // Fallback for other environments
-        setTimeout(() => resolve(options.options[0].value), 100);
-      }
-    });
-  }
-}
-
-// Mock Command class for when @cliffy is not available
-class MockCommand {
-  private _name = '';
-  private _description = '';
-  private _usage = '';
-  private _version = '';
-  private _arguments: Array<{ name: string; description?: string; required?: boolean; optional?: boolean; variadic?: boolean; type?: string; choices?: string[]; default?: any; collect?: boolean; value?: any; list?: boolean; separator?: string; args?: any[] }> = [];
-  private _options: Array<{ flags: string; description: string; required?: boolean; optional?: boolean; variadic?: boolean; default?: any; choices?: string[]; collect?: boolean; value?: any; conflicts?: string[]; depends?: string[]; standalone?: boolean; hidden?: boolean; global?: boolean; prepend?: boolean; args?: any[]; list?: boolean; separator?: string; type?: string }> = [];
-  private _action?: Function;
-  private _examples: Array<{ name: string; description: string }> = [];
-  private _commands: MockCommand[] = [];
-  private _globalOptions: Array<{ flags: string; description: string; required?: boolean; optional?: boolean; variadic?: boolean; default?: any; choices?: string[]; collect?: boolean; value?: any; conflicts?: string[]; depends?: string[]; standalone?: boolean; hidden?: boolean; global?: boolean; prepend?: boolean; args?: any[]; list?: boolean; separator?: string; type?: string }> = [];
-  private _parent?: MockCommand;
-  private _children: MockCommand[] = [];
-  private _meta: any = {};
-  private _env: Record<string, string> = {};
-  private _types: Record<string, any> = {};
-  private _hooks: Record<string, Array<(options: any, ...args: any[]) => void | Promise<void>>> = {};
-  private _listeners: Record<string, Array<(...args: any[]) => void>> = {};
-  private _executable = false;
-  private _standalone = false;
-  private _hidden = false;
-  private _isAction = false;
-  private _global = false;
-  private _throwErrors = false;
-  private _stopEarly = false;
-  private _allowEmpty = false;
-  private _allowExcess = false;
-
-  // Configuration methods
-  name(name: string): this {
-    this._name = name;
-    return this;
-  }
-
-  version(version: string, flags?: string, description?: string): this {
-    this._version = version;
-    return this;
-  }
-
-  description(desc: string): this {
-    this._description = desc;
-    return this;
-  }
-
-  usage(usage: string): this {
-    this._usage = usage;
-    return this;
-  }
-
-  example(name: string, description: string): this {
-    this._examples.push({ name, description });
-    return this;
-  }
-
-  examples(examples: Array<{ name: string; description: string }>): this {
-    this._examples = examples;
-    return this;
-  }
-
-  // Options
-  option(flags: string, description: string, defaultValue?: any): this;
-  option(flags: string, description: string, options: { default?: any; required?: boolean; collect?: boolean; value?: any; choices?: string[]; conflicts?: string[]; depends?: string[]; standalone?: boolean; hidden?: boolean; global?: boolean; prepend?: boolean; args?: any[]; list?: boolean; separator?: string; type?: string }): this;
-  option(flags: string, description: string, fn: (value: any, previous: any) => any, defaultValue?: any): this;
-  option(flags: string, description: string, optionsOrFnOrDefault?: any, defaultValue?: any): this {
-    const option: any = { flags, description };
-    
-    if (typeof optionsOrFnOrDefault === 'function') {
-      option.parseArg = optionsOrFnOrDefault;
-      option.default = defaultValue;
-    } else if (typeof optionsOrFnOrDefault === 'object' && optionsOrFnOrDefault !== null) {
-      Object.assign(option, optionsOrFnOrDefault);
-    } else if (optionsOrFnOrDefault !== undefined) {
-      option.default = optionsOrFnOrDefault;
-    }
-
-    this._options.push(option);
-    return this;
-  }
-
-  globalOption(flags: string, description: string, defaultValue?: any): this;
-  globalOption(flags: string, description: string, options: { default?: any; required?: boolean; collect?: boolean; value?: any; choices?: string[]; conflicts?: string[]; depends?: string[]; standalone?: boolean; hidden?: boolean; global?: boolean; prepend?: boolean; args?: any[]; list?: boolean; separator?: string; type?: string }): this;
-  globalOption(flags: string, description: string, fn: (value: any, previous: any) => any, defaultValue?: any): this;
-  globalOption(flags: string, description: string, optionsOrFnOrDefault?: any, defaultValue?: any): this {
-    const option: any = { flags, description, global: true };
-    
-    if (typeof optionsOrFnOrDefault === 'function') {
-      option.parseArg = optionsOrFnOrDefault;
-      option.default = defaultValue;
-    } else if (typeof optionsOrFnOrDefault === 'object' && optionsOrFnOrDefault !== null) {
-      Object.assign(option, optionsOrFnOrDefault);
-    } else if (optionsOrFnOrDefault !== undefined) {
-      option.default = optionsOrFnOrDefault;
-    }
-
-    this._globalOptions.push(option);
-    return this;
-  }
-
-  // Arguments
-  arguments(desc: string): this {
-    // Parse argument description like "[option:string]" or "<required:string>"
-    this._arguments.push({ name: desc });
-    return this;
-  }
-
-  argument(name: string, description?: string, defaultValue?: any): this;
-  argument(name: string, description: string, options: { default?: any; required?: boolean; optional?: boolean; variadic?: boolean; type?: string; choices?: string[]; collect?: boolean; value?: any; list?: boolean; separator?: string; args?: any[] }): this;
-  argument(name: string, description: string, fn: (value: any, previous: any) => any, defaultValue?: any): this;
-  argument(name: string, description?: string, optionsOrFnOrDefault?: any, defaultValue?: any): this {
-    const argument: any = { name, description };
-    
-    if (typeof optionsOrFnOrDefault === 'function') {
-      argument.parseArg = optionsOrFnOrDefault;
-      argument.default = defaultValue;
-    } else if (typeof optionsOrFnOrDefault === 'object' && optionsOrFnOrDefault !== null) {
-      Object.assign(argument, optionsOrFnOrDefault);
-    } else if (optionsOrFnOrDefault !== undefined) {
-      argument.default = optionsOrFnOrDefault;
-    }
-
-    this._arguments.push(argument);
-    return this;
-  }
-
-  // Commands
-  command(name: string, cmd?: MockCommand): MockCommand;
-  command(name: string, description?: string): MockCommand;
-  command(name: string, description: string, options: any): MockCommand;
-  command(name: string, cmdOrDescription?: MockCommand | string, options?: any): MockCommand {
-    if (cmdOrDescription instanceof MockCommand) {
-      this._commands.push(cmdOrDescription);
-      cmdOrDescription._parent = this;
-      this._children.push(cmdOrDescription);
-      return cmdOrDescription;
-    } else {
-      const newCommand = new MockCommand();
-      newCommand._name = name;
-      if (typeof cmdOrDescription === 'string') {
-        newCommand._description = cmdOrDescription;
-      }
-      if (options) {
-        Object.assign(newCommand, options);
-      }
-      this._commands.push(newCommand);
-      newCommand._parent = this;
-      this._children.push(newCommand);
-      return newCommand;
-    }
-  }
-
-  // Actions
-  action(fn: (options: any, ...args: any[]) => void | Promise<void>): this {
-    this._action = fn;
-    this._isAction = true;
-    return this;
-  }
-
-  // Parsing (mock implementations)
-  async parse(args?: string[], options?: { from?: string; run?: boolean }): Promise<any> {
-    if (options?.run !== false && this._action) {
-      await this._action({}, ...(args || []));
-    }
-    return {};
-  }
-
-  parseOptions(args: string[]): any {
-    return {};
-  }
-
-  parseArguments(args: string[]): any {
-    return {};
-  }
-
-  // Help
-  showHelp(): void {
-    console.log(this.getHelp());
-  }
-
-  outputHelp(): void {
-    this.showHelp();
-  }
-
-  help(command?: string): string {
-    return this.getHelp();
-  }
-
-  helpInformation(): string {
-    return this.getHelp();
-  }
-
-  getHelp(): string {
-    return `Help for ${this._name || 'command'}: ${this._description}`;
-  }
-
-  // Completion
-  complete(complete: (cmd: MockCommand, parent?: MockCommand) => string[] | Promise<string[]>): this {
-    return this;
-  }
-
-  // Utilities
-  getName(): string {
-    return this._name;
-  }
-
-  getDescription(): string {
-    return this._description;
-  }
-
-  getUsage(): string {
-    return this._usage;
-  }
-
-  getVersion(): string {
-    return this._version;
-  }
-
-  getExamples(): Array<{ name: string; description: string }> {
-    return this._examples;
-  }
-
-  getOptions(): Array<any> {
-    return this._options;
-  }
-
-  getArguments(): Array<any> {
-    return this._arguments;
-  }
-
-  getCommands(): MockCommand[] {
-    return this._commands;
-  }
-
-  getGlobalOptions(): Array<any> {
-    return this._globalOptions;
-  }
-
-  getOption(name: string): any | undefined {
-    return this._options.find(opt => opt.flags.includes(name));
-  }
-
-  getArgument(name: string): any | undefined {
-    return this._arguments.find(arg => arg.name === name);
-  }
-
-  getCommand(name: string): MockCommand | undefined {
-    return this._commands.find(cmd => cmd._name === name);
-  }
-
-  hasOption(name: string): boolean {
-    return this.getOption(name) !== undefined;
-  }
-
-  hasArgument(name: string): boolean {
-    return this.getArgument(name) !== undefined;
-  }
-
-  hasCommand(name: string): boolean {
-    return this.getCommand(name) !== undefined;
-  }
-
-  // State
-  isExecutable(): boolean {
-    return this._executable;
-  }
-
-  isStandalone(): boolean {
-    return this._standalone;
-  }
-
-  isHidden(): boolean {
-    return this._hidden;
-  }
-
-  isAction(): boolean {
-    return this._isAction;
-  }
-
-  isGlobal(): boolean {
-    return this._global;
-  }
-
-  // Error handling
-  throwErrors(throwErrors?: boolean): this {
-    if (throwErrors !== undefined) {
-      this._throwErrors = throwErrors;
-    }
-    return this;
-  }
-
-  // Configuration
-  stopEarly(stopEarly?: boolean): this {
-    if (stopEarly !== undefined) {
-      this._stopEarly = stopEarly;
-    }
-    return this;
-  }
-
-  allowEmpty(allowEmpty?: boolean): this {
-    if (allowEmpty !== undefined) {
-      this._allowEmpty = allowEmpty;
-    }
-    return this;
-  }
-
-  allowExcess(allowExcess?: boolean): this {
-    if (allowExcess !== undefined) {
-      this._allowExcess = allowExcess;
-    }
-    return this;
-  }
-
-  // Environment
-  env(envVars: Record<string, string>): this {
-    this._env = envVars;
-    return this;
-  }
-
-  // Meta
-  meta(meta: any): this {
-    this._meta = meta;
-    return this;
-  }
-
-  getMeta(): any {
-    return this._meta;
-  }
-
-  // Parent/Child relationships
-  getParent(): MockCommand | undefined {
-    return this._parent;
-  }
-
-  getChildren(): MockCommand[] {
-    return this._children;
-  }
-
-  // Execution
-  async execute(options?: any, ...args: any[]): Promise<any> {
-    if (this._action) {
-      await this._action(options || {}, ...args);
-    }
-  }
-
-  // Types
-  type(name: string, type: any): this {
-    this._types[name] = type;
-    return this;
-  }
-
-  // Reset
-  reset(): this {
-    this._name = '';
-    this._description = '';
-    this._usage = '';
-    this._version = '';
-    this._arguments = [];
-    this._options = [];
-    this._action = undefined;
-    this._examples = [];
-    this._commands = [];
-    this._globalOptions = [];
-    this._parent = undefined;
-    this._children = [];
-    this._meta = {};
-    this._env = {};
-    this._types = {};
-    this._hooks = {};
-    this._listeners = {};
-    return this;
-  }
-
-  // Clone
-  clone(): MockCommand {
-    const cloned = new MockCommand();
-    cloned._name = this._name;
-    cloned._description = this._description;
-    cloned._usage = this._usage;
-    cloned._version = this._version;
-    cloned._arguments = [...this._arguments];
-    cloned._options = [...this._options];
-    cloned._action = this._action;
-    cloned._examples = [...this._examples];
-    cloned._globalOptions = [...this._globalOptions];
-    cloned._meta = { ...this._meta };
-    cloned._env = { ...this._env };
-    cloned._types = { ...this._types };
-    return cloned;
-  }
-
-  // Validation
-  validate(): this {
-    return this;
-  }
-
-  // Hook
-  hook(event: string, fn: (options: any, ...args: any[]) => void | Promise<void>): this {
-    if (!this._hooks[event]) {
-      this._hooks[event] = [];
-    }
-    this._hooks[event].push(fn);
-    return this;
-  }
-
-  // Events
-  on(event: string, listener: (...args: any[]) => void): this {
-    if (!this._listeners[event]) {
-      this._listeners[event] = [];
-    }
-    this._listeners[event].push(listener);
-    return this;
-  }
-
-  off(event: string, listener: (...args: any[]) => void): this {
-    if (this._listeners[event]) {
-      this._listeners[event] = this._listeners[event].filter(l => l !== listener);
-    }
-    return this;
-  }
-
-  once(event: string, listener: (...args: any[]) => void): this {
-    const onceListener = (...args: any[]) => {
-      listener(...args);
-      this.off(event, onceListener);
-    };
-    this.on(event, onceListener);
-    return this;
-  }
-
-  emit(event: string, ...args: any[]): boolean {
-    if (this._listeners[event]) {
-      this._listeners[event].forEach(listener => listener(...args));
-      return this._listeners[event].length > 0;
-    }
-    return false;
-  }
-
-  // Property arrays (readonly properties)
-  get options(): Array<any> {
-    return this._options;
-  }
-
-  get commandArguments(): Array<any> {
-    return this._arguments;
-  }
-
-  get commands(): MockCommand[] {
-    return this._commands;
-  }
-
-  get globalOptions(): Array<any> {
-    return this._globalOptions;
-  }
-
-  // Readonly properties that expose internal state
-  get readonly(): {
-    readonly name: string;
-    readonly description: string;
-    readonly usage: string;
-    readonly version: string;
-    readonly examples: Array<{ name: string; description: string }>;
-    readonly parent: MockCommand | undefined;
-    readonly children: MockCommand[];
-    readonly executable: boolean;
-    readonly standalone: boolean;
-    readonly hidden: boolean;
-    readonly action: boolean;
-    readonly global: boolean;
-    readonly throwErrors: boolean;
-    readonly stopEarly: boolean;
-    readonly allowEmpty: boolean;
-    readonly allowExcess: boolean;
-    readonly meta: any;
-    readonly env: Record<string, string>;
-    readonly types: Record<string, any>;
-    readonly hooks: Record<string, Array<(options: any, ...args: any[]) => void | Promise<void>>>;
-    readonly listeners: Record<string, Array<(...args: any[]) => void>>;
-  } {
-    return {
-      name: this._name,
-      description: this._description,
-      usage: this._usage,
-      version: this._version,
-      examples: this._examples,
-      parent: this._parent,
-      children: this._children,
-      executable: this._executable,
-      standalone: this._standalone,
-      hidden: this._hidden,
-      action: this._isAction,
-      global: this._global,
-      throwErrors: this._throwErrors,
-      stopEarly: this._stopEarly,
-      allowEmpty: this._allowEmpty,
-      allowExcess: this._allowExcess,
-      meta: this._meta,
-      env: this._env,
-      types: this._types,
-      hooks: this._hooks,
-      listeners: this._listeners,
-    };
-  }
-}
-
-export const helpCommand = new MockCommand()
+
+export const helpCommand = new Command()
   .description('Comprehensive help system with examples and tutorials')
   .argument('[topic:string]')
   .option('-i, --interactive', 'Start interactive help mode')
   .option('-e, --examples', 'Show examples for the topic')
   .option('--tutorial', 'Show tutorial for the topic')
   .option('--all', 'Show all available help topics')
-  .action(async (options: { interactive?: boolean; examples?: boolean; tutorial?: boolean; all?: boolean }, topic: string | undefined) => {
-    try {
-      if (options.interactive) {
-        await startInteractiveHelp();
-      } else if (options.all) {
-        showAllTopics();
-      } else if (topic) {
-        await showTopicHelp(topic, options);
-      } else {
-        showMainHelp();
-      }
-    } catch (error) {
-      console.error(colors.red('Error in help system:'), error instanceof Error ? error.message : String(error));
-      process.exit(1);
+  .action(async (options: any, topic: string | undefined) => {
+    if (options.interactive) {
+      await startInteractiveHelp();
+    } else if (options.all) {
+      showAllTopics();
+    } else if (topic) {
+      await showTopicHelp(topic, options);
+    } else {
+      showMainHelp();
     }
   });
 
@@ -1273,16 +654,6 @@
   console.log(chalk.cyan.bold('All Help Topics'));
   console.log('─'.repeat(50));
   
-<<<<<<< HEAD
-  const table = new HelpTable()
-    .header(['Topic', 'Category', 'Description'])
-    .border(true);
-
-  for (const topic of HELP_TOPICS) {
-    table.push([
-      colors.cyan.bold(topic.name),
-      colors.yellow.bold(topic.category),
-=======
   const table = new Table.default({
     head: ['Topic', 'Category', 'Description'],
     style: { head: ['cyan'] }
@@ -1292,7 +663,6 @@
     table.push([
       chalk.cyan(topic.name),
       chalk.yellow(topic.category),
->>>>>>> 0ae5d1d6
       topic.description
     ]);
   }
@@ -1303,7 +673,7 @@
   console.log(chalk.gray('Use "claude-flow help <topic>" for detailed information.'));
 }
 
-async function showTopicHelp(topicName: string, options: { examples?: boolean; tutorial?: boolean }): Promise<void> {
+async function showTopicHelp(topicName: string, options: any): Promise<void> {
   const topic = HELP_TOPICS.find(t => t.name === topicName);
   
   if (!topic) {
@@ -1406,11 +776,6 @@
 }
 
 async function startInteractiveHelp(): Promise<void> {
-<<<<<<< HEAD
-  try {
-    console.log(colors.cyan.bold('Interactive Help Mode'));
-    console.log('─'.repeat(30));
-=======
   console.log(chalk.cyan.bold('Interactive Help Mode'));
   console.log('─'.repeat(30));
   console.log();
@@ -1444,67 +809,13 @@
       break;
     }
     
->>>>>>> 0ae5d1d6
     console.log();
     
-    while (true) {
-      const categories = [
-        { name: 'Getting Started', value: 'getting-started' },
-        { name: 'Agents', value: 'agents' },
-        { name: 'Tasks', value: 'tasks' },
-        { name: 'Workflows', value: 'workflows' },
-        { name: 'Configuration', value: 'configuration' },
-        { name: 'Monitoring', value: 'monitoring' },
-        { name: 'Sessions', value: 'sessions' },
-        { name: 'REPL Mode', value: 'repl' },
-        { name: 'Troubleshooting', value: 'troubleshooting' },
-        { name: 'Browse All Topics', value: 'all' },
-        { name: 'Exit', value: 'exit' }
-      ];
-      
-      const choice = await HelpSelect.prompt<string>({
-        message: 'What would you like help with?',
-        options: categories,
-      });
-      
-      if (choice === 'exit') {
-        console.log(colors.gray('Goodbye!'));
-        break;
-      }
-      
-      console.log();
-      
-      if (choice === 'all') {
-        showAllTopics();
-      } else {
-        await showTopicHelp(choice, { tutorial: true, examples: true });
-      }
-      
-      console.log();
-      console.log(colors.gray('Press Enter to continue...'));
-      await new Promise<void>(resolve => {
-        const stdin = stdio.stdin;
-        if (typeof stdin.read === 'function') {
-          // Deno-style API
-          const buffer = new Uint8Array(1);
-          stdin.read(buffer).then(() => resolve());
-        } else if (typeof stdin.once === 'function') {
-          // Node.js-style API
-          stdin.once('data', () => resolve());
-          stdin.resume();
-        } else {
-          // Fallback - just wait a bit
-          setTimeout(() => resolve(), 100);
-        }
-      });
-      
-      console_.clear();
-    }
-<<<<<<< HEAD
-  } catch (error) {
-    console.error(colors.red('Error in interactive help:'), error instanceof Error ? error.message : String(error));
-    throw error;
-=======
+    if (choice === 'all') {
+      showAllTopics();
+    } else {
+      await showTopicHelp(choice, { tutorial: true, examples: true });
+    }
     
     console.log();
     console.log(chalk.gray('Press Enter to continue...'));
@@ -1515,6 +826,5 @@
     });
     
     console.clear();
->>>>>>> 0ae5d1d6
   }
 }