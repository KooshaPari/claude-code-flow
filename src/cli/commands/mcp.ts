import { getErrorMessage } from '../../utils/error-handler.js';
/**
 * MCP command for Claude-Flow
 */

import { Command } from '@cliffy/command';
<<<<<<< HEAD
import { colors } from '../../utils/colors.js';
=======
import chalk from 'chalk';
>>>>>>> 0ae5d1d6
import { logger } from '../../core/logger.js';
import { configManager } from '../../core/config.js';
import { MCPServer } from '../../mcp/server.js';
import { eventBus } from '../../core/event-bus.js';

let mcpServer: MCPServer | null = null;

export const mcpCommand = new Command()
  .description('Manage MCP server and tools')
  .action(() => {
    console.log(chalk.yellow('Please specify a subcommand:'));
    console.log('  start   - Start the MCP server');
    console.log('  stop    - Stop the MCP server');
    console.log('  status  - Show MCP server status');
    console.log('  tools   - List available MCP tools');
    console.log('  config  - Show MCP configuration');
    console.log('  restart - Restart the MCP server');
    console.log('  logs    - Show MCP server logs');
  })
  .command('start', new Command()
    .description('Start the MCP server')
    .option('-p, --port <port:number>', 'Port for MCP server', { default: 3000 })
    .option('-h, --host <host:string>', 'Host for MCP server', { default: 'localhost' })
    .option('--transport <transport:string>', 'Transport type (stdio, http)', { default: 'stdio' })
    .action(async (options: any) => {
      try {
        const config = await configManager.load();
        
        // Override with CLI options
        const mcpConfig = {
          ...config.mcp,
          port: options.port,
          host: options.host,
          transport: options.transport,
        };

        mcpServer = new MCPServer(mcpConfig, eventBus, logger);
        await mcpServer.start();

        console.log(chalk.green(`✅ MCP server started on ${options.host}:${options.port}`));
        console.log(chalk.cyan(`📡 Server URL: http://${options.host}:${options.port}`));
        console.log(chalk.cyan(`🔧 Available tools: Research, Code, Terminal, Memory`));
        console.log(chalk.cyan(`📚 API documentation: http://${options.host}:${options.port}/docs`));
      } catch (error) {
<<<<<<< HEAD
        console.error(colors.red(`❌ Failed to start MCP server: ${(error as Error).message}`));
=======
        console.error(chalk.red(`❌ Failed to start MCP server: ${(error as Error).message}`));
>>>>>>> 0ae5d1d6
        process.exit(1);
      }
    })
  )
  .command('stop', new Command()
    .description('Stop the MCP server')
    .action(async () => {
      try {
        if (mcpServer) {
          await mcpServer.stop();
          mcpServer = null;
          console.log(chalk.green('✅ MCP server stopped'));
        } else {
          console.log(chalk.yellow('⚠️  MCP server is not running'));
        }
      } catch (error) {
<<<<<<< HEAD
        console.error(colors.red(`❌ Failed to stop MCP server: ${(error as Error).message}`));
=======
        console.error(chalk.red(`❌ Failed to stop MCP server: ${(error as Error).message}`));
>>>>>>> 0ae5d1d6
        process.exit(1);
      }
    })
  )
  .command('status', new Command()
    .description('Show MCP server status')
    .action(async () => {
      try {
        const config = await configManager.load();
        const isRunning = mcpServer !== null;

        console.log(chalk.cyan('MCP Server Status:'));
        console.log(`🌐 Status: ${isRunning ? chalk.green('Running') : chalk.red('Stopped')}`);
        
        if (isRunning) {
          console.log(`📍 Address: ${config.mcp.host}:${config.mcp.port}`);
          console.log(`🔐 Authentication: ${config.mcp.auth ? chalk.green('Enabled') : chalk.yellow('Disabled')}`);
          console.log(`🔧 Tools: ${chalk.green('Available')}`);
          console.log(`📊 Metrics: ${chalk.green('Collecting')}`);
        } else {
          console.log(chalk.gray('Use "claude-flow mcp start" to start the server'));
        }
      } catch (error) {
        console.error(chalk.red(`❌ Failed to get MCP status: ${(error as Error).message}`));
      }
    })
  )
  .command('tools', new Command()
    .description('List available MCP tools')
    .action(() => {
      console.log(chalk.cyan('Available MCP Tools:'));
      
      console.log('\n📊 Research Tools:');
      console.log('  • web_search - Search the web for information');
      console.log('  • web_fetch - Fetch content from URLs');
      console.log('  • knowledge_query - Query knowledge base');
      
      console.log('\n💻 Code Tools:');
      console.log('  • code_edit - Edit code files');
      console.log('  • code_search - Search through codebase');
      console.log('  • code_analyze - Analyze code quality');
      
      console.log('\n🖥️  Terminal Tools:');
      console.log('  • terminal_execute - Execute shell commands');
      console.log('  • terminal_session - Manage terminal sessions');
      console.log('  • file_operations - File system operations');
      
      console.log('\n💾 Memory Tools:');
      console.log('  • memory_store - Store information');
      console.log('  • memory_query - Query stored information');
      console.log('  • memory_index - Index and search content');
    })
  )
  .command('config', new Command()
    .description('Show MCP configuration')
    .action(async () => {
      try {
        const config = await configManager.load();
        
        console.log(chalk.cyan('MCP Configuration:'));
        console.log(JSON.stringify(config.mcp, null, 2));
      } catch (error) {
        console.error(chalk.red(`❌ Failed to show MCP config: ${(error as Error).message}`));
      }
    })
  )
  .command('restart', new Command()
    .description('Restart the MCP server')
    .action(async () => {
      try {
        console.log(chalk.yellow('🔄 Stopping MCP server...'));
        if (mcpServer) {
          await mcpServer.stop();
        }
        
        console.log(chalk.yellow('🔄 Starting MCP server...'));
        const config = await configManager.load();
        mcpServer = new MCPServer(config.mcp, eventBus, logger);
        await mcpServer.start();
        
        console.log(chalk.green(`✅ MCP server restarted on ${config.mcp.host}:${config.mcp.port}`));
      } catch (error) {
<<<<<<< HEAD
        console.error(colors.red(`❌ Failed to restart MCP server: ${(error as Error).message}`));
=======
        console.error(chalk.red(`❌ Failed to restart MCP server: ${(error as Error).message}`));
>>>>>>> 0ae5d1d6
        process.exit(1);
      }
    })
  )
  .command('logs', new Command()
    .description('Show MCP server logs')
    .option('-n, --lines <lines:number>', 'Number of log lines to show', { default: 50 })
    .action((options: any) => {
      console.log(chalk.cyan(`MCP Server Logs (last ${options.lines} lines):`));
      
      // Mock logs since logging system might not be fully implemented
      const logEntries = [
        '2024-01-10 10:00:00 [INFO] MCP server started on localhost:3000',
        '2024-01-10 10:00:01 [INFO] Tools registered: 12',
        '2024-01-10 10:00:02 [INFO] Authentication disabled',
        '2024-01-10 10:01:00 [INFO] Client connected: claude-desktop',
        '2024-01-10 10:01:05 [INFO] Tool called: web_search',
        '2024-01-10 10:01:10 [INFO] Tool response sent successfully',
        '2024-01-10 10:02:00 [INFO] Tool called: terminal_execute',
        '2024-01-10 10:02:05 [INFO] Command executed successfully',
        '2024-01-10 10:03:00 [INFO] Memory operation: store',
        '2024-01-10 10:03:01 [INFO] Data stored in namespace: default',
      ];
      
      const startIndex = Math.max(0, logEntries.length - options.lines);
      const displayLogs = logEntries.slice(startIndex);
      
      for (const entry of displayLogs) {
        if (entry.includes('[ERROR]')) {
          console.log(chalk.red(entry));
        } else if (entry.includes('[WARN]')) {
          console.log(chalk.yellow(entry));
        } else if (entry.includes('[INFO]')) {
          console.log(chalk.green(entry));
        } else {
          console.log(chalk.gray(entry));
        }
      }
    })
  );<|MERGE_RESOLUTION|>--- conflicted
+++ resolved
@@ -4,11 +4,7 @@
  */
 
 import { Command } from '@cliffy/command';
-<<<<<<< HEAD
-import { colors } from '../../utils/colors.js';
-=======
 import chalk from 'chalk';
->>>>>>> 0ae5d1d6
 import { logger } from '../../core/logger.js';
 import { configManager } from '../../core/config.js';
 import { MCPServer } from '../../mcp/server.js';
@@ -53,11 +49,7 @@
         console.log(chalk.cyan(`🔧 Available tools: Research, Code, Terminal, Memory`));
         console.log(chalk.cyan(`📚 API documentation: http://${options.host}:${options.port}/docs`));
       } catch (error) {
-<<<<<<< HEAD
-        console.error(colors.red(`❌ Failed to start MCP server: ${(error as Error).message}`));
-=======
         console.error(chalk.red(`❌ Failed to start MCP server: ${(error as Error).message}`));
->>>>>>> 0ae5d1d6
         process.exit(1);
       }
     })
@@ -74,11 +66,7 @@
           console.log(chalk.yellow('⚠️  MCP server is not running'));
         }
       } catch (error) {
-<<<<<<< HEAD
-        console.error(colors.red(`❌ Failed to stop MCP server: ${(error as Error).message}`));
-=======
         console.error(chalk.red(`❌ Failed to stop MCP server: ${(error as Error).message}`));
->>>>>>> 0ae5d1d6
         process.exit(1);
       }
     })
@@ -161,11 +149,7 @@
         
         console.log(chalk.green(`✅ MCP server restarted on ${config.mcp.host}:${config.mcp.port}`));
       } catch (error) {
-<<<<<<< HEAD
-        console.error(colors.red(`❌ Failed to restart MCP server: ${(error as Error).message}`));
-=======
         console.error(chalk.red(`❌ Failed to restart MCP server: ${(error as Error).message}`));
->>>>>>> 0ae5d1d6
         process.exit(1);
       }
     })
