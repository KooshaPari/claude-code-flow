--- conflicted
+++ resolved
@@ -30,9 +30,6 @@
     
     const memorySystem = new DistributedMemorySystem({
       namespace: 'agents',
-<<<<<<< HEAD
-      persistenceEnabled: true
-=======
       distributed: false,
       consistency: 'eventual',
       replicationFactor: 1,
@@ -45,7 +42,6 @@
       shardingEnabled: false,
       cacheSize: 50,
       cacheTtl: 300000
->>>>>>> 0ae5d1d6
     }, logger, eventBus);
     
     await memorySystem.initialize();
@@ -75,11 +71,7 @@
     
     return { manager: agentManager, registry: agentRegistry };
   } catch (error) {
-<<<<<<< HEAD
-    throw new Error(`Failed to initialize agent system: ${error instanceof Error ? error.message : String(error)}`);
-=======
     throw new Error(`Failed to initialize agent system: ${(error instanceof Error ? error.message : String(error))}`);
->>>>>>> 0ae5d1d6
   }
 }
 
@@ -114,11 +106,7 @@
       console.log(`   Template: ${templateName}`);
       
     } catch (error) {
-<<<<<<< HEAD
-      console.error('❌ Error creating agent:', error instanceof Error ? error.message : String(error));
-=======
       console.error('❌ Error creating agent:', (error instanceof Error ? error.message : String(error)));
->>>>>>> 0ae5d1d6
     }
   },
 
@@ -178,11 +166,7 @@
       console.log(`   Average Health: ${Math.round(stats.averageHealth * 100)}%`);
       
     } catch (error) {
-<<<<<<< HEAD
-      console.error('❌ Error listing agents:', error instanceof Error ? error.message : String(error));
-=======
       console.error('❌ Error listing agents:', (error instanceof Error ? error.message : String(error)));
->>>>>>> 0ae5d1d6
     }
   },
 
@@ -276,11 +260,7 @@
       }
       
     } catch (error) {
-<<<<<<< HEAD
-      console.error('❌ Error getting agent info:', error instanceof Error ? error.message : String(error));
-=======
       console.error('❌ Error getting agent info:', (error instanceof Error ? error.message : String(error)));
->>>>>>> 0ae5d1d6
     }
   },
 
@@ -330,11 +310,7 @@
       }
       
     } catch (error) {
-<<<<<<< HEAD
-      console.error('❌ Error terminating agent:', error instanceof Error ? error.message : String(error));
-=======
       console.error('❌ Error terminating agent:', (error instanceof Error ? error.message : String(error)));
->>>>>>> 0ae5d1d6
     }
   },
 
@@ -354,11 +330,7 @@
       console.log('✅ Agent started successfully');
       
     } catch (error) {
-<<<<<<< HEAD
-      console.error('❌ Error starting agent:', error instanceof Error ? error.message : String(error));
-=======
       console.error('❌ Error starting agent:', (error instanceof Error ? error.message : String(error)));
->>>>>>> 0ae5d1d6
     }
   },
 
@@ -379,11 +351,7 @@
       console.log('✅ Agent restarted successfully');
       
     } catch (error) {
-<<<<<<< HEAD
-      console.error('❌ Error restarting agent:', error instanceof Error ? error.message : String(error));
-=======
       console.error('❌ Error restarting agent:', (error instanceof Error ? error.message : String(error)));
->>>>>>> 0ae5d1d6
     }
   },
 
@@ -419,11 +387,7 @@
       console.log(`  Disk: ${Math.round(stats.resourceUtilization.disk / 1024 / 1024)}MB`);
       
     } catch (error) {
-<<<<<<< HEAD
-      console.error('❌ Error getting health status:', error instanceof Error ? error.message : String(error));
-=======
       console.error('❌ Error getting health status:', (error instanceof Error ? error.message : String(error)));
->>>>>>> 0ae5d1d6
     }
   },
 
