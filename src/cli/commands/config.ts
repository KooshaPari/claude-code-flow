--- conflicted
+++ resolved
@@ -1,379 +1,5 @@
 #!/usr/bin/env node
 
-<<<<<<< HEAD
-import { Command } from '@cliffy/command';
-import { colors } from '../../utils/colors.js';
-import { processInfo, fs } from '../../utils/runtime.js';
-import { Confirm, Input, Select } from '@cliffy/prompt';
-import { configManager } from '../../core/config.js';
-import { deepMerge } from '../../utils/helpers.js';
-import { join } from 'path';
-
-export const configCommand = new Command()
-  .description('Manage Claude-Flow configuration')
-  .action(() => {
-    configCommand.showHelp();
-  })
-  .command('show', new Command()
-    .description('Show current configuration')
-    .option('--format <format:string>', 'Output format (json, yaml)', { default: 'json' })
-    .option('--diff', 'Show only differences from defaults')
-    .option('--profile', 'Include profile information')
-    .action(async (options: any) => {
-      if (options.diff) {
-        const diff = configManager.getDiff();
-        console.log(JSON.stringify(diff, null, 2));
-      } else if (options.profile) {
-        const exported = configManager.export();
-        console.log(JSON.stringify(exported, null, 2));
-      } else {
-        const config = configManager.get();
-        
-        if (options.format === 'json') {
-          console.log(JSON.stringify(config, null, 2));
-        } else {
-          console.log(colors.yellow('YAML format not yet implemented'));
-          console.log(JSON.stringify(config, null, 2));
-        }
-      }
-    }),
-  )
-  .command('get', new Command()
-    .description('Get a specific configuration value')
-    .arguments('<path:string>')
-    .action(async (options: any, path: string) => {
-      try {
-        const value = configManager.getValue(path);
-        
-        if (value === undefined) {
-          console.error(colors.red(`Configuration path not found: ${path}`));
-          processInfo.exit(1);
-        } else {
-          console.log(JSON.stringify(value, null, 2));
-        }
-      } catch (error) {
-        console.error(colors.red('Failed to get configuration value:'), (error as Error).message);
-        process.exit(1);
-      }
-    }),
-  )
-  .command('set', new Command()
-    .description('Set a configuration value with validation and change tracking')
-    .arguments('<path:string> <value:string>')
-    .option('--type <type:string>', 'Value type (string, number, boolean, json)', { default: 'auto' })
-    .option('--reason <reason:string>', 'Reason for the change (for audit trail)')
-    .option('--force', 'Skip validation warnings')
-    .action(async (options: any, path: string, value: string) => {
-      try {
-        let parsedValue: any;
-        
-        switch (options.type) {
-          case 'string':
-            parsedValue = value;
-            break;
-          case 'number':
-            parsedValue = parseFloat(value);
-            if (isNaN(parsedValue)) {
-              throw new Error('Invalid number format');
-            }
-            break;
-          case 'boolean':
-            parsedValue = value.toLowerCase() === 'true';
-            break;
-          case 'json':
-            parsedValue = JSON.parse(value);
-            break;
-          default:
-            // Auto-detect type
-            try {
-              parsedValue = JSON.parse(value);
-            } catch {
-              parsedValue = value;
-            }
-        }
-
-        // Get user info for change tracking
-        const user = process.env.USER || process.env.USERNAME || 'unknown';
-        const reason = options.reason;
-        
-        configManager.set(path, parsedValue, { user, reason, source: 'cli' });
-        console.log(colors.green('✓'), `Set ${path} = ${JSON.stringify(parsedValue)}`);
-        
-        if (reason) {
-          console.log(colors.gray(`Reason: ${reason}`));
-        }
-      } catch (error) {
-        console.error(colors.red('Failed to set configuration:'), (error as Error).message);
-        processInfo.exit(1);
-      }
-    }),
-  )
-  .command('reset', new Command()
-    .description('Reset configuration to defaults')
-    .option('--confirm', 'Skip confirmation prompt')
-    .action(async (options: any) => {
-      if (!options.confirm) {
-        const confirmed = await Confirm.prompt({
-          message: 'Reset configuration to defaults?',
-          default: false,
-        });
-        
-        if (!confirmed) {
-          console.log(colors.gray('Reset cancelled'));
-          return;
-        }
-      }
-      
-      configManager.reset();
-      console.log(colors.green('✓ Configuration reset to defaults'));
-    }),
-  )
-  .command('init', new Command()
-    .description('Initialize a new configuration file with enterprise templates')
-    .arguments('[output-file:string]')
-    .option('--force', 'Overwrite existing file')
-    .option('--template <template:string>', 'Configuration template (default, development, production, minimal, testing, enterprise)', { default: 'default' })
-    .option('--format <format:string>', 'Output format (json, yaml, toml)', { default: 'json' })
-    .option('--interactive', 'Interactive template selection')
-    .action(async (options: any, outputFile: string = 'claude-flow.config.json') => {
-      try {
-        // Check if file exists
-        try {
-          await fs.stat(outputFile);
-          if (!options.force) {
-            console.error(colors.red(`File already exists: ${outputFile}`));
-            console.log(colors.gray('Use --force to overwrite'));
-            return;
-          }
-        } catch {
-          // File doesn't exist, which is what we want
-        }
-
-        let templateName = options.template;
-        
-        // Interactive template selection
-        if (options.interactive) {
-          const availableTemplates = configManager.getAvailableTemplates();
-          templateName = await Select.prompt({
-            message: 'Select configuration template:',
-            options: availableTemplates.map(name => ({
-              name: name,
-              value: name
-            }))
-          });
-        }
-        
-        const config = configManager.get(); // Get current config as template
-        configManager.createTemplate(templateName, config);
-        
-        // Detect format from file extension or use option
-        const ext = outputFile.split('.').pop()?.toLowerCase();
-        const format = options.format || (ext === 'yaml' || ext === 'yml' ? 'yaml' : ext === 'toml' ? 'toml' : 'json');
-        
-        const formatParsers = configManager.getFormatParsers();
-        const supportsFormat = formatParsers.includes(format);
-        const content = supportsFormat ? JSON.stringify(config, null, 2) : JSON.stringify(config, null, 2);
-        
-        await fs.writeTextFile(outputFile, content);
-        
-        console.log(colors.green('✓'), `Configuration file created: ${outputFile}`);
-        console.log(colors.gray(`Template: ${templateName}`));
-        console.log(colors.gray(`Format: ${format}`));
-      } catch (error) {
-        console.error(colors.red('Failed to create configuration file:'), (error as Error).message);
-        processInfo.exit(1);
-      }
-    }),
-  )
-  .command('validate', new Command()
-    .description('Validate a configuration file')
-    .arguments('<config-file:string>')
-    .option('--strict', 'Use strict validation')
-    .action(async (options: any, configFile: string) => {
-      try {
-        await configManager.load(configFile);
-        console.log(colors.blue('Validating configuration file:'), configFile);
-        
-        // Use the new comprehensive validation method
-        const result = await configManager.validateFile(configFile);
-        
-        if (result.valid) {
-          console.log(colors.green('✓'), 'Configuration is valid');
-          
-          if (options.strict) {
-            console.log(colors.gray('✓ Strict validation passed'));
-          }
-        } else {
-          console.error(colors.red('✗'), 'Configuration validation failed:');
-          result.errors.forEach(error => {
-            console.error(colors.red(`  • ${error}`));
-          });
-          processInfo.exit(1);
-        }
-      } catch (error) {
-        console.error(colors.red('✗'), 'Configuration validation failed:');
-        console.error((error as Error).message);
-        processInfo.exit(1);
-      }
-    }),
-  )
-  .command('profile', new Command()
-    .description('Manage configuration profiles')
-    .action(() => {
-      console.log(colors.gray('Usage: config profile <list|save|load|delete> [options]'));
-    })
-    .command('list', new Command()
-      .description('List all configuration profiles')
-      .action(async () => {
-        try {
-          const profiles = await configManager.listProfiles();
-          const currentProfile = configManager.getCurrentProfile();
-          
-          if (profiles.length === 0) {
-            console.log(colors.gray('No profiles found'));
-            return;
-          }
-          
-          console.log(colors.cyan.bold(`Configuration Profiles (${profiles.length})`));
-          console.log('─'.repeat(40));
-          
-          for (const profile of profiles) {
-            const indicator = profile === currentProfile ? colors.green('● ') : '  ';
-            console.log(`${indicator}${profile}`);
-          }
-          
-          if (currentProfile) {
-            console.log();
-            console.log(colors.gray(`Current: ${currentProfile}`));
-          }
-        } catch (error) {
-          console.error(colors.red('Failed to list profiles:'), (error as Error).message);
-        }
-      }),
-    )
-    .command('save', new Command()
-      .description('Save current configuration as a profile')
-      .arguments('<profile-name:string>')
-      .option('--force', 'Overwrite existing profile')
-      .action(async (options: any, profileName: string) => {
-        try {
-          const existing = await configManager.getProfile(profileName);
-          if (existing && !options.force) {
-            console.error(colors.red(`Profile '${profileName}' already exists`));
-            console.log(colors.gray('Use --force to overwrite'));
-            return;
-          }
-          
-          await configManager.saveProfile(profileName);
-          console.log(colors.green('✓'), `Profile '${profileName}' saved`);
-        } catch (error) {
-          console.error(colors.red('Failed to save profile:'), (error as Error).message);
-        }
-      }),
-    )
-    .command('load', new Command()
-      .description('Load a configuration profile')
-      .arguments('<profile-name:string>')
-      .action(async (options: any, profileName: string) => {
-        try {
-          await configManager.applyProfile(profileName);
-          console.log(colors.green('✓'), `Profile '${profileName}' loaded`);
-        } catch (error) {
-          console.error(colors.red('Failed to load profile:'), (error as Error).message);
-        }
-      }),
-    )
-    .command('delete', new Command()
-      .description('Delete a configuration profile')
-      .arguments('<profile-name:string>')
-      .option('--force', 'Skip confirmation prompt')
-      .action(async (options: any, profileName: string) => {
-        try {
-          if (!options.force) {
-            const confirmed = await Confirm.prompt({
-              message: `Delete profile '${profileName}'?`,
-              default: false,
-            });
-            
-            if (!confirmed) {
-              console.log(colors.gray('Delete cancelled'));
-              return;
-            }
-          }
-          
-          await configManager.deleteProfile(profileName);
-          console.log(colors.green('✓'), `Profile '${profileName}' deleted`);
-        } catch (error) {
-          console.error(colors.red('Failed to delete profile:'), (error as Error).message);
-        }
-      }),
-    )
-    .command('show', new Command()
-      .description('Show profile configuration')
-      .arguments('<profile-name:string>')
-      .action(async (options: any, profileName: string) => {
-        try {
-          const profile = await configManager.getProfile(profileName);
-          if (!profile) {
-            console.error(colors.red(`Profile '${profileName}' not found`));
-            return;
-          }
-          
-          console.log(JSON.stringify(profile, null, 2));
-        } catch (error) {
-          console.error(colors.red('Failed to show profile:'), (error as Error).message);
-        }
-      }),
-    ),
-  )
-  .command('export', new Command()
-    .description('Export configuration')
-    .arguments('<output-file:string>')
-    .option('--include-defaults', 'Include default values')
-    .action(async (options: any, outputFile: string) => {
-      try {
-        let data;
-        if (options.includeDefaults) {
-          data = configManager.export();
-        } else {
-          data = {
-            version: '1.0.0',
-            exported: new Date().toISOString(),
-            profile: configManager.getCurrentProfile(),
-            config: configManager.getDiff(),
-          };
-        }
-        
-        await fs.writeTextFile(outputFile, JSON.stringify(data, null, 2));
-        console.log(colors.green('✓'), `Configuration exported to ${outputFile}`);
-      } catch (error) {
-        console.error(colors.red('Failed to export configuration:'), (error as Error).message);
-      }
-    }),
-  )
-  .command('import', new Command()
-    .description('Import configuration')
-    .arguments('<input-file:string>')
-    .option('--merge', 'Merge with current configuration')
-    .action(async (options: any, inputFile: string) => {
-      try {
-        const content = await fs.readTextFile(inputFile);
-        const data = JSON.parse(content);
-        
-        if (options.merge) {
-          const current = configManager.get();
-          data.config = deepMerge(current as unknown as Record<string, unknown>, data.config) as any;
-        }
-        
-        configManager.import(data);
-        console.log(colors.green('✓'), 'Configuration imported successfully');
-        
-        if (data.profile) {
-          console.log(colors.gray(`Profile: ${data.profile}`));
-        }
-      } catch (error) {
-        console.error(colors.red('Failed to import configuration:'), (error as Error).message);
-=======
 import { Command } from 'commander';
 import chalk from 'chalk';
 import { readFileSync, writeFileSync } from 'fs';
@@ -411,7 +37,6 @@
         parsedValue = JSON.parse(value);
       } catch {
         // Keep as string if not valid JSON
->>>>>>> 0ae5d1d6
       }
       
       await configManager.set(key, parsedValue);
@@ -434,139 +59,10 @@
       if (options.json) {
         console.log(JSON.stringify(config, null, 2));
       } else {
-<<<<<<< HEAD
-        console.log(JSON.stringify(schema, null, 2));
-      }
-    }),
-  )
-  .command('history', new Command()
-    .description('Show configuration change history')
-    .option('--path <path:string>', 'Show history for specific configuration path')
-    .option('--limit <limit:number>', 'Maximum number of changes to show', { default: 20 })
-    .option('--format <format:string>', 'Output format (json, table)', { default: 'table' })
-    .action(async (options: any) => {
-      try {
-        if (options.path) {
-          const pathHistory = configManager.getPathHistory();
-          if (pathHistory.length === 0) {
-            console.log(colors.gray('No configuration path history found'));
-            return;
-          }
-          
-          if (options.format === 'json') {
-            console.log(JSON.stringify(pathHistory, null, 2));
-          } else {
-            console.log(colors.cyan.bold(`Configuration Path History (${pathHistory.length} paths)`));
-            console.log('─'.repeat(80));
-            pathHistory.forEach((path, index) => {
-              console.log(`${index + 1}. ${colors.cyan(path)}`);
-            });
-          }
-        } else {
-          const changeHistory = configManager.getChangeHistory();
-          if (changeHistory.length === 0) {
-            console.log(colors.gray('No configuration changes found'));
-            return;
-          }
-          
-          if (options.format === 'json') {
-            console.log(JSON.stringify(changeHistory, null, 2));
-          } else {
-            console.log(colors.cyan.bold(`Configuration Change History (${changeHistory.length} changes)`));
-            console.log('─'.repeat(80));
-            
-            changeHistory.reverse().forEach((change, index) => {
-              const timestamp = change.timestamp.toLocaleString();
-              const user = change.user || 'system';
-              
-              console.log(`${colors.green(timestamp)} | ${colors.blue(user)}`);
-              console.log(`Changes: ${colors.cyan(change.changes)}`);
-              
-              if (index < changeHistory.length - 1) {
-                console.log('');
-              }
-            });
-          }
-        }
-      } catch (error) {
-        console.error(colors.red('Failed to get change history:'), (error as Error).message);
-      }
-    }),
-  )
-  .command('backup', new Command()
-    .description('Backup current configuration')
-    .arguments('[backup-path:string]')
-    .option('--auto-name', 'Generate automatic backup filename')
-    .action(async (options: any, backupPath?: string) => {
-      try {
-        const backupData = configManager.backup();
-        const finalPath = backupPath || 'config-backup.json';
-        await fs.writeTextFile(finalPath, backupData);
-        
-        console.log(colors.green('✓'), `Configuration backed up to: ${finalPath}`);
-        console.log(colors.gray(`Backup includes configuration and recent change history`));
-      } catch (error) {
-        console.error(colors.red('Failed to backup configuration:'), (error as Error).message);
-        process.exit(1);
-      }
-    }),
-  )
-  .command('restore', new Command()
-    .description('Restore configuration from backup')
-    .arguments('<backup-path:string>')
-    .option('--force', 'Skip confirmation prompt')
-    .action(async (options: any, backupPath: string) => {
-      try {
-        if (!options.force) {
-          const confirmed = await Confirm.prompt({
-            message: `Restore configuration from ${backupPath}? This will overwrite current configuration.`,
-            default: false,
-          });
-          
-          if (!confirmed) {
-            console.log(colors.gray('Restore cancelled'));
-            return;
-          }
-        }
-        
-        await configManager.restore(backupPath);
-        console.log(colors.green('✓'), 'Configuration restored successfully');
-        console.log(colors.yellow('⚠️'), 'You may need to restart the application for changes to take effect');
-      } catch (error) {
-        console.error(colors.red('Failed to restore configuration:'), (error as Error).message);
-        process.exit(1);
-      }
-    }),
-  )
-  .command('templates', new Command()
-    .description('List available configuration templates')
-    .option('--detailed', 'Show detailed template information')
-    .action(async (options: any) => {
-      try {
-        const templates = configManager.getAvailableTemplates();
-        
-        console.log(colors.cyan.bold(`Available Configuration Templates (${templates.length})`));
-        console.log('─'.repeat(50));
-        
-        for (const template of templates) {
-          console.log(colors.green('●'), colors.bold(template));
-          
-          if (options.detailed) {
-            try {
-              const description = getTemplateDescription(template);
-              console.log(`  ${colors.gray(description)}`);
-            } catch (error) {
-              console.log(`  ${colors.red('Error loading template')}`);
-            }
-          }
-          
-          console.log('');
-=======
         console.log(chalk.cyan.bold('Configuration:'));
         console.log('─'.repeat(40));
         for (const [key, value] of Object.entries(config)) {
           console.log(`${chalk.yellow(key)}: ${JSON.stringify(value)}`);
->>>>>>> 0ae5d1d6
         }
       }
     } catch (error) {
