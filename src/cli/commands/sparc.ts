import { getErrorMessage } from '../../utils/error-handler.js';
import { success, error, warning, info } from "../cli-core.js";
import type { CommandContext } from "../cli-core.js";
import chalk from "chalk";
const { blue, yellow, green, magenta, cyan } = chalk;

interface SparcMode {
  slug: string;
  name: string;
  roleDefinition: string;
  customInstructions: string;
  groups: string[];
  source: string;
}

interface SparcConfig {
  customModes: SparcMode[];
}

let sparcConfig: SparcConfig | null = null;

async function loadSparcConfig(): Promise<SparcConfig> {
  if (sparcConfig) {
    return sparcConfig;
  }

  try {
    const configPath = ".roomodes";
    const { readFile } = await import("fs/promises");
    const content = await readFile(configPath, "utf-8");
    sparcConfig = JSON.parse(content);
    return sparcConfig!;
  } catch (error) {
<<<<<<< HEAD
    throw new Error(`Failed to load SPARC configuration: ${(error as Error).message}`);
=======
    throw new Error(`Failed to load SPARC configuration: ${(error instanceof Error ? error.message : String(error))}`);
>>>>>>> 0ae5d1d6
  }
}

export async function sparcAction(ctx: CommandContext): Promise<void> {
  const subcommand = ctx.args[0];

  switch (subcommand) {
    case "modes":
      await listSparcModes(ctx);
      break;
    case "info":
      await showModeInfo(ctx);
      break;
    case "run":
      await runSparcMode(ctx);
      break;
    case "tdd":
      await runTddFlow(ctx);
      break;
    case "workflow":
      await runSparcWorkflow(ctx);
      break;
    default:
      await showSparcHelp();
      break;
  }
}

async function listSparcModes(ctx: CommandContext): Promise<void> {
  try {
    const config = await loadSparcConfig();
    const verbose = ctx.flags.verbose as boolean;

    success("Available SPARC Modes:");
    console.log();

    for (const mode of config.customModes) {
      console.log(`${cyan("•")} ${green(mode.name)} ${blue(`(${mode.slug})`)}`);
      if (verbose) {
        console.log(`  ${mode.roleDefinition}`);
        console.log(`  Tools: ${mode.groups.join(", ")}`);
        console.log();
      }
    }

    if (!verbose) {
      console.log();
      info("Use --verbose for detailed descriptions");
    }
  } catch (err) {
    error(`Failed to list SPARC modes: ${(err as Error).message}`);
  }
}

async function showModeInfo(ctx: CommandContext): Promise<void> {
  const modeSlug = ctx.args[1];
  if (!modeSlug) {
    error("Usage: sparc info <mode-slug>");
    return;
  }

  try {
    const config = await loadSparcConfig();
    const mode = config.customModes.find(m => m.slug === modeSlug);

    if (!mode) {
      error(`Mode not found: ${modeSlug}`);
      console.log("Available modes:");
      for (const m of config.customModes) {
        console.log(`  ${m.slug} - ${m.name}`);
      }
      return;
    }

    success(`SPARC Mode: ${mode.name}`);
    console.log();
    console.log(blue("Role Definition:"));
    console.log(mode.roleDefinition);
    console.log();
    console.log(blue("Custom Instructions:"));
    console.log(mode.customInstructions);
    console.log();
    console.log(blue("Tool Groups:"));
    console.log(mode.groups.join(", "));
    console.log();
    console.log(blue("Source:"));
    console.log(mode.source);

  } catch (err) {
    error(`Failed to show mode info: ${(err as Error).message}`);
  }
}

async function runSparcMode(ctx: CommandContext): Promise<void> {
  const modeSlug = ctx.args[1];
  const taskDescription = ctx.args.slice(2).join(" ");

  if (!modeSlug || !taskDescription) {
    error("Usage: sparc run <mode-slug> <task-description>");
    return;
  }

  try {
    const config = await loadSparcConfig();
    const mode = config.customModes.find(m => m.slug === modeSlug);

    if (!mode) {
      error(`Mode not found: ${modeSlug}`);
      return;
    }

    // Build the enhanced task prompt using SPARC methodology
    const enhancedTask = buildSparcPrompt(mode, taskDescription, ctx.flags);
    const instanceId = `sparc-${modeSlug}-${Date.now()}-${Math.random().toString(36).substr(2, 9)}`;

    // Build tools based on mode groups
    const tools = buildToolsFromGroups(mode.groups);

    if (ctx.flags.dryRun || ctx.flags["dry-run"]) {
      warning("DRY RUN - SPARC Mode Configuration:");
      console.log(`Mode: ${mode.name} (${mode.slug})`);
      console.log(`Instance ID: ${instanceId}`);
      console.log(`Tools: ${tools}`);
      console.log(`Task: ${taskDescription}`);
      console.log();
      console.log("Enhanced prompt preview:");
      console.log(enhancedTask.substring(0, 300) + "...");
      return;
    }

    success(`Starting SPARC mode: ${mode.name}`);
    console.log(`📝 Instance ID: ${instanceId}`);
    console.log(`🎯 Mode: ${mode.slug}`);
    console.log(`🔧 Tools: ${tools}`);
    console.log(`📋 Task: ${taskDescription}`);
    console.log();

    // Execute Claude with SPARC configuration
    await executeClaudeWithSparc(enhancedTask, tools, instanceId, ctx.flags);

  } catch (err) {
    error(`Failed to run SPARC mode: ${(err as Error).message}`);
  }
}

async function runTddFlow(ctx: CommandContext): Promise<void> {
  const taskDescription = ctx.args.slice(1).join(" ");

  if (!taskDescription) {
    error("Usage: sparc tdd <task-description>");
    return;
  }

  try {
    const config = await loadSparcConfig();

    // Build TDD workflow using SPARC methodology
    const workflow = [
      { mode: "spec-pseudocode", phase: "Specification", description: `Create detailed spec and pseudocode for: ${taskDescription}` },
      { mode: "tdd", phase: "Red", description: `Write failing tests for: ${taskDescription}` },
      { mode: "code", phase: "Green", description: `Implement minimal code to pass tests for: ${taskDescription}` },
      { mode: "refinement-optimization-mode", phase: "Refactor", description: `Refactor and optimize implementation for: ${taskDescription}` },
      { mode: "integration", phase: "Integration", description: `Integrate and verify complete solution for: ${taskDescription}` }
    ];

    if (ctx.flags.dryRun || ctx.flags["dry-run"]) {
      warning("DRY RUN - TDD Workflow:");
      for (const step of workflow) {
        console.log(`${cyan(step.phase)}: ${step.mode} - ${step.description}`);
      }
      return;
    }

    success("Starting SPARC TDD Workflow");
    console.log("Following Test-Driven Development with SPARC methodology");
    console.log();

    for (let i = 0; i < workflow.length; i++) {
      const step = workflow[i];
      const mode = config.customModes.find(m => m.slug === step.mode);

      if (!mode) {
        warning(`Mode not found: ${step.mode}, skipping step`);
        continue;
      }

      info(`Phase ${i + 1}/5: ${step.phase} (${mode.name})`);
      console.log(`📋 ${step.description}`);
      console.log();

      const enhancedTask = buildSparcPrompt(mode, step.description, {
        ...ctx.flags,
        tddPhase: step.phase,
        workflowStep: i + 1,
        totalSteps: workflow.length
      });

      const tools = buildToolsFromGroups(mode.groups);
      const instanceId = `sparc-tdd-${step.phase.toLowerCase()}-${Date.now()}-${Math.random().toString(36).substr(2, 5)}`;

      await executeClaudeWithSparc(enhancedTask, tools, instanceId, ctx.flags);

      // Store phase completion in memory for next step
      if (ctx.flags.sequential !== false) {
        console.log("Phase completed. Press Enter to continue to next phase, or Ctrl+C to stop...");
        await new Promise<void>(async (resolve) => {
          const readline = await import("readline");
          const rl = readline.createInterface({
            input: process.stdin,
            output: process.stdout
          });
          rl.question("", () => {
            rl.close();
            resolve();
          });
        });
      }
    }

    success("SPARC TDD Workflow completed!");

  } catch (err) {
    error(`Failed to run TDD flow: ${(err as Error).message}`);
  }
}

async function runSparcWorkflow(ctx: CommandContext): Promise<void> {
  const workflowFile = ctx.args[1];

  if (!workflowFile) {
    error("Usage: sparc workflow <workflow-file.json>");
    return;
  }

  try {
    const { readFile } = await import("fs/promises");
    const workflowContent = await readFile(workflowFile, "utf-8");
    const workflow = JSON.parse(workflowContent);

    if (!workflow.steps || !Array.isArray(workflow.steps)) {
      error("Invalid workflow file: missing 'steps' array");
      return;
    }

    const config = await loadSparcConfig();

    success(`Loading SPARC workflow: ${workflow.name || "Unnamed"}`);
    console.log(`📋 Steps: ${workflow.steps.length}`);
    console.log(`📝 Description: ${workflow.description || "No description"}`);
    console.log();

    if (ctx.flags.dryRun || ctx.flags["dry-run"]) {
      warning("DRY RUN - Workflow Steps:");
      for (let i = 0; i < workflow.steps.length; i++) {
        const step = workflow.steps[i];
        console.log(`${i + 1}. ${cyan(step.mode)} - ${step.description || step.task}`);
      }
      return;
    }

    for (let i = 0; i < workflow.steps.length; i++) {
      const step = workflow.steps[i];
      const mode = config.customModes.find(m => m.slug === step.mode);

      if (!mode) {
        warning(`Mode not found: ${step.mode}, skipping step ${i + 1}`);
        continue;
      }

      info(`Step ${i + 1}/${workflow.steps.length}: ${mode.name}`);
      console.log(`📋 ${step.description || step.task}`);
      console.log();

      const enhancedTask = buildSparcPrompt(mode, step.description || step.task, {
        ...ctx.flags,
        workflowStep: i + 1,
        totalSteps: workflow.steps.length,
        workflowName: workflow.name
      });

      const tools = buildToolsFromGroups(mode.groups);
      const instanceId = `sparc-workflow-${i + 1}-${Date.now()}-${Math.random().toString(36).substr(2, 5)}`;

      await executeClaudeWithSparc(enhancedTask, tools, instanceId, ctx.flags);

      if (workflow.sequential !== false && i < workflow.steps.length - 1) {
        console.log("Step completed. Press Enter to continue, or Ctrl+C to stop...");
        await new Promise<void>((resolve) => {
          const readline = require("readline");
          const rl = readline.createInterface({
            input: process.stdin,
            output: process.stdout
          });
          rl.question("", () => {
            rl.close();
            resolve();
          });
        });
      }
    }

    success("SPARC workflow completed!");

  } catch (err) {
    error(`Failed to run workflow: ${(err as Error).message}`);
  }
}

function buildSparcPrompt(mode: SparcMode, taskDescription: string, flags: any): string {
  const memoryNamespace = flags.namespace || mode.slug || "default";
  
  return `# SPARC Development Mode: ${mode.name}

## Your Role
${mode.roleDefinition}

## Your Task
${taskDescription}

## Mode-Specific Instructions
${mode.customInstructions}

## SPARC Development Environment

You are working within the SPARC (Specification, Pseudocode, Architecture, Refinement, Completion) methodology using claude-flow orchestration features.

### Available Development Tools
- **Memory Persistence**: Use \`npx claude-flow memory store <key> "<value>"\` to save progress and findings
- **Memory Retrieval**: Use \`npx claude-flow memory query <search>\` to access previous work
- **Namespace**: Your work is stored in the "${memoryNamespace}" namespace

### SPARC Methodology Integration
${flags.tddPhase ? `
**Current TDD Phase**: ${flags.tddPhase}
- Follow the Red-Green-Refactor cycle
- Store test results and refactoring notes in memory
` : ''}

${flags.workflowStep ? `
**Workflow Progress**: Step ${flags.workflowStep} of ${flags.totalSteps}
- Review previous steps: \`npx claude-flow memory query previous_steps\`
- Store this step's output: \`npx claude-flow memory store step_${flags.workflowStep}_output "<results>"\`
` : ''}

### Best Practices
1. **Modular Development**: Keep all files under 500 lines
2. **Environment Safety**: Never hardcode secrets or environment values
3. **Memory Usage**: Store key findings and decisions in memory for future reference
4. **Tool Integration**: Use \`new_task\` for subtasks and \`attempt_completion\` when finished

### Memory Commands Examples
\`\`\`bash
# Store your progress
npx claude-flow memory store ${memoryNamespace}_progress "Current status and findings"

# Check for previous work
npx claude-flow memory query ${memoryNamespace}

# Store phase-specific results
npx claude-flow memory store ${memoryNamespace}_${flags.tddPhase || 'results'} "Phase output and decisions"
\`\`\`

### Integration with Other SPARC Modes
When working with other SPARC modes, use memory to:
- Share findings with spec-pseudocode mode
- Pass requirements to architect mode  
- Coordinate with code and tdd modes
- Communicate results to integration mode

Now proceed with your task following the SPARC methodology and your specific role instructions.`;
}

function buildToolsFromGroups(groups: string[]): string {
  const toolMappings: Record<string, string[]> = {
    read: ["View", "LS", "GlobTool", "GrepTool"],
    edit: ["Edit", "Replace", "MultiEdit", "Write"],
    browser: ["WebFetch"],
    mcp: ["mcp_tools"],
    command: ["Bash", "Terminal"]
  };

  const tools = new Set<string>();
  
  // Always include basic tools
  tools.add("View");
  tools.add("Edit");
  tools.add("Bash");

  for (const group of groups) {
    if (Array.isArray(group)) {
      // Handle nested group definitions
      const groupName = group[0];
      if (toolMappings[groupName]) {
        toolMappings[groupName].forEach(tool => tools.add(tool));
      }
    } else if (toolMappings[group]) {
      toolMappings[group].forEach(tool => tools.add(tool));
    }
  }

  return Array.from(tools).join(",");
}

async function executeClaudeWithSparc(
  enhancedTask: string, 
  tools: string, 
  instanceId: string, 
  flags: any
): Promise<void> {
  const claudeArgs = [enhancedTask];
  claudeArgs.push("--allowedTools", tools);

  if (flags.noPermissions || flags["no-permissions"]) {
    claudeArgs.push("--dangerously-skip-permissions");
  }

  if (flags.config) {
    claudeArgs.push("--mcp-config", flags.config);
  }

  if (flags.verbose) {
    claudeArgs.push("--verbose");
  }

  try {
    const { spawn } = await import("child_process");
    const child = spawn("claude", claudeArgs, {
      env: {
        ...process.env,
        CLAUDE_INSTANCE_ID: instanceId,
        CLAUDE_SPARC_MODE: "true",
        CLAUDE_FLOW_MEMORY_ENABLED: "true",
        CLAUDE_FLOW_MEMORY_NAMESPACE: flags.namespace || "sparc",
      },
      stdio: "inherit",
    });

    const status = await new Promise<{ success: boolean; code: number | null }>((resolve) => {
      child.on("close", (code) => {
        resolve({ success: code === 0, code });
      });
    });

<<<<<<< HEAD
    const statusObj = status as { success: boolean; code?: number };
    if (statusObj.success) {
      success(`SPARC instance ${instanceId} completed successfully`);
    } else {
      error(`SPARC instance ${instanceId} exited with code ${statusObj.code}`);
=======
    if ((status as any).success) {
      success(`SPARC instance ${instanceId} completed successfully`);
    } else {
      error(`SPARC instance ${instanceId} exited with code ${(status as any).code}`);
>>>>>>> 0ae5d1d6
    }
  } catch (err) {
    error(`Failed to execute Claude: ${(err as Error).message}`);
  }
}

async function showSparcHelp(): Promise<void> {
  console.log(`${cyan("SPARC")} - ${green("Specification, Pseudocode, Architecture, Refinement, Completion")}`);
  console.log();
  console.log("SPARC development methodology with TDD and multi-agent coordination.");
  console.log();
  console.log(blue("Commands:"));
  console.log("  modes                    List all available SPARC modes");
  console.log("  info <mode>              Show detailed information about a mode");
  console.log("  run <mode> <task>        Execute a task using a specific SPARC mode");
  console.log("  tdd <task>               Run full TDD workflow using SPARC methodology");
  console.log("  workflow <file>          Execute a custom SPARC workflow from JSON file");
  console.log();
  console.log(blue("Common Modes:"));
  console.log("  spec-pseudocode          Create specifications and pseudocode");
  console.log("  architect                Design system architecture");
  console.log("  code                     Implement code solutions");
  console.log("  tdd                      Test-driven development");
  console.log("  debug                    Debug and troubleshoot issues");
  console.log("  security-review          Security analysis and review");
  console.log("  docs-writer              Documentation creation");
  console.log("  integration              System integration and testing");
  console.log();
  console.log(blue("Options:"));
  console.log("  --namespace <ns>         Memory namespace for this session");
  console.log("  --no-permissions         Skip permission prompts");
  console.log("  --config <file>          MCP configuration file");
  console.log("  --verbose               Enable verbose output");
  console.log("  --dry-run               Preview what would be executed");
  console.log("  --sequential            Wait between workflow steps (default: true)");
  console.log();
  console.log(blue("Examples:"));
  console.log(`  ${yellow("claude-flow sparc modes")}                              # List all modes`);
  console.log(`  ${yellow("claude-flow sparc run code")} "implement user auth"      # Run specific mode`);
  console.log(`  ${yellow("claude-flow sparc tdd")} "payment processing system"    # Full TDD workflow`);
  console.log(`  ${yellow("claude-flow sparc workflow")} project-workflow.json     # Custom workflow`);
  console.log();
  console.log(blue("TDD Workflow:"));
  console.log("  1. Specification - Define requirements and create pseudocode");
  console.log("  2. Red Phase - Write failing tests");
  console.log("  3. Green Phase - Implement minimal code to pass tests");
  console.log("  4. Refactor Phase - Optimize and clean up code");
  console.log("  5. Integration - Verify complete solution");
  console.log();
  console.log("For more information: https://github.com/ruvnet/claude-code-flow/docs/sparc.md");
}<|MERGE_RESOLUTION|>--- conflicted
+++ resolved
@@ -31,11 +31,7 @@
     sparcConfig = JSON.parse(content);
     return sparcConfig!;
   } catch (error) {
-<<<<<<< HEAD
-    throw new Error(`Failed to load SPARC configuration: ${(error as Error).message}`);
-=======
     throw new Error(`Failed to load SPARC configuration: ${(error instanceof Error ? error.message : String(error))}`);
->>>>>>> 0ae5d1d6
   }
 }
 
@@ -479,18 +475,10 @@
       });
     });
 
-<<<<<<< HEAD
-    const statusObj = status as { success: boolean; code?: number };
-    if (statusObj.success) {
-      success(`SPARC instance ${instanceId} completed successfully`);
-    } else {
-      error(`SPARC instance ${instanceId} exited with code ${statusObj.code}`);
-=======
     if ((status as any).success) {
       success(`SPARC instance ${instanceId} completed successfully`);
     } else {
       error(`SPARC instance ${instanceId} exited with code ${(status as any).code}`);
->>>>>>> 0ae5d1d6
     }
   } catch (err) {
     error(`Failed to execute Claude: ${(err as Error).message}`);
