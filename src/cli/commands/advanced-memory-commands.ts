--- conflicted
+++ resolved
@@ -5,10 +5,6 @@
  * Converted from @cliffy to simple CLI pattern
  */
 
-<<<<<<< HEAD
-import { Command } from '@cliffy/command';
-=======
->>>>>>> 0ae5d1d6
 import { promises as fs } from 'node:fs';
 import { join, extname, basename } from 'node:path';
 import { AdvancedMemoryManager, type QueryOptions, type ExportOptions, type ImportOptions, type CleanupOptions } from '../../memory/advanced-memory-manager.js';
@@ -273,12 +269,6 @@
         });
     }
 
-<<<<<<< HEAD
-      } catch (error) {
-        printError(`Query failed: ${error instanceof Error ? error.message : String(error)}`);
-        if (options.debug) {
-          console.error(error);
-=======
     // Show aggregations if requested
     if (result.aggregations) {
       console.log('\n📊 Aggregations:\n');
@@ -286,7 +276,6 @@
         console.log(`${key}:`);
         for (const [subKey, stats] of Object.entries(value as Record<string, any>)) {
           console.log(`  ${subKey}: ${stats.count} entries, ${formatBytes(stats.totalSize)}`);
->>>>>>> 0ae5d1d6
         }
         console.log();
       }
@@ -307,13 +296,6 @@
   }
 }
 
-<<<<<<< HEAD
-      } catch (error) {
-        printError(`Export failed: ${error instanceof Error ? error.message : String(error)}`);
-        if (options.debug) {
-          console.error(error);
-        }
-=======
 async function exportCommand(args: string[], flags: Record<string, any>): Promise<void> {
   const file = args[0];
   
@@ -345,7 +327,6 @@
         case '.yaml':
         case '.yml': format = 'yaml'; break;
         default: format = 'json';
->>>>>>> 0ae5d1d6
       }
     }
 
@@ -353,123 +334,10 @@
     let filtering: QueryOptions | undefined;
     if (flags['filter-query']) {
       try {
-<<<<<<< HEAD
-        const manager = await ensureMemoryManager();
-
-        // Check if file exists
-        try {
-          await fs.access(file);
-        } catch {
-          printError(`File not found: ${file}`);
-          return;
-        }
-
-        // Determine format from file extension if not specified
-        let format = options.format;
-        if (!format) {
-          const ext = extname(file).toLowerCase();
-          switch (ext) {
-            case '.json': format = 'json'; break;
-            case '.csv': format = 'csv'; break;
-            case '.xml': format = 'xml'; break;
-            case '.yaml':
-            case '.yml': format = 'yaml'; break;
-            default:
-              printError('Cannot determine format from file extension. Please specify --format');
-              return;
-          }
-        }
-
-        // Parse transformation options
-        let transformation: ImportOptions['transformation'];
-        if (options.keyMapping || options.valueTransform || options.metadataExtract) {
-          transformation = {};
-          
-          if (options.keyMapping) {
-            try {
-              transformation.keyMapping = JSON.parse(options.keyMapping);
-            } catch (error) {
-              printError('Invalid key mapping JSON format');
-              return;
-            }
-          }
-          
-          if (options.valueTransform) {
-            try {
-              // Create function from string (simplified - in production, use a proper sandbox)
-              transformation.valueTransformation = new Function('value', options.valueTransform) as (value: any) => any;
-            } catch (error) {
-              printError('Invalid value transformation function');
-              return;
-            }
-          }
-          
-          if (options.metadataExtract) {
-            try {
-              transformation.metadataExtraction = new Function('entry', options.metadataExtract) as (entry: any) => Record<string, any>;
-            } catch (error) {
-              printError('Invalid metadata extraction function');
-              return;
-            }
-          }
-        }
-
-        // Build import options
-        const importOptions: ImportOptions = {
-          format: format as ImportOptions['format'],
-          namespace: options.namespace,
-          conflictResolution: options.conflictResolution as ImportOptions['conflictResolution'],
-          validation: options.validation,
-          transformation,
-          dryRun: options.dryRun
-        };
-
-        if (options.dryRun) {
-          printWarning('DRY RUN MODE - No changes will be made');
-        }
-
-        printInfo(`Starting import from ${file} (format: ${format})`);
-        const startTime = Date.now();
-
-        const result = await manager.import(file, importOptions);
-        const duration = Date.now() - startTime;
-
-        printSuccess(`Import completed in ${formatDuration(duration)}`);
-        
-        if (result.entriesImported > 0) {
-          console.log(chalk.green(`📥 Imported: ${result.entriesImported} entries`));
-        }
-        if (result.entriesUpdated > 0) {
-          console.log(chalk.blue(`🔄 Updated: ${result.entriesUpdated} entries`));
-        }
-        if (result.entriesSkipped > 0) {
-          console.log(chalk.yellow(`⏭️  Skipped: ${result.entriesSkipped} entries`));
-        }
-        if (result.conflicts.length > 0) {
-          console.log(chalk.red(`⚠️  Conflicts: ${result.conflicts.length}`));
-          if (result.conflicts.length <= 10) {
-            result.conflicts.forEach(conflict => {
-              console.log(chalk.red(`   • ${conflict}`));
-            });
-          } else {
-            result.conflicts.slice(0, 10).forEach(conflict => {
-              console.log(chalk.red(`   • ${conflict}`));
-            });
-            console.log(chalk.red(`   ... and ${result.conflicts.length - 10} more`));
-          }
-        }
-
-      } catch (error) {
-        printError(`Import failed: ${error instanceof Error ? error.message : String(error)}`);
-        if (options.debug) {
-          console.error(error);
-        }
-=======
         filtering = JSON.parse(flags['filter-query']);
       } catch (error) {
         printError('Invalid filter query JSON format');
         return;
->>>>>>> 0ae5d1d6
       }
     }
 
@@ -551,121 +419,6 @@
         default:
           printError('Cannot determine format from file extension. Please specify --format');
           return;
-<<<<<<< HEAD
-        }
-
-        // Table format display
-        console.log(chalk.cyan.bold('🧠 Memory System Statistics\n'));
-
-        // Overview
-        console.log(chalk.yellow('📊 Overview:'));
-        console.log(`   Total Entries: ${stats.overview.totalEntries.toLocaleString()}`);
-        console.log(`   Total Size: ${formatBytes(stats.overview.totalSize)}`);
-        console.log(`   Compressed Entries: ${stats.overview.compressedEntries.toLocaleString()} (${(stats.overview.compressionRatio * 100).toFixed(1)}% compression)`);
-        console.log(`   Index Size: ${formatBytes(stats.overview.indexSize)}`);
-        console.log(`   Memory Usage: ${formatBytes(stats.overview.memoryUsage)}`);
-        console.log(`   Disk Usage: ${formatBytes(stats.overview.diskUsage)}`);
-        console.log();
-
-        // Distribution
-        console.log(chalk.yellow('📈 Distribution:'));
-        
-        if (Object.keys(stats.distribution.byNamespace).length > 0) {
-          console.log('   By Namespace:');
-          for (const [namespace, data] of Object.entries(stats.distribution.byNamespace)) {
-            console.log(`     ${namespace}: ${data.count} entries, ${formatBytes(data.size)}`);
-          }
-        }
-        
-        if (Object.keys(stats.distribution.byType).length > 0) {
-          console.log('   By Type:');
-          for (const [type, data] of Object.entries(stats.distribution.byType)) {
-            console.log(`     ${type}: ${data.count} entries, ${formatBytes(data.size)}`);
-          }
-        }
-        
-        if (Object.keys(stats.distribution.byAccessLevel).length > 0) {
-          console.log('   By Access Level:');
-          for (const [level, data] of Object.entries(stats.distribution.byAccessLevel)) {
-            console.log(`     ${level}: ${data.count} entries, ${formatBytes(data.size)}`);
-          }
-        }
-        console.log();
-
-        // Temporal
-        console.log(chalk.yellow('⏰ Temporal Analysis:'));
-        console.log(`   Created Last 24h: ${stats.temporal.entriesCreatedLast24h}`);
-        console.log(`   Updated Last 24h: ${stats.temporal.entriesUpdatedLast24h}`);
-        console.log(`   Accessed Last 24h: ${stats.temporal.entriesAccessedLast24h}`);
-        if (stats.temporal.oldestEntry) {
-          console.log(`   Oldest Entry: ${stats.temporal.oldestEntry.toLocaleString()}`);
-        }
-        if (stats.temporal.newestEntry) {
-          console.log(`   Newest Entry: ${stats.temporal.newestEntry.toLocaleString()}`);
-        }
-        console.log();
-
-        // Performance
-        console.log(chalk.yellow('⚡ Performance:'));
-        console.log(`   Average Query Time: ${formatDuration(stats.performance.averageQueryTime)}`);
-        console.log(`   Average Write Time: ${formatDuration(stats.performance.averageWriteTime)}`);
-        console.log(`   Cache Hit Ratio: ${(stats.performance.cacheHitRatio * 100).toFixed(1)}%`);
-        console.log(`   Index Efficiency: ${(stats.performance.indexEfficiency * 100).toFixed(1)}%`);
-        console.log();
-
-        // Health
-        console.log(chalk.yellow('🏥 Health:'));
-        const healthColor = stats.health.recommendedCleanup ? chalk.red : chalk.green;
-        console.log(`   Status: ${healthColor(stats.health.recommendedCleanup ? 'Needs Attention' : 'Healthy')}`);
-        console.log(`   Expired Entries: ${stats.health.expiredEntries}`);
-        console.log(`   Orphaned References: ${stats.health.orphanedReferences}`);
-        console.log(`   Duplicate Keys: ${stats.health.duplicateKeys}`);
-        console.log(`   Corrupted Entries: ${stats.health.corruptedEntries}`);
-        console.log();
-
-        // Optimization
-        if (stats.optimization.suggestions.length > 0) {
-          console.log(chalk.yellow('💡 Optimization Suggestions:'));
-          stats.optimization.suggestions.forEach(suggestion => {
-            console.log(`   • ${suggestion}`);
-          });
-          console.log();
-
-          console.log(chalk.yellow('💰 Potential Savings:'));
-          console.log(`   Compression: ${formatBytes(stats.optimization.potentialSavings.compression)}`);
-          console.log(`   Cleanup: ${formatBytes(stats.optimization.potentialSavings.cleanup)}`);
-          console.log(`   Deduplication: ${formatBytes(stats.optimization.potentialSavings.deduplication)}`);
-          console.log();
-        }
-
-        if (options.detailed && stats.optimization.indexOptimization.length > 0) {
-          console.log(chalk.yellow('🔍 Index Optimization:'));
-          stats.optimization.indexOptimization.forEach(suggestion => {
-            console.log(`   • ${suggestion}`);
-          });
-          console.log();
-        }
-
-        console.log(chalk.gray(`Statistics generated in ${formatDuration(duration)}`));
-
-        // Export if requested
-        if (options.export) {
-          const output = {
-            statistics: stats,
-            generatedAt: new Date().toISOString(),
-            generationTime: duration
-          };
-          await fs.writeFile(options.export, JSON.stringify(output, null, 2));
-          printSuccess(`Statistics exported to ${options.export}`);
-        }
-
-      } catch (error) {
-        printError(`Statistics generation failed: ${error instanceof Error ? error.message : String(error)}`);
-        if (options.debug) {
-          console.error(error);
-        }
-=======
->>>>>>> 0ae5d1d6
       }
     }
 
@@ -678,19 +431,9 @@
       dryRun: flags['dry-run']
     };
 
-<<<<<<< HEAD
-      } catch (error) {
-        printError(`Cleanup failed: ${error instanceof Error ? error.message : String(error)}`);
-        if (options.debug) {
-          console.error(error);
-        }
-      }
-    });
-=======
     if (flags['dry-run']) {
       printWarning('DRY RUN MODE - No changes will be made');
     }
->>>>>>> 0ae5d1d6
 
     printInfo(`Starting import from ${file} (format: ${format})`);
     const startTime = Date.now();
@@ -715,95 +458,11 @@
         result.conflicts.forEach(conflict => {
           console.log(`   • ${conflict}`);
         });
-<<<<<<< HEAD
-
-        printSuccess(`Entry stored successfully`);
-        console.log(`📝 Entry ID: ${entryId}`);
-        console.log(`🔑 Key: ${key}`);
-        console.log(`📦 Namespace: ${options.namespace}`);
-        console.log(`🏷️  Type: ${options.type || 'auto-detected'}`);
-        
-        if (options.tags) {
-          console.log(`🏷️  Tags: [${options.tags}]`);
-        }
-        if (options.ttl) {
-          const expiresAt = new Date(Date.now() + options.ttl);
-          console.log(`⏰ Expires: ${expiresAt.toLocaleString()}`);
-        }
-
-      } catch (error) {
-        printError(`Store failed: ${error instanceof Error ? error.message : String(error)}`);
-      }
-    });
-
-  // Get command
-  memoryCmd
-    .command('get')
-    .description('Retrieve data with caching')
-    .argument('<key>', 'Entry key')
-    .option('-n, --namespace <namespace>', 'Target namespace')
-    .option('--format <format>', 'Output format (json|pretty)', 'pretty')
-    .action(async (key, options) => {
-      try {
-        const manager = await ensureMemoryManager();
-
-        const entry = await manager.retrieve(key, {
-          namespace: options.namespace,
-          updateLastAccessed: true
-        });
-
-        if (!entry) {
-          printWarning(`Entry not found: ${key}`);
-          return;
-        }
-
-        if (options.format === 'json') {
-          console.log(JSON.stringify(entry, null, 2));
-        } else {
-          printSuccess(`Entry found: ${key}`);
-          console.log(`📝 Entry ID: ${entry.id}`);
-          console.log(`🔑 Key: ${entry.key}`);
-          console.log(`📦 Namespace: ${entry.namespace}`);
-          console.log(`🏷️  Type: ${entry.type}`);
-          console.log(`💾 Size: ${formatBytes(entry.size)}`);
-          console.log(`📊 Version: ${entry.version}`);
-          console.log(`👤 Owner: ${entry.owner}`);
-          console.log(`🔒 Access: ${entry.accessLevel}`);
-          
-          if (entry.tags.length > 0) {
-            console.log(`🏷️  Tags: [${entry.tags.join(', ')}]`);
-          }
-          
-          console.log(`📅 Created: ${entry.createdAt.toLocaleString()}`);
-          console.log(`📅 Updated: ${entry.updatedAt.toLocaleString()}`);
-          console.log(`📅 Last Accessed: ${entry.lastAccessedAt.toLocaleString()}`);
-          
-          if (entry.expiresAt) {
-            console.log(`⏰ Expires: ${entry.expiresAt.toLocaleString()}`);
-          }
-          
-          if (entry.compressed) {
-            console.log(`🗜️  Compressed: Yes`);
-          }
-          
-          console.log(`💾 Value:`);
-          if (typeof entry.value === 'string' && entry.value.length > 500) {
-            console.log(entry.value.substring(0, 500) + '...');
-            console.log(chalk.gray(`(showing first 500 characters of ${entry.value.length} total)`));
-          } else {
-            console.log(JSON.stringify(entry.value, null, 2));
-          }
-        }
-
-      } catch (error) {
-        printError(`Retrieve failed: ${error instanceof Error ? error.message : String(error)}`);
-=======
       } else {
         result.conflicts.slice(0, 10).forEach(conflict => {
           console.log(`   • ${conflict}`);
         });
         console.log(`   ... and ${result.conflicts.length - 10} more`);
->>>>>>> 0ae5d1d6
       }
     }
 
@@ -815,62 +474,6 @@
   }
 }
 
-<<<<<<< HEAD
-      } catch (error) {
-        printError(`Delete failed: ${error instanceof Error ? error.message : String(error)}`);
-      }
-    });
-
-  // List command
-  memoryCmd
-    .command('list')
-    .description('List entries with filtering')
-    .option('-n, --namespace <namespace>', 'Filter by namespace')
-    .option('-t, --type <type>', 'Filter by type')
-    .option('--limit <num>', 'Limit results', parseInt, 20)
-    .option('--offset <num>', 'Offset for pagination', parseInt, 0)
-    .option('--sort-by <field>', 'Sort by field', 'updatedAt')
-    .option('--sort-order <order>', 'Sort order (asc|desc)', 'desc')
-    .action(async (options) => {
-      try {
-        const manager = await ensureMemoryManager();
-
-        const result = await manager.query({
-          namespace: options.namespace,
-          type: options.type,
-          limit: options.limit,
-          offset: options.offset,
-          sortBy: options.sortBy,
-          sortOrder: options.sortOrder
-        });
-
-        if (result.entries.length === 0) {
-          printInfo('No entries found');
-          return;
-        }
-
-        console.log(chalk.cyan(`\n📋 Memory Entries (${result.total} total):\n`));
-
-        for (const [i, entry] of result.entries.entries()) {
-          const num = options.offset + i + 1;
-          console.log(chalk.blue(`${num}. ${entry.key}`));
-          console.log(`   Namespace: ${entry.namespace} | Type: ${entry.type} | Size: ${formatBytes(entry.size)}`);
-          console.log(`   Updated: ${entry.updatedAt.toLocaleString()}`);
-          
-          if (entry.tags.length > 0) {
-            console.log(`   Tags: [${entry.tags.join(', ')}]`);
-          }
-          console.log();
-        }
-
-        if (result.total > result.entries.length) {
-          const showing = options.offset + result.entries.length;
-          console.log(chalk.gray(`Showing ${showing} of ${result.total} entries`));
-        }
-
-      } catch (error) {
-        printError(`List failed: ${error instanceof Error ? error.message : String(error)}`);
-=======
 async function statsCommand(args: string[], flags: Record<string, any>): Promise<void> {
   try {
     const manager = await ensureMemoryManager();
@@ -915,7 +518,6 @@
       console.log('   By Namespace:');
       for (const [namespace, data] of Object.entries(stats.distribution.byNamespace)) {
         console.log(`     ${namespace}: ${data.count} entries, ${formatBytes(data.size)}`);
->>>>>>> 0ae5d1d6
       }
     }
     
@@ -1045,11 +647,6 @@
   }
 }
 
-<<<<<<< HEAD
-      } catch (error) {
-        printError(`Failed to list namespaces: ${error instanceof Error ? error.message : String(error)}`);
-      }
-=======
 async function storeCommand(args: string[], flags: Record<string, any>): Promise<void> {
   const key = args[0];
   const value = args.slice(1).join(' ');
@@ -1086,7 +683,6 @@
       accessLevel: flags['access-level'] || 'shared',
       ttl: flags.ttl ? parseInt(flags.ttl) : undefined,
       compress: flags.compress
->>>>>>> 0ae5d1d6
     });
     
     printSuccess('Entry stored successfully');
@@ -1212,10 +808,6 @@
   }
 }
 
-<<<<<<< HEAD
-      } catch (error) {
-        printError(`Failed to list types: ${error instanceof Error ? error.message : String(error)}`);
-=======
 async function listCommand(args: string[], flags: Record<string, any>): Promise<void> {
   try {
     const manager = await ensureMemoryManager();
@@ -1244,7 +836,6 @@
       
       if (entry.tags.length > 0) {
         console.log(`   Tags: [${entry.tags.join(', ')}]`);
->>>>>>> 0ae5d1d6
       }
       console.log();
     });
@@ -1296,11 +887,6 @@
   }
 }
 
-<<<<<<< HEAD
-      } catch (error) {
-        printError(`Failed to list tags: ${error instanceof Error ? error.message : String(error)}`);
-      }
-=======
 async function tagsCommand(args: string[], flags: Record<string, any>): Promise<void> {
   try {
     const manager = await ensureMemoryManager();
@@ -1314,7 +900,6 @@
     console.log('\n🏷️  Tags:\n');
     tags.forEach((tag, i) => {
       console.log(`${i + 1}. ${tag}`);
->>>>>>> 0ae5d1d6
     });
   } catch (error) {
     printError(`Failed to list tags: ${(error instanceof Error ? error.message : String(error))}`);
@@ -1331,16 +916,6 @@
         await manager.updateConfiguration(updates);
         printSuccess('Configuration updated');
       } catch (error) {
-<<<<<<< HEAD
-        printError(`Configuration operation failed: ${error instanceof Error ? error.message : String(error)}`);
-      }
-    });
-
-  return memoryCmd;
-}
-
-// Export already handled in function declaration above
-=======
         printError('Invalid configuration JSON format');
         return;
       }
@@ -1354,5 +929,4 @@
   } catch (error) {
     printError(`Configuration operation failed: ${(error instanceof Error ? error.message : String(error))}`);
   }
-}
->>>>>>> 0ae5d1d6
+}