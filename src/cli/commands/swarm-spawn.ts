/**
 * Swarm spawning utilities
 */

interface Agent {
  id: string;
  type: string;
  status: string;
  name: string;
  task: string;
  parentId?: string;
  terminalId?: string;
}

interface SwarmState {
  swarmId: string;
  objective: string;
  agents: Map<string, Agent>;
  startTime: number;
}

const swarmStates = new Map<string, SwarmState>();

export function initializeSwarm(swarmId: string, objective: string): void {
  swarmStates.set(swarmId, {
    swarmId: swarmId,
    objective,
    agents: new Map<string, Agent>(),
    startTime: Date.now(),
  });
}

export async function spawnSwarmAgent(swarmId: string, agentType: string, task: string): Promise<string> {
  const swarm = swarmStates.get(swarmId);
  if (!swarm) {
    throw new Error(`Swarm ${swarmId} not found`);
  }
  
  const agentId = `${swarmId}-agent-${Date.now()}`;
<<<<<<< HEAD
  swarm.agents.set(agentId, {
    id: agentId,
    type: agentType,
    status: 'active',
    name: `${agentType} Agent`,
    task: task,
  });
=======
  const agent: Agent = {
    id: agentId,
    type: agentType,
    status: 'active',
    name: `${agentType}-${agentId}`,
    task: task,
  };
  swarm.agents.set(agentId, agent);
>>>>>>> 0ae5d1d6
  
  // In a real implementation, this would spawn actual Claude instances
  console.log(`[SWARM] Spawned ${agentType} agent: ${agentId}`);
  console.log(`[SWARM] Task: ${task}`);
  
  return agentId;
}

export async function monitorSwarm(swarmId: string): Promise<void> {
  const swarm = swarmStates.get(swarmId);
  if (!swarm) {
    throw new Error(`Swarm ${swarmId} not found`);
  }
  
  // Simple monitoring loop
  let running = true;
  const interval = setInterval(() => {
    if (!running) {
      clearInterval(interval);
      return;
    }
    
    console.log(`[MONITOR] Swarm ${swarmId} - Agents: ${swarm.agents.size}`);
<<<<<<< HEAD
    console.log(`[MONITOR] Active: ${Array.from(swarm.agents.values()).filter((a: any) => a.status === 'active').length}`);
=======
    const activeAgents = Array.from(swarm.agents.values()).filter(a => a.status === 'active').length;
    console.log(`[MONITOR] Active: ${activeAgents}`);
>>>>>>> 0ae5d1d6
  }, 5000);
  
  // Stop monitoring after timeout
  setTimeout(() => {
    running = false;
  }, 60 * 60 * 1000); // 1 hour
}

export function getSwarmState(swarmId: string): SwarmState | undefined {
  return swarmStates.get(swarmId);
}<|MERGE_RESOLUTION|>--- conflicted
+++ resolved
@@ -37,15 +37,6 @@
   }
   
   const agentId = `${swarmId}-agent-${Date.now()}`;
-<<<<<<< HEAD
-  swarm.agents.set(agentId, {
-    id: agentId,
-    type: agentType,
-    status: 'active',
-    name: `${agentType} Agent`,
-    task: task,
-  });
-=======
   const agent: Agent = {
     id: agentId,
     type: agentType,
@@ -54,7 +45,6 @@
     task: task,
   };
   swarm.agents.set(agentId, agent);
->>>>>>> 0ae5d1d6
   
   // In a real implementation, this would spawn actual Claude instances
   console.log(`[SWARM] Spawned ${agentType} agent: ${agentId}`);
@@ -78,12 +68,8 @@
     }
     
     console.log(`[MONITOR] Swarm ${swarmId} - Agents: ${swarm.agents.size}`);
-<<<<<<< HEAD
-    console.log(`[MONITOR] Active: ${Array.from(swarm.agents.values()).filter((a: any) => a.status === 'active').length}`);
-=======
     const activeAgents = Array.from(swarm.agents.values()).filter(a => a.status === 'active').length;
     console.log(`[MONITOR] Active: ${activeAgents}`);
->>>>>>> 0ae5d1d6
   }, 5000);
   
   // Stop monitoring after timeout
