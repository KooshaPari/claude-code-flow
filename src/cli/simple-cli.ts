--- conflicted
+++ resolved
@@ -76,96 +76,6 @@
   # Initialize enterprise environment
   npx claude-flow@2.0.0 init --sparc
   
-<<<<<<< HEAD
-  try {
-    // Check if file already exists
-    try {
-      await fs.access(fileName);
-      if (!force) {
-        console.log(`\n💡 Local wrapper ${fileName} already exists`);
-        return;
-      }
-    } catch {
-      // File doesn't exist, continue
-    }
-    
-    if (isWindows) {
-      // Windows batch file
-      const wrapperScript = `@echo off
-REM Claude-Flow local wrapper
-REM This script ensures claude-flow runs from your project directory
-
-set PROJECT_DIR=%CD%
-set PWD=%PROJECT_DIR%
-set CLAUDE_WORKING_DIR=%PROJECT_DIR%
-
-REM Try to find claude-flow
-if exist "%PROJECT_DIR%\\node_modules\\.bin\\claude-flow.cmd" (
-  cd /d "%PROJECT_DIR%"
-  "%PROJECT_DIR%\\node_modules\\.bin\\claude-flow.cmd" %*
-  exit /b %ERRORLEVEL%
-)
-
-REM Check global installation
-where claude-flow >nul 2>nul
-if %ERRORLEVEL% EQU 0 (
-  cd /d "%PROJECT_DIR%"
-  claude-flow %*
-  exit /b %ERRORLEVEL%
-)
-
-REM Fallback to npx
-cd /d "%PROJECT_DIR%"
-npx claude-flow@latest %*
-`;
-      
-      await fs.writeFile(fileName, wrapperScript);
-      console.log(`\n✅ Created local wrapper: ${fileName}`);
-      console.log('   You can now use: claude-flow');
-      
-    } else {
-      // Unix/Linux/Mac shell script
-      const wrapperScript = `#!/usr/bin/env bash
-# Claude-Flow local wrapper
-# This script ensures claude-flow runs from your project directory
-
-# Save the current directory
-PROJECT_DIR="\${PWD}"
-
-# Set environment to ensure correct working directory
-export PWD="\${PROJECT_DIR}"
-export CLAUDE_WORKING_DIR="\${PROJECT_DIR}"
-
-# Try to find claude-flow
-# 1. Local node_modules
-if [ -f "\${PROJECT_DIR}/node_modules/.bin/claude-flow" ]; then
-  cd "\${PROJECT_DIR}"
-  exec "\${PROJECT_DIR}/node_modules/.bin/claude-flow" "$@"
-
-# 2. Global installation
-elif command -v claude-flow &> /dev/null; then
-  cd "\${PROJECT_DIR}"
-  exec claude-flow "$@"
-
-# 3. Fallback to npx
-else
-  cd "\${PROJECT_DIR}"
-  exec npx claude-flow@latest "$@"
-fi
-`;
-      
-      await fs.writeFile(fileName, wrapperScript);
-      await fs.chmod(fileName, 0o755);
-      
-      console.log(`\n✅ Created local wrapper: ./${fileName}`);
-      console.log('   You can now use: ./claude-flow');
-    }
-    
-  } catch (err: any) {
-    const errorMessage = err instanceof Error ? err.message : String(err);
-    console.log(`\n⚠️  Could not create local wrapper: ${errorMessage}`);
-  }
-=======
   # Start enterprise orchestration with swarm intelligence
   ./claude-flow start --ui --swarm
   
@@ -240,7 +150,6 @@
 
 function printError(message: string) {
   console.error(`❌ Error: ${message}`);
->>>>>>> 0ae5d1d6
 }
 
 function printSuccess(message: string) {
@@ -264,60 +173,9 @@
 async function main() {
   const args = Deno.args;
   
-<<<<<<< HEAD
-  try {
-    await fs.writeFile(promptFile, fullPrompt, 'utf8');
-    
-    // Launch claude with the prompt file
-    const claudeProcess = spawn('bash', ['-c', `cat "${promptFile}" | claude --dangerously-skip-permissions`], {
-      stdio: 'inherit',
-      shell: false
-    });
-    
-    claudeProcess.on('error', (error) => {
-      if (error instanceof Error && 'code' in error && (error as any).code === 'ENOENT') {
-        printError('Claude Code is not installed or not in PATH');
-        console.log('\n📦 To install Claude Code:');
-        console.log('  1. Install via Cursor/VS Code extension');
-        console.log('  2. Or download from: https://claude.ai/code');
-        console.log('\n💡 Alternatively, copy this prompt to use manually:');
-        console.log('\n' + '─'.repeat(80));
-        console.log(fullPrompt);
-        console.log('─'.repeat(80));
-      } else {
-        const errorMessage = error instanceof Error ? error.message : String(error);
-        printError(`Failed to launch Claude Code: ${errorMessage}`);
-      }
-      // Cleanup temp file
-      fs.unlink(promptFile).catch(() => {});
-    });
-    
-    claudeProcess.on('exit', async (code) => {
-      // Cleanup temp file
-      try {
-        await fs.unlink(promptFile);
-      } catch (err) {
-        // Ignore cleanup errors
-      }
-      
-      if (code === 0) {
-        printSuccess(`✅ SPARC ${mode} execution completed successfully`);
-      } else if (code !== null) {
-        console.log(`\n⚠️  SPARC ${mode} exited with code ${code}`);
-      }
-    });
-  } catch (err) {
-    const errorMessage = err instanceof Error ? err.message : String(err);
-    printError(`Failed to create prompt file: ${errorMessage}`);
-    console.log('\n💡 Fallback - copy this prompt to use manually:');
-    console.log('\n' + '─'.repeat(80));
-    console.log(fullPrompt);
-    console.log('─'.repeat(80));
-=======
   if (args.length === 0) {
     printHelp();
     return;
->>>>>>> 0ae5d1d6
   }
 
   const command = args[0];
@@ -356,81 +214,6 @@
   // Legacy command handling (to be refactored)
   const subArgs = parsedArgs; // Use parsed args for legacy commands
   
-<<<<<<< HEAD
-  // Configure custom help
-  program.configureHelp({
-    formatHelp: (cmd: any, helper: any) => {
-      let output = '';
-      output += `\n${chalk.cyan.bold('🧠 Claude-Flow v' + VERSION)} - Advanced AI Agent Orchestration System\n\n`;
-      
-      output += chalk.yellow('USAGE:') + '\n';
-      output += '  claude-flow <command> [options]\n\n';
-      
-      output += chalk.yellow('INSTALLATION & SETUP:') + '\n';
-      output += '  npx claude-flow@latest init --sparc  # Initialize SPARC development environment\n';
-      output += '  \n';
-      output += '  The --sparc flag creates:\n';
-      output += '  • .roomodes file with 17 pre-configured SPARC modes\n';
-      output += '  • CLAUDE.md for project instructions\n';
-      output += '  • Ready-to-use TDD and code generation environment\n\n';
-      
-      output += chalk.yellow('KEY COMMANDS:') + '\n';
-      output += '  init [--sparc]                       Initialize project with Claude integration\n';
-      output += '  start [--ui]                         Start orchestration (--ui for enhanced UI)\n';
-      output += '  spawn <type> [--name <name>]         Create AI agent (alias for agent spawn)\n';
-      output += '  agent spawn <type> [--name <name>]   Create AI agent (researcher, coder, analyst)\n';
-      output += '  sparc <subcommand>                   SPARC-based development modes\n';
-      output += '  memory <subcommand>                  Manage persistent memory\n';
-      output += '  status                               Show system status\n\n';
-      
-      output += chalk.yellow('COMMAND CATEGORIES:') + '\n';
-      output += `  ${chalk.green('Core:')}         init, start, status, config\n`;
-      output += `  ${chalk.green('Agents:')}       agent, task, claude\n`;
-      output += `  ${chalk.green('Development:')}  sparc, memory, workflow\n`;
-      output += `  ${chalk.green('Infrastructure:')} mcp, terminal, session\n`;
-      output += `  ${chalk.green('Enterprise:')}   project, deploy, cloud, security, analytics\n\n`;
-      
-      output += chalk.yellow('QUICK START:') + '\n';
-      output += '  npx -y claude-flow@latest init --sparc # First-time setup with SPARC modes\n';
-      output += '  ./claude-flow start --ui              # Interactive process management UI\n';
-      output += '  ./claude-flow sparc modes             # List available development modes\n';
-      output += '  ./claude-flow sparc "build app"       # Run SPARC orchestrator (default)\n';
-      output += '  ./claude-flow sparc run code "feature" # Run specific mode (auto-coder)\n';
-      output += '  ./claude-flow sparc tdd "tests"       # Run test-driven development\n';
-      output += '  ./claude-flow memory store key "data"  # Store information\n';
-      output += '  ./claude-flow status                  # Check system status\n\n';
-      
-      output += chalk.yellow('GET DETAILED HELP:') + '\n';
-      output += '  claude-flow help <command>           # Show command-specific help\n';
-      output += '  claude-flow <command> --help         # Alternative help syntax\n';
-      output += '  \n';
-      output += '  Examples:\n';
-      output += '    claude-flow help sparc             # SPARC development commands\n';
-      output += '    claude-flow help agent             # Agent management commands\n';
-      output += '    claude-flow help memory            # Memory operations\n';
-      output += '    claude-flow agent --help           # Agent subcommands\n\n';
-      
-      output += chalk.yellow('COMMON OPTIONS:') + '\n';
-      output += '  --verbose, -v                        Enable detailed output\n';
-      output += '  --help                               Show command help\n';
-      output += '  --config <path>                      Use custom config file\n\n';
-      
-      output += `Documentation: ${chalk.blue('https://github.com/ruvnet/claude-code-flow')}\n\n`;
-      output += `Created by ${chalk.magenta('rUv')} - Built with ${chalk.red('❤️')} for the Claude community\n\n`;
-      
-      // List registered commands
-      output += '\n' + chalk.yellow('Registered Commands:') + '\n';
-      const commands = cmd.commands.filter((c: any) => !c._hidden);
-      const maxCmdLength = Math.max(...commands.map((c: any) => c.name().length));
-      
-      commands.forEach((subcmd: any) => {
-        const name = subcmd.name().padEnd(maxCmdLength + 2);
-        const desc = subcmd.description() || '';
-        output += `  ${chalk.green(name)} ${desc}\n`;
-      });
-      
-      output += `\nUse "${chalk.cyan('claude-flow help <command>')}" for detailed usage information\n`;
-=======
   switch (command) {
     case 'status':
       printSuccess('Claude-Flow System Status:');
@@ -447,7 +230,6 @@
       printSuccess('Starting system monitor...');
       console.log('📊 Real-time monitoring would display here');
       break;
->>>>>>> 0ae5d1d6
       
     case 'spawn':
       // Convenience alias for agent spawn
@@ -526,67 +308,6 @@
           }
           break;
           
-<<<<<<< HEAD
-          console.log('\n💡 Run "npm run build" to compile the full orchestrator');
-        } else {
-          const errorMessage = error instanceof Error ? error.message : String(error);
-          printError(`Failed to start orchestrator: ${errorMessage}`);
-          console.log('\n💡 Try running with --verbose for more details');
-        }
-      }
-    });
-
-  // Agent commands
-  const agentCmd = program
-    .command('agent')
-    .description('Manage agents (spawn, list, terminate, info)');
-
-  agentCmd
-    .command('spawn [type]')
-    .description('Spawn a new agent')
-    .option('--name <name>', 'Agent name')
-    .action((type = 'researcher', options) => {
-      printSuccess(`Spawning ${type} agent...`);
-      console.log(`📝 Agent ID: agent-${Date.now()}`);
-      console.log(`🤖 Type: ${type}`);
-      if (options.name) {
-        console.log(`📛 Name: ${options.name}`);
-      }
-      console.log(`⚡ Status: Active`);
-    });
-
-  agentCmd
-    .command('list')
-    .description('List active agents')
-    .action(() => {
-      printSuccess('Active agents:');
-      console.log('📋 No agents currently active (orchestrator not running)');
-    });
-
-  agentCmd
-    .command('info <agent-id>')
-    .description('Get detailed information about an agent')
-    .action((agentId) => {
-      printSuccess(`Agent Information: ${agentId}`);
-      console.log(`📝 Agent ID: ${agentId}`);
-      console.log(`🤖 Type: researcher`);
-      console.log(`📛 Name: Agent-${agentId.split('-').pop()}`);
-      console.log(`⚡ Status: Active`);
-      console.log(`🕒 Created: ${new Date().toISOString()}`);
-      console.log(`📊 Tasks Completed: 0`);
-      console.log(`💾 Memory Usage: 0 MB`);
-      console.log(`🔄 Last Activity: Just now`);
-    });
-
-  agentCmd
-    .command('terminate <agent-id>')
-    .description('Terminate an agent')
-    .option('--force', 'Force termination without cleanup')
-    .action((agentId, options) => {
-      printSuccess(`Terminating agent: ${agentId}`);
-      if (options.force) {
-        console.log('⚠️  Force termination requested');
-=======
         case 'create':
           // Advanced terminal creation
           const nameIndex = subArgs.indexOf('--name');
@@ -882,7 +603,6 @@
           console.log('  terminal execute "npm test" --session dev --timeout 5m');
           console.log('  terminal batch-exec --commands "cd /app,npm install,npm start"');
           console.log('  terminal monitor dev --metrics cpu,memory');
->>>>>>> 0ae5d1d6
       }
       break;
       
@@ -2403,32 +2123,8 @@
         } else {
           console.log(JSON.stringify(config, null, 2));
         }
-<<<<<<< HEAD
-        
-        await configManager.createDefaultConfig(options.file);
-        printSuccess(`Configuration initialized: ${options.file}`);
-      } catch (error) {
-        const errorMessage = error instanceof Error ? error.message : String(error);
-        printError(`Failed to initialize configuration: ${errorMessage}`);
-      }
-    });
-
-  configCmd
-    .command('show')
-    .description('Show current configuration')
-    .option('-f, --file <file>', 'Configuration file path', 'claude-flow.config.json')
-    .action(async (options) => {
-      try {
-        await configManager.load(options.file);
-        const config = configManager.show();
-        console.log(JSON.stringify(config, null, 2));
-      } catch (error) {
-        const errorMessage = error instanceof Error ? error.message : String(error);
-        printError(`Failed to show configuration: ${errorMessage}`);
-=======
       } catch {
         console.log('No configuration file found. Using defaults.');
->>>>>>> 0ae5d1d6
       }
     }
   };
@@ -2461,72 +2157,6 @@
         if (stdout.length > 0) {
           console.log(new TextDecoder().decode(stdout));
         }
-<<<<<<< HEAD
-        console.log(JSON.stringify(value, null, 2));
-      } catch (error) {
-        const errorMessage = error instanceof Error ? error.message : String(error);
-        printError(`Failed to get configuration: ${errorMessage}`);
-      }
-    });
-
-  configCmd
-    .command('set')
-    .description('Set a configuration value')
-    .argument('<path>', 'Configuration path (e.g., orchestrator.maxConcurrentAgents)')
-    .argument('<value>', 'Configuration value')
-    .option('-f, --file <file>', 'Configuration file path', 'claude-flow.config.json')
-    .option('--type <type>', 'Value type (string, number, boolean, json)', 'auto')
-    .action(async (path, value, options) => {
-      try {
-        await configManager.load(options.file);
-        
-        let parsedValue: any;
-        switch (options.type) {
-          case 'string':
-            parsedValue = value;
-            break;
-          case 'number':
-            parsedValue = parseFloat(value);
-            if (isNaN(parsedValue)) {
-              throw new Error('Invalid number format');
-            }
-            break;
-          case 'boolean':
-            parsedValue = value.toLowerCase() === 'true';
-            break;
-          case 'json':
-            parsedValue = JSON.parse(value);
-            break;
-          default:
-            // Auto-detect type
-            try {
-              parsedValue = JSON.parse(value);
-            } catch {
-              parsedValue = value;
-            }
-        }
-        
-        configManager.set(path, parsedValue);
-        await configManager.save();
-        printSuccess(`Set ${path} = ${JSON.stringify(parsedValue)}`);
-      } catch (error) {
-        const errorMessage = error instanceof Error ? error.message : String(error);
-        printError(`Failed to set configuration: ${errorMessage}`);
-      }
-    });
-
-  configCmd
-    .command('validate')
-    .description('Validate configuration file')
-    .option('-f, --file <file>', 'Configuration file path', 'claude-flow.config.json')
-    .action(async (options) => {
-      try {
-        await configManager.load(options.file);
-        printSuccess('Configuration is valid');
-      } catch (error) {
-        const errorMessage = error instanceof Error ? error.message : String(error);
-        printError(`Configuration validation failed: ${errorMessage}`);
-=======
         if (stderr.length > 0) {
           console.error(new TextDecoder().decode(stderr));
         }
@@ -2545,7 +2175,6 @@
         matches.forEach(cmd => console.log(`  ${cmd}`));
       } else {
         console.log('No matches found');
->>>>>>> 0ae5d1d6
       }
       return true;
     }
@@ -2618,65 +2247,6 @@
         } else {
           printError(`Agent not found: ${agentId}`);
         }
-<<<<<<< HEAD
-      } catch (error) {
-        // Fallback to default status
-        console.log('🟡 Status: Not Running (orchestrator not started)');
-        console.log('🤖 Agents: 0 active');
-        console.log('📋 Tasks: 0 in queue');
-        console.log('💾 Memory: Ready');
-        console.log('🖥️  Terminal Pool: Ready');
-        console.log('🌐 MCP Server: Stopped');
-      }
-    });
-
-  // Advanced Memory commands
-  try {
-    const { createAdvancedMemoryCommand } = await import('./commands/advanced-memory-commands.js');
-    const memoryCmd = createAdvancedMemoryCommand();
-    // Type assertion needed due to @cliffy vs commander compatibility
-    program.addCommand(memoryCmd as any);
-  } catch (error) {
-    // Fallback to simple memory commands if advanced ones fail to load
-    const memoryCmd = program
-      .command('memory')
-      .description('Manage memory (query, export, import, stats, cleanup)')
-      .action(() => {
-        printSuccess('Memory Management System');
-        console.log('\n💾 Available memory operations:');
-        console.log('  • memory store <key> <data> - Store data in memory');
-        console.log('  • memory get <key> - Retrieve data from memory');
-        console.log('  • memory list - List all memory keys');
-        console.log('  • memory delete <key> - Delete memory entry');
-        console.log('  • memory export <file> - Export memory to file');
-        console.log('  • memory import <file> - Import memory from file');
-        console.log('  • memory stats - Show memory usage statistics');
-        console.log('  • memory cleanup - Clean up unused memory entries');
-        console.log('\n💡 Memory system provides persistent storage across sessions');
-        console.log('\n⚠️  Advanced memory features unavailable - using fallback implementation');
-      });
-
-    memoryCmd
-      .command('store <key> <data>')
-      .description('Store data in memory')
-      .action((key, data) => {
-        memoryStore.set(key, data);
-        printSuccess(`Storing data in memory: ${key}`);
-        console.log(`📝 Key: ${key}`);
-        console.log(`💾 Data: ${data}`);
-        console.log('✅ Data stored successfully');
-      });
-
-    memoryCmd
-      .command('get <key>')
-      .description('Retrieve data from memory')
-      .action((key) => {
-        printSuccess(`Retrieving data from memory: ${key}`);
-        console.log(`📝 Key: ${key}`);
-        const data = memoryStore.get(key);
-        if (data !== undefined) {
-          console.log(`💾 Data: ${data}`);
-=======
         break;
         
       case 'terminate':
@@ -2685,7 +2255,6 @@
         if (index >= 0) {
           const removed = state.context.agents.splice(index, 1)[0];
           printSuccess(`Terminated agent: ${removed.name}`);
->>>>>>> 0ae5d1d6
         } else {
           printError(`Agent not found: ${termId}`);
         }
@@ -2778,24 +2347,6 @@
         } else {
           printError('Usage: memory store <key> <value>');
         }
-<<<<<<< HEAD
-      });
-
-    memoryCmd
-      .command('export <file>')
-      .description('Export memory to file')
-      .action(async (file) => {
-        try {
-          const fs = await import('fs/promises');
-          const data = Object.fromEntries(memoryStore);
-          await fs.writeFile(file, JSON.stringify(data, null, 2), 'utf8');
-          printSuccess(`Exporting memory to: ${file}`);
-          console.log(`💾 Exported ${memoryStore.size} entries`);
-          console.log('✅ Memory exported successfully');
-        } catch (error: any) {
-          const errorMessage = error instanceof Error ? error.message : String(error);
-          printError(`Failed to export memory: ${errorMessage}`);
-=======
         break;
         
       case 'get':
@@ -2804,7 +2355,6 @@
           console.log(`${getKey}: ${state.context.memory[getKey]}`);
         } else {
           console.log(`Key not found: ${getKey}`);
->>>>>>> 0ae5d1d6
         }
         break;
         
@@ -2817,22 +2367,6 @@
           keys.forEach(key => {
             console.log(`  ${key}: ${state.context.memory[key]}`);
           });
-<<<<<<< HEAD
-          
-          printSuccess(`Importing memory from: ${file}`);
-          console.log(`📥 Imported ${Object.keys(data).length} entries`);
-          console.log('✅ Memory imported successfully');
-        } catch (error: any) {
-          if (error instanceof Error && 'code' in error && (error as any).code === 'ENOENT') {
-            printError(`File not found: ${file}`);
-          } else if (error instanceof SyntaxError) {
-            printError(`Invalid JSON in file: ${file}`);
-          } else {
-            const errorMessage = error instanceof Error ? error.message : String(error);
-            printError(`Failed to import memory: ${errorMessage}`);
-          }
-=======
->>>>>>> 0ae5d1d6
         }
         break;
         
@@ -2935,134 +2469,7 @@
 function createMinimalClaudeMd() {
   return `# Claude Code Integration
 
-<<<<<<< HEAD
-        printSuccess(`MCP server started on ${options.host}:${options.port}`);
-        console.log(`📡 Server URL: http://${options.host}:${options.port}`);
-        console.log(`🔧 Transport: ${options.transport}`);
-        console.log(`🔧 Available tools: System, Tools`);
-        
-        // Keep process alive
-        process.on('SIGINT', async () => {
-          console.log('\n⏹️  Stopping MCP server...');
-          await server.stop();
-          process.exit(0);
-        });
-        
-        // Prevent CLI from exiting
-        await new Promise(() => {}); // Keep running
-      } catch (error) {
-        const errorMessage = error instanceof Error ? error.message : String(error);
-        printError(`Failed to start MCP server: ${errorMessage}`);
-      }
-    });
-
-  mcpCmd
-    .command('status')
-    .description('Show MCP server status')
-    .action(() => {
-      printSuccess('MCP Server Status:');
-      console.log('🌐 Status: Not running (use "mcp start" to start)');
-      console.log('📍 Default address: localhost:3000');
-      console.log('🔐 Authentication: Disabled');
-      console.log('🔧 Tools: System, Health, Tools');
-    });
-
-  mcpCmd
-    .command('tools')
-    .description('List available MCP tools')
-    .action(() => {
-      printSuccess('Available MCP Tools:');
-      console.log('\n📊 System Tools:');
-      console.log('  • system/info - Get system information');
-      console.log('  • system/health - Get system health status');
-      console.log('\n🔧 Tool Management:');
-      console.log('  • tools/list - List all available tools');
-      console.log('  • tools/schema - Get schema for a specific tool');
-      console.log('\n💡 Note: Additional tools available when orchestrator is running');
-    });
-
-  // Workflow command
-  program
-    .command('workflow <file>')
-    .description('Execute workflow files')
-    .action((file) => {
-      if (file) {
-        printSuccess(`Executing workflow: ${file}`);
-        console.log('🔄 Workflow execution would start here');
-      } else {
-        printError('Please specify a workflow file');
-      }
-    });
-
-  // REPL command
-  program
-    .command('repl')
-    .description('Start interactive REPL mode')
-    .option('--no-banner', 'Skip startup banner')
-    .option('--history-file <path>', 'Custom history file path')
-    .action(async (options) => {
-      try {
-        const { startNodeREPL } = await import('./node-repl.js');
-        await startNodeREPL(options);
-      } catch (error) {
-        const errorMessage = error instanceof Error ? error.message : String(error);
-        printError(`Failed to start REPL: ${errorMessage}`);
-      }
-    });
-
-  // Init command
-  program
-    .command('init')
-    .description('Initialize Claude-Flow project')
-    .option('--sparc', 'Initialize with SPARC development environment')
-    .option('--force', 'Overwrite existing files')
-    .action(async (options) => {
-      try {
-        const fs = await import('fs/promises');
-        const path = await import('path');
-        
-        printSuccess('Initializing Claude-Flow project...');
-        
-        // Create .claude directory structure
-        const claudeDir = '.claude';
-        const commandsDir = path.join(claudeDir, 'commands');
-        const swarmDir = path.join(commandsDir, 'swarm');
-        
-        // Create directories
-        await fs.mkdir(claudeDir, { recursive: true });
-        await fs.mkdir(commandsDir, { recursive: true });
-        await fs.mkdir(swarmDir, { recursive: true });
-        console.log('   ✅ Created .claude directory structure');
-        
-        // Create base configuration
-        const claudeConfig = {
-          version: "1.0.70",
-          project: {
-            name: path.basename(process.cwd()),
-            type: "claude-flow",
-            created: new Date().toISOString()
-          },
-          features: {
-            swarm: true,
-            sparc: options.sparc || false,
-            memory: true,
-            terminal: true,
-            mcp: true
-          }
-        };
-        
-        await fs.writeFile(
-          path.join(claudeDir, 'config.json'),
-          JSON.stringify(claudeConfig, null, 2)
-        );
-        console.log('   ✅ Created .claude/config.json');
-        
-        // Create swarm command files
-        const swarmCommands = {
-          'research.md': `# Research Swarm Command
-=======
 This file provides guidance to Claude when working with this codebase.
->>>>>>> 0ae5d1d6
 
 ## Project Overview
 [Describe your project here]
@@ -3230,261 +2637,6 @@
 ## Active Tasks
 1. [Current task]
 
-<<<<<<< HEAD
-See .claude/commands/swarm/ for detailed documentation on each strategy.
-`;
-        
-        await fs.writeFile(path.join(swarmDir, 'examples.md'), swarmExamples);
-        console.log('   ✅ Created swarm usage examples');
-        
-        console.log('\n🚀 Project initialized successfully!');
-        console.log('   📁 Created .claude/ directory structure');
-        console.log('   📋 Created swarm command documentation');
-        console.log('   📖 Created usage examples and guides');
-        console.log('\n   Next steps:');
-        console.log('   1. Run "claude-flow swarm --help" to see swarm options');
-        console.log('   2. Check .claude/commands/swarm/ for detailed documentation');
-        console.log('   3. Run "claude-flow help" for all available commands');
-        if (options.sparc) {
-          console.log('   4. Run "claude-flow sparc modes" to see available SPARC modes');
-        }
-        
-        // Create local wrapper script
-        await createLocalWrapper(options.force);
-      } catch (error) {
-        const errorMessage = error instanceof Error ? error.message : String(error);
-        printError(`Failed to initialize project: ${errorMessage}`);
-      }
-    });
-
-  // Spawn command (alias for agent spawn)
-  program
-    .command('spawn <type>')
-    .description('Spawn a new agent (alias for agent spawn)')
-    .option('--name <name>', 'Agent name')
-    .option('--config <config>', 'Agent configuration')
-    .action((type, options) => {
-      printSuccess(`Spawning ${type} agent...`);
-      console.log(`📝 Agent ID: agent-${Date.now()}`);
-      console.log(`🤖 Type: ${type}`);
-      if (options.name) {
-        console.log(`📛 Name: ${options.name}`);
-      }
-      if (options.config) {
-        console.log(`⚙️  Config: ${options.config}`);
-      }
-      console.log(`⚡ Status: Active`);
-      console.log('\n💡 This is an alias for "claude-flow agent spawn"');
-    });
-
-  // SPARC command
-  const sparcCmd = program
-    .command('sparc [prompt]')
-    .description('SPARC-based development commands with comprehensive mode support')
-    .option('--mode <mode>', 'Override SPARC mode for execution')
-    .option('--memory-key <key>', 'Store results in specific memory key')
-    .option('--parallel', 'Enable parallel agent execution')
-    .option('--monitor', 'Enable real-time monitoring')
-    .option('--batch', 'Use batch operations for file handling')
-    .option('--timeout <minutes>', 'Set execution timeout in minutes', '60')
-    .action(async (prompt, options) => {
-      if (!prompt) {
-        printSuccess('SPARC Development System - Complete Mode Collection');
-        console.log('\n🎯 Core Development Commands:');
-        console.log('  • sparc "<task>" - Run orchestrator mode (default)');
-        console.log('  • sparc run <mode> "<task>" - Run specific SPARC mode');
-        console.log('  • sparc modes - List all 17 available modes');
-        console.log('  • sparc tdd "<feature>" - Test-driven development');
-        console.log('  • sparc workflow "<workflow>" - Execute workflow orchestration');
-        console.log('  • sparc batch "<tasks>" - Execute multiple tasks in batch');
-        console.log('\n🚀 Advanced Features:');
-        console.log('  • --mode <mode> - Override default mode');
-        console.log('  • --memory-key <key> - Store results in memory');
-        console.log('  • --parallel - Enable parallel execution');
-        console.log('  • --monitor - Real-time monitoring');
-        console.log('  • --batch - Use batch file operations');
-        console.log('  • --timeout <min> - Set execution timeout');
-        console.log('\n💡 Initialize SPARC environment: claude-flow init --sparc');
-        console.log('💡 View comprehensive examples: .claude/commands/sparc/');
-        return;
-      }
-      
-      const executionMode = options.mode || 'orchestrator';
-      
-      printSuccess(`🧠 Launching SPARC ${executionMode} mode...`);
-      console.log(`📝 Task: ${prompt}`);
-      console.log(`🎯 Mode: ${executionMode}`);
-      if (options.memoryKey) console.log(`💾 Memory key: ${options.memoryKey}`);
-      if (options.parallel) console.log(`⚡ Parallel execution: enabled`);
-      if (options.monitor) console.log(`📊 Monitoring: enabled`);
-      if (options.batch) console.log(`📦 Batch operations: enabled`);
-      console.log(`⏱️  Timeout: ${options.timeout} minutes`);
-      console.log(`⚡ Starting Claude Code...\n`);
-      
-      await launchSparcExecution(executionMode, prompt, options);
-    });
-
-  sparcCmd
-    .command('modes')
-    .description('List all 17 available SPARC development modes')
-    .option('--detailed', 'Show detailed descriptions for each mode')
-    .action(async (options) => {
-      printSuccess('🧠 SPARC Development Modes - Complete Collection (17 Modes)');
-      
-      if (options.detailed) {
-        // Load mode descriptions from files
-        const modes = await loadAllSparcModes();
-        for (const [modeName, modeInfo] of Object.entries(modes)) {
-          console.log(`\n🎯 ${modeName.toUpperCase()}`);
-          console.log(`   Description: ${modeInfo.description}`);
-          console.log(`   Tools: ${modeInfo.tools?.join(', ') || 'Standard toolkit'}`);
-          console.log(`   Usage: claude-flow sparc run ${modeName} "<task>"`);
-        }
-      } else {
-        console.log('\n🎯 Core Orchestration (4 modes):');
-        console.log('  • orchestrator - Multi-agent task orchestration with TodoWrite/Task/Memory');
-        console.log('  • swarm-coordinator - Advanced swarm management and coordination');
-        console.log('  • workflow-manager - Process automation and workflow orchestration');
-        console.log('  • batch-executor - Parallel task execution and batch operations');
-        
-        console.log('\n🔧 Development Modes (4 modes):');
-        console.log('  • coder - Autonomous code generation with batch file operations');
-        console.log('  • architect - System design with Memory-based coordination');
-        console.log('  • reviewer - Code review using batch file analysis');
-        console.log('  • tdd - Test-driven development with TodoWrite planning');
-        
-        console.log('\n📊 Analysis & Research (3 modes):');
-        console.log('  • researcher - Deep research with parallel WebSearch/WebFetch');
-        console.log('  • analyzer - Code and data analysis with batch processing');
-        console.log('  • optimizer - Performance optimization with systematic analysis');
-        
-        console.log('\n🎨 Creative & Support (4 modes):');
-        console.log('  • designer - UI/UX design with Memory coordination');
-        console.log('  • innovator - Creative problem solving with WebSearch');
-        console.log('  • documenter - Documentation with batch file operations');
-        console.log('  • debugger - Systematic debugging with TodoWrite/Memory');
-        
-        console.log('\n🧪 Testing & Quality (2 modes):');  
-        console.log('  • tester - Comprehensive testing with parallel execution');
-        console.log('  • memory-manager - Knowledge management with Memory tools');
-        
-        console.log('\n💡 Usage Examples:');
-        console.log('  claude-flow sparc run coder "Build REST API"');
-        console.log('  claude-flow sparc run researcher "Analyze market trends" --parallel');
-        console.log('  claude-flow sparc run architect "Design microservices" --memory-key arch_design');
-        console.log('  claude-flow sparc tdd "User authentication system"');
-        
-        console.log('\n🚀 Advanced Features:');
-        console.log('  • --parallel: Enable parallel agent execution');
-        console.log('  • --batch: Use batch operations for file handling');
-        console.log('  • --memory-key <key>: Store results in specific memory key');
-        console.log('  • --monitor: Enable real-time monitoring');
-        console.log('  • --timeout <min>: Set execution timeout (default: 60)');
-        
-        console.log('\n📚 Detailed Information:');
-        console.log('  claude-flow sparc modes --detailed  # Show full descriptions');
-        console.log('  cat .claude/commands/sparc/*.md     # View mode documentation');
-      }
-    });
-
-  sparcCmd
-    .command('run <mode> <prompt>')
-    .description('Run a specific SPARC mode with enhanced features')
-    .option('--memory-key <key>', 'Store results in specific memory key')
-    .option('--parallel', 'Enable parallel agent execution')
-    .option('--monitor', 'Enable real-time monitoring')
-    .option('--batch', 'Use batch operations for file handling')
-    .option('--timeout <minutes>', 'Set execution timeout in minutes', '60')
-    .action(async (mode, prompt, options) => {
-      printSuccess(`🧠 Launching SPARC ${mode} mode with enhanced features...`);
-      console.log(`🎯 Mode: ${mode}`);
-      console.log(`📝 Task: ${prompt}`);
-      if (options.memoryKey) console.log(`💾 Memory key: ${options.memoryKey}`);
-      if (options.parallel) console.log(`⚡ Parallel execution: enabled`);
-      if (options.monitor) console.log(`📊 Monitoring: enabled`);
-      if (options.batch) console.log(`📦 Batch operations: enabled`);
-      console.log(`⏱️  Timeout: ${options.timeout} minutes`);
-      console.log(`⚡ Starting Claude Code...\n`);
-      
-      await launchSparcExecution(mode, prompt, options);
-    });
-
-  sparcCmd
-    .command('workflow <workflow_description>')
-    .description('Execute SPARC workflow orchestration with memory-based coordination')
-    .option('--phases <phases>', 'Number of workflow phases', '4')
-    .option('--memory-key <key>', 'Base memory key for workflow coordination')
-    .option('--parallel', 'Enable parallel phase execution where possible')
-    .option('--monitor', 'Enable real-time workflow monitoring')
-    .action(async (workflowDescription, options) => {
-      printSuccess('🔄 Launching SPARC Workflow Orchestration...');
-      console.log(`📋 Workflow: ${workflowDescription}`);
-      console.log(`🔢 Phases: ${options.phases}`);
-      if (options.memoryKey) console.log(`💾 Base memory key: ${options.memoryKey}`);
-      if (options.parallel) console.log(`⚡ Parallel phases: enabled`);
-      if (options.monitor) console.log(`📊 Monitoring: enabled`);
-      console.log(`⚡ Starting workflow orchestration...\n`);
-      
-      const workflowOptions = {
-        ...options,
-        mode: 'workflow-manager',
-        workflowPhases: options.phases,
-        memoryKey: options.memoryKey || `workflow_${Date.now()}`
-      };
-      
-      await launchSparcExecution('workflow-manager', workflowDescription, workflowOptions);
-    });
-
-  sparcCmd
-    .command('batch <tasks>')
-    .description('Execute multiple SPARC tasks in coordinated batch operations')
-    .option('--modes <modes>', 'Comma-separated list of modes to use', 'auto')
-    .option('--memory-key <key>', 'Shared memory key for batch coordination')
-    .option('--parallel', 'Execute batch tasks in parallel')
-    .option('--monitor', 'Enable batch execution monitoring')
-    .option('--max-concurrent <n>', 'Maximum concurrent batch tasks', '5')
-    .action(async (tasks, options) => {
-      printSuccess('📦 Launching SPARC Batch Execution...');
-      console.log(`📋 Tasks: ${tasks}`);
-      console.log(`🎯 Modes: ${options.modes}`);
-      if (options.memoryKey) console.log(`💾 Shared memory: ${options.memoryKey}`);
-      if (options.parallel) console.log(`⚡ Parallel execution: enabled`);
-      if (options.monitor) console.log(`📊 Monitoring: enabled`);
-      console.log(`🔢 Max concurrent: ${options.maxConcurrent}`);
-      console.log(`⚡ Starting batch execution...\n`);
-      
-      const batchOptions = {
-        ...options,
-        mode: 'batch-executor',
-        batchModes: options.modes.split(',').map((m: string) => m.trim()),
-        memoryKey: options.memoryKey || `batch_${Date.now()}`,
-        maxConcurrent: parseInt(options.maxConcurrent),
-        batch: true
-      };
-      
-      await launchSparcExecution('batch-executor', tasks, batchOptions);
-    });
-
-  sparcCmd
-    .command('tdd <description>')
-    .description('Run test-driven development mode with comprehensive TDD workflow')
-    .option('--test-framework <framework>', 'Testing framework to use', 'auto')
-    .option('--coverage-target <percentage>', 'Code coverage target', '95')
-    .option('--memory-key <key>', 'Memory key for TDD session data')
-    .action(async (description, options) => {
-      const { spawn } = await import('child_process');
-      
-      printSuccess('Launching Claude Code with SPARC TDD mode...');
-      console.log(`📝 Feature: ${description}`);
-      console.log(`⚡ Starting Claude Code...\n`);
-      
-      // Load the full SPARC prompt from .claude/commands/sparc/tdd.md
-      const sparcPrompt = await loadSparcPrompt('tdd');
-      
-      // Construct the full SPARC prompt
-      const fullPrompt = sparcPrompt ? 
-        `${sparcPrompt}
-=======
 ## Workflow
 - [ ] Step 1
 - [ ] Step 2
@@ -3493,7 +2645,6 @@
 - [Available resources]
 `;
 }
->>>>>>> 0ae5d1d6
 
 function createFullCoordinationMd() {
   return `# Coordination Center
@@ -3544,727 +2695,6 @@
 - API Rate Limits: [Service: limit]
 - Database Connections: [Current/Max]
 
-<<<<<<< HEAD
-Follow the red-green-refactor cycle strictly.`;
-      
-      // Write the prompt to a temporary file
-      const fs = await import('fs/promises');
-      const path = await import('path');
-      const os = await import('os');
-      
-      const tempDir = os.tmpdir();
-      const promptFile = path.join(tempDir, `sparc-tdd-prompt-${Date.now()}.txt`);
-      
-      try {
-        await fs.writeFile(promptFile, fullPrompt, 'utf8');
-        
-        // Launch claude with the prompt file
-        const claudeProcess = spawn('bash', ['-c', `cat "${promptFile}" | claude --dangerously-skip-permissions`], {
-          stdio: 'inherit',
-          shell: false
-        });
-        
-        claudeProcess.on('error', (error) => {
-          if ((error as any).code === 'ENOENT') {
-            printError('Claude Code is not installed or not in PATH');
-            console.log('\n📦 To install Claude Code:');
-            console.log('  1. Install via Cursor/VS Code extension');
-            console.log('  2. Or download from: https://claude.ai/code');
-            console.log('\n💡 Alternatively, copy this prompt to use manually:');
-            console.log('\n' + '─'.repeat(60));
-            console.log(fullPrompt);
-            console.log('─'.repeat(60));
-          } else {
-            const errorMessage = error instanceof Error ? error.message : String(error);
-            printError(`Failed to launch Claude Code: ${errorMessage}`);
-          }
-          // Cleanup temp file
-          fs.unlink(promptFile).catch(() => {});
-        });
-        
-        claudeProcess.on('exit', async (code) => {
-          // Cleanup temp file
-          try {
-            await fs.unlink(promptFile);
-          } catch (err) {
-            // Ignore cleanup errors
-          }
-          
-          if (code !== null && code !== 0) {
-            console.log(`\n⚠️  Claude Code exited with code ${code}`);
-          }
-        });
-      } catch (err) {
-        const errorMessage = err instanceof Error ? err.message : String(err);
-        printError(`Failed to create prompt file: ${errorMessage}`);
-        console.log('\n💡 Fallback - copy this prompt to use manually:');
-        console.log('\n' + '─'.repeat(60));
-        console.log(fullPrompt);
-        console.log('─'.repeat(60));
-      }
-    });
-
-  // Claude command - Enhanced API integration
-  const claudeCmd = program
-    .command('claude')
-    .description('Claude API integration with conversation management and context optimization')
-    .action(() => {
-      printSuccess('🤖 Claude Integration - Advanced API Operations');
-      console.log('\n🔐 Authentication & Configuration:');
-      console.log('  • claude auth - Authenticate with Claude API');
-      console.log('  • claude models - List available Claude models');
-      console.log('  • claude config - Configure API settings and defaults');
-      console.log('\n💬 Conversation Management:');
-      console.log('  • claude chat [--model <model>] - Interactive chat with context persistence');
-      console.log('  • claude session <command> - Manage conversation sessions');
-      console.log('  • claude context <command> - Context and memory management');
-      console.log('\n🚀 Direct API Operations:');
-      console.log('  • claude api <prompt> - Direct API call with context optimization');
-      console.log('  • claude batch <file> - Batch process prompts from file');
-      console.log('  • claude stream <prompt> - Streaming API responses');
-      console.log('\n📊 Advanced Features:');
-      console.log('  • claude analyze <text> - Analyze text with multiple model perspectives');
-      console.log('  • claude compare <prompt> - Compare responses across models');
-      console.log('  • claude optimize <conversation> - Optimize conversation context');
-      console.log('\n💡 Integration Examples:');
-      console.log('  claude chat --model claude-3-opus-20240229 --memory-key project_chat');
-      console.log('  claude session save project_planning');
-      console.log('  claude batch ./prompts.txt --output results.json');
-    });
-
-  claudeCmd
-    .command('auth')
-    .description('Authenticate with Claude API')
-    .option('--api-key <key>', 'Set API key directly')
-    .option('--check', 'Check current authentication status')
-    .option('--config-file <path>', 'Custom config file path')
-    .action(async (options) => {
-      printSuccess('🔐 Claude API Authentication');
-      
-      if (options.check) {
-        console.log('📊 Authentication Status:');
-        console.log('  • API Key: Set in environment or config file');
-        console.log('  • Status: Ready for API calls');
-        console.log('  • Default Model: claude-3-sonnet-20240229');
-        console.log('  • Rate Limits: Standard tier');
-        return;
-      }
-      
-      if (options.apiKey) {
-        console.log('💾 Storing API key in configuration...');
-        // In a real implementation, this would securely store the API key
-        console.log('✅ API key configured successfully');
-        console.log('🧪 Test with: claude-flow claude models');
-        return;
-      }
-      
-      console.log('🔐 Authentication Methods:');
-      console.log('  1. Environment Variable: export ANTHROPIC_API_KEY="your-key"');
-      console.log('  2. Config File: claude-flow claude auth --api-key "your-key"');
-      console.log('  3. Interactive Setup: (coming soon)');
-      console.log('\n📚 Get API Key: https://console.anthropic.com/');
-      console.log('💡 Check status: claude-flow claude auth --check');
-    });
-
-  claudeCmd
-    .command('models')
-    .description('List available Claude models with capabilities')
-    .option('--detailed', 'Show detailed model information')
-    .option('--check-access', 'Check model access with current API key')
-    .action(async (options) => {
-      printSuccess('🧠 Available Claude Models');
-      
-      if (options.detailed) {
-        console.log('\n🏆 Claude 3.5 Sonnet (Latest):');
-        console.log('  • Model: claude-3-5-sonnet-20241022');
-        console.log('  • Capabilities: Advanced reasoning, coding, analysis');
-        console.log('  • Context: 200k tokens');
-        console.log('  • Best for: Complex tasks, coding, analysis');
-        
-        console.log('\n💎 Claude 3 Opus (Most Capable):');
-        console.log('  • Model: claude-3-opus-20240229');
-        console.log('  • Capabilities: Highest intelligence, complex reasoning');
-        console.log('  • Context: 200k tokens');
-        console.log('  • Best for: Research, complex problem solving');
-        
-        console.log('\n⚡ Claude 3 Haiku (Fastest):');
-        console.log('  • Model: claude-3-haiku-20240307');
-        console.log('  • Capabilities: Fast, efficient, cost-effective');
-        console.log('  • Context: 200k tokens');
-        console.log('  • Best for: Simple tasks, quick responses');
-      } else {
-        console.log('\n🧠 Claude Model Family:');
-        console.log('  • claude-3-5-sonnet-20241022 (Latest & Recommended)');
-        console.log('  • claude-3-opus-20240229 (Most Capable)');
-        console.log('  • claude-3-sonnet-20240229 (Balanced)');
-        console.log('  • claude-3-haiku-20240307 (Fastest)');
-      }
-      
-      if (options.checkAccess) {
-        console.log('\n🔍 Checking API Access...');
-        console.log('  • API Key: ✅ Valid');
-        console.log('  • Model Access: ✅ All models available');
-        console.log('  • Rate Limits: ✅ Within limits');
-      }
-      
-      console.log('\n💡 Usage Examples:');
-      console.log('  claude-flow claude chat --model claude-3-5-sonnet-20241022');
-      console.log('  claude-flow claude api "Hello Claude" --model claude-3-opus-20240229');
-      console.log('  claude-flow claude models --detailed');
-    });
-
-  claudeCmd
-    .command('config')
-    .description('Configure Claude API settings and defaults')
-    .option('--set-default-model <model>', 'Set default model')
-    .option('--set-max-tokens <tokens>', 'Set default max tokens')
-    .option('--set-temperature <temp>', 'Set default temperature')
-    .option('--show', 'Show current configuration')
-    .option('--reset', 'Reset to default configuration')
-    .action(async (options) => {
-      printSuccess('⚙️ Claude API Configuration');
-      
-      if (options.show) {
-        console.log('\n📊 Current Configuration:');
-        console.log('  • Default Model: claude-3-sonnet-20240229');
-        console.log('  • Max Tokens: 4096');
-        console.log('  • Temperature: 0.7');
-        console.log('  • Context Memory: Enabled');
-        console.log('  • Session Persistence: Enabled');
-        return;
-      }
-      
-      if (options.setDefaultModel) {
-        console.log(`🧠 Setting default model to: ${options.setDefaultModel}`);
-        console.log('✅ Default model updated');
-      }
-      
-      if (options.setMaxTokens) {
-        console.log(`📏 Setting max tokens to: ${options.setMaxTokens}`);
-        console.log('✅ Max tokens updated');
-      }
-      
-      if (options.setTemperature) {
-        console.log(`🌡️ Setting temperature to: ${options.setTemperature}`);
-        console.log('✅ Temperature updated');
-      }
-      
-      if (options.reset) {
-        console.log('🔄 Resetting configuration to defaults...');
-        console.log('✅ Configuration reset successfully');
-      }
-      
-      if (!options.show && !options.setDefaultModel && !options.setMaxTokens && !options.setTemperature && !options.reset) {
-        console.log('\n⚙️ Configuration Options:');
-        console.log('  • --set-default-model <model> - Set default Claude model');
-        console.log('  • --set-max-tokens <tokens> - Set maximum response tokens');
-        console.log('  • --set-temperature <temp> - Set response creativity (0.0-1.0)');
-        console.log('  • --show - Display current settings');
-        console.log('  • --reset - Reset to defaults');
-        console.log('\n💡 Examples:');
-        console.log('  claude-flow claude config --set-default-model claude-3-opus-20240229');
-        console.log('  claude-flow claude config --set-temperature 0.3');
-        console.log('  claude-flow claude config --show');
-      }
-    });
-
-  claudeCmd
-    .command('chat')
-    .description('Interactive chat with Claude with context persistence')
-    .option('--model <model>', 'Claude model to use', 'claude-3-sonnet-20240229')
-    .option('--memory-key <key>', 'Memory key for conversation persistence')
-    .option('--session <name>', 'Named session for conversation')
-    .option('--temperature <temp>', 'Response creativity (0.0-1.0)', '0.7')
-    .option('--max-tokens <tokens>', 'Maximum response tokens', '4096')
-    .option('--system <prompt>', 'System prompt for conversation')
-    .action(async (options) => {
-      printSuccess('💬 Starting Claude Interactive Chat');
-      console.log(`🧠 Model: ${options.model}`);
-      if (options.memoryKey) console.log(`💾 Memory key: ${options.memoryKey}`);
-      if (options.session) console.log(`📝 Session: ${options.session}`);
-      console.log(`🌡️ Temperature: ${options.temperature}`);
-      console.log(`📏 Max tokens: ${options.maxTokens}`);
-      if (options.system) console.log(`⚙️ System prompt: ${options.system}`);
-      
-      console.log('\n🚀 Starting interactive chat session...');
-      console.log('💡 Type "exit" to end the conversation');
-      console.log('💡 Type "save" to save the conversation to memory');
-      console.log('💡 Type "load" to load previous conversation from memory');
-      console.log('───────────────────────────────────────────────────────\n');
-      
-      // In a real implementation, this would start an interactive chat session
-      console.log('📱 Interactive chat mode would start here');
-      console.log('🔧 Features available:');
-      console.log('  • Context-aware responses');
-      console.log('  • Memory persistence across sessions');
-      console.log('  • Multi-turn conversation support');
-      console.log('  • Automatic context optimization');
-    });
-
-  claudeCmd
-    .command('session <command>')
-    .description('Manage conversation sessions')
-    .option('--name <name>', 'Session name')
-    .option('--memory-key <key>', 'Memory key for session data')
-    .action(async (command, options) => {
-      printSuccess(`📝 Claude Session Management: ${command}`);
-      
-      switch (command) {
-        case 'list':
-          console.log('\n📋 Available Sessions:');
-          console.log('  • project_planning (last active: 2 hours ago)');
-          console.log('  • code_review (last active: 1 day ago)');
-          console.log('  • research_session (last active: 3 days ago)');
-          break;
-          
-        case 'save':
-          const sessionName = options.name || `session_${Date.now()}`;
-          console.log(`💾 Saving current conversation as: ${sessionName}`);
-          console.log('✅ Session saved successfully');
-          console.log(`🔗 Memory key: ${options.memoryKey || sessionName}`);
-          break;
-          
-        case 'load':
-          if (!options.name) {
-            printError('Session name required for loading');
-            console.log('💡 Use: claude-flow claude session load --name <session_name>');
-            return;
-          }
-          console.log(`📥 Loading session: ${options.name}`);
-          console.log('✅ Session loaded successfully');
-          console.log('💬 Continue conversation with loaded context');
-          break;
-          
-        case 'delete':
-          if (!options.name) {
-            printError('Session name required for deletion');
-            return;
-          }
-          console.log(`🗑️ Deleting session: ${options.name}`);
-          console.log('✅ Session deleted successfully');
-          break;
-          
-        case 'export':
-          const exportName = options.name || 'exported_session';
-          console.log(`📤 Exporting session: ${exportName}`);
-          console.log('✅ Session exported to file');
-          break;
-          
-        default:
-          console.log('\n📝 Available Session Commands:');
-          console.log('  • list - List all saved sessions');
-          console.log('  • save --name <name> - Save current conversation');
-          console.log('  • load --name <name> - Load saved conversation');
-          console.log('  • delete --name <name> - Delete saved session');
-          console.log('  • export --name <name> - Export session to file');
-      }
-    });
-
-  claudeCmd
-    .command('context <command>')
-    .description('Context and memory management for conversations')
-    .option('--key <key>', 'Memory key for context')
-    .option('--priority <level>', 'Context priority (high, medium, low)')
-    .action(async (command, options) => {
-      printSuccess(`🧠 Claude Context Management: ${command}`);
-      
-      switch (command) {
-        case 'optimize':
-          console.log('\n🔄 Optimizing conversation context...');
-          console.log('  • Analyzing conversation history');
-          console.log('  • Identifying key context elements');
-          console.log('  • Compressing redundant information');
-          console.log('  • Preserving critical details');
-          console.log('✅ Context optimization completed');
-          break;
-          
-        case 'compress':
-          console.log('\n📦 Compressing conversation context...');
-          console.log('  • Original context: 15,000 tokens');
-          console.log('  • Compressed context: 8,000 tokens');
-          console.log('  • Compression ratio: 47%');
-          console.log('✅ Context compressed successfully');
-          break;
-          
-        case 'summary':
-          console.log('\n📊 Context Summary:');
-          console.log('  • Total tokens: 12,500');
-          console.log('  • Active contexts: 3');
-          console.log('  • Memory usage: 2.3 MB');
-          console.log('  • Oldest context: 5 days ago');
-          break;
-          
-        case 'clear':
-          console.log('\n🧹 Clearing conversation context...');
-          console.log('✅ Context cleared successfully');
-          console.log('💡 New conversations will start fresh');
-          break;
-          
-        default:
-          console.log('\n🧠 Available Context Commands:');
-          console.log('  • optimize - Optimize conversation context for efficiency');
-          console.log('  • compress - Compress context while preserving meaning');
-          console.log('  • summary - Show context usage statistics');
-          console.log('  • clear - Clear all conversation context');
-      }
-    });
-
-  claudeCmd
-    .command('api <prompt>')
-    .description('Direct API call with context optimization')
-    .option('--model <model>', 'Claude model to use', 'claude-3-sonnet-20240229')
-    .option('--temperature <temp>', 'Response creativity (0.0-1.0)', '0.7')
-    .option('--max-tokens <tokens>', 'Maximum response tokens', '4096')
-    .option('--system <prompt>', 'System prompt')
-    .option('--context <key>', 'Use context from memory key')
-    .option('--save <key>', 'Save response to memory key')
-    .action(async (prompt, options) => {
-      printSuccess('🚀 Claude Direct API Call');
-      console.log(`📝 Prompt: ${prompt}`);
-      console.log(`🧠 Model: ${options.model}`);
-      console.log(`🌡️ Temperature: ${options.temperature}`);
-      console.log(`📏 Max tokens: ${options.maxTokens}`);
-      if (options.system) console.log(`⚙️ System: ${options.system}`);
-      if (options.context) console.log(`🧠 Context from: ${options.context}`);
-      if (options.save) console.log(`💾 Save to: ${options.save}`);
-      
-      console.log('\n⚡ Making API call...');
-      console.log('🔄 Processing request with Claude...');
-      console.log('✅ Response received');
-      
-      if (options.save) {
-        console.log(`💾 Response saved to memory key: ${options.save}`);
-      }
-      
-      console.log('\n💡 In a real implementation, this would make an actual API call to Claude');
-    });
-
-  claudeCmd
-    .command('batch <file>')
-    .description('Batch process prompts from file')
-    .option('--model <model>', 'Claude model to use', 'claude-3-sonnet-20240229')
-    .option('--output <file>', 'Output file for results', 'claude_batch_results.json')
-    .option('--parallel <n>', 'Number of parallel requests', '3')
-    .option('--delay <ms>', 'Delay between requests in milliseconds', '1000')
-    .action(async (file, options) => {
-      printSuccess('📦 Claude Batch Processing');
-      console.log(`📄 Input file: ${file}`);
-      console.log(`🧠 Model: ${options.model}`);
-      console.log(`📝 Output file: ${options.output}`);
-      console.log(`⚡ Parallel requests: ${options.parallel}`);
-      console.log(`⏱️ Delay between requests: ${options.delay}ms`);
-      
-      console.log('\n🔄 Processing batch requests...');
-      console.log('  • Reading prompts from file');
-      console.log('  • Validating input format');
-      console.log('  • Processing requests in parallel');
-      console.log('  • Handling rate limits');
-      console.log('  • Saving results to output file');
-      console.log('✅ Batch processing completed');
-      
-      console.log('\n📊 Batch Results:');
-      console.log('  • Total prompts processed: 25');
-      console.log('  • Successful responses: 25');
-      console.log('  • Failed requests: 0');
-      console.log('  • Total processing time: 2m 15s');
-      console.log(`  • Results saved to: ${options.output}`);
-    });
-
-  claudeCmd
-    .command('stream <prompt>')
-    .description('Streaming API responses for real-time output')
-    .option('--model <model>', 'Claude model to use', 'claude-3-sonnet-20240229')
-    .option('--temperature <temp>', 'Response creativity (0.0-1.0)', '0.7')
-    .option('--system <prompt>', 'System prompt')
-    .action(async (prompt, options) => {
-      printSuccess('🌊 Claude Streaming API');
-      console.log(`📝 Prompt: ${prompt}`);
-      console.log(`🧠 Model: ${options.model}`);
-      console.log(`🌡️ Temperature: ${options.temperature}`);
-      if (options.system) console.log(`⚙️ System: ${options.system}`);
-      
-      console.log('\n🚀 Starting streaming response...');
-      console.log('───────────────────────────────────────────────────────');
-      
-      // Simulate streaming response
-      const streamText = "This would be a real-time streaming response from Claude API. Each token would appear as it's generated, providing immediate feedback and allowing for real-time interaction patterns.";
-      const words = streamText.split(' ');
-      
-      for (let i = 0; i < words.length; i++) {
-        process.stdout.write(words[i] + ' ');
-        await new Promise(resolve => setTimeout(resolve, 100));
-      }
-      
-      console.log('\n───────────────────────────────────────────────────────');
-      console.log('✅ Streaming response completed');
-    });
-
-  claudeCmd
-    .command('analyze <text>')
-    .description('Analyze text with multiple model perspectives')
-    .option('--models <models>', 'Comma-separated list of models', 'claude-3-opus-20240229,claude-3-sonnet-20240229,claude-3-haiku-20240307')
-    .option('--aspects <aspects>', 'Analysis aspects', 'sentiment,complexity,clarity,structure')
-    .option('--output <format>', 'Output format (json, table, detailed)', 'detailed')
-    .action(async (text, options) => {
-      printSuccess('🔍 Claude Multi-Model Text Analysis');
-      console.log(`📝 Text: ${text.substring(0, 100)}${text.length > 100 ? '...' : ''}`);
-      console.log(`🧠 Models: ${options.models}`);
-      console.log(`📊 Aspects: ${options.aspects}`);
-      console.log(`📋 Output format: ${options.output}`);
-      
-      console.log('\n🔄 Running multi-model analysis...');
-      
-      const models = options.models.split(',');
-      const aspects = options.aspects.split(',');
-      
-      console.log('\n📊 Analysis Results:');
-      models.forEach((model: any) => {
-        console.log(`\n🧠 ${model}:`);
-        aspects.forEach((aspect: any) => {
-          const score = Math.random() * 100;
-          console.log(`  • ${aspect}: ${score.toFixed(1)}%`);
-        });
-      });
-      
-      console.log('\n✅ Multi-model analysis completed');
-      console.log('💡 Results show perspective from different Claude models');
-    });
-
-  claudeCmd
-    .command('compare <prompt>')
-    .description('Compare responses across different Claude models')
-    .option('--models <models>', 'Models to compare', 'claude-3-opus-20240229,claude-3-sonnet-20240229')
-    .option('--temperature <temp>', 'Response creativity', '0.7')
-    .option('--output <format>', 'Output format (side-by-side, detailed)', 'side-by-side')
-    .action(async (prompt, options) => {
-      printSuccess('⚖️ Claude Model Comparison');
-      console.log(`📝 Prompt: ${prompt}`);
-      console.log(`🧠 Models: ${options.models}`);
-      console.log(`🌡️ Temperature: ${options.temperature}`);
-      console.log(`📋 Output: ${options.output}`);
-      
-      console.log('\n🔄 Generating responses from multiple models...');
-      
-      const models = options.models.split(',');
-      
-      console.log('\n📊 Model Comparison Results:');
-      models.forEach((model: any, index: any) => {
-        console.log(`\n🧠 ${model}:`);
-        console.log(`  Response length: ${Math.floor(Math.random() * 1000) + 500} tokens`);
-        console.log(`  Response time: ${Math.floor(Math.random() * 5) + 2}s`);
-        console.log(`  Complexity score: ${(Math.random() * 100).toFixed(1)}%`);
-        console.log(`  Creativity score: ${(Math.random() * 100).toFixed(1)}%`);
-      });
-      
-      console.log('\n✅ Model comparison completed');
-      console.log('💡 Use this to understand different model capabilities');
-    });
-
-  claudeCmd
-    .command('optimize <conversation>')
-    .description('Optimize conversation context for better performance')
-    .option('--strategy <strategy>', 'Optimization strategy (compress, summarize, prune)', 'compress')
-    .option('--target-size <tokens>', 'Target context size in tokens')
-    .option('--preserve <elements>', 'Elements to preserve (recent, important, all)')
-    .action(async (conversation, options) => {
-      printSuccess('⚡ Conversation Context Optimization');
-      console.log(`📝 Conversation: ${conversation}`);
-      console.log(`🔧 Strategy: ${options.strategy}`);
-      if (options.targetSize) console.log(`🎯 Target size: ${options.targetSize} tokens`);
-      if (options.preserve) console.log(`🛡️ Preserve: ${options.preserve}`);
-      
-      console.log('\n🔄 Analyzing conversation context...');
-      console.log('  • Original size: 25,000 tokens');
-      console.log('  • Identifying key elements');
-      console.log('  • Applying optimization strategy');
-      console.log('  • Preserving critical context');
-      
-      console.log('\n📊 Optimization Results:');
-      console.log('  • Optimized size: 12,000 tokens');
-      console.log('  • Reduction: 52%');
-      console.log('  • Key elements preserved: 98%');
-      console.log('  • Performance improvement: 40%');
-      
-      console.log('\n✅ Context optimization completed');
-      console.log('💡 Optimized context maintains meaning while improving performance');
-    });
-
-  // Project command (Enterprise)
-  const projectCmd = program
-    .command('project')
-    .description('Project management (Enterprise feature)')
-    .action(() => {
-      printSuccess('Project Management (Enterprise)');
-      console.log('\n📊 Project features:');
-      console.log('  • project create - Create new project');
-      console.log('  • project list - List all projects');
-      console.log('  • project switch - Switch active project');
-      console.log('  • project config - Configure project settings');
-      console.log('\n⚠️  Enterprise features require license');
-    });
-
-  projectCmd
-    .command('create <name>')
-    .description('Create a new project')
-    .action((name) => {
-      printWarning('Enterprise feature - License required');
-      console.log(`📁 Would create project: ${name}`);
-    });
-
-  // Deploy command (Enterprise)
-  const deployCmd = program
-    .command('deploy')
-    .description('Deployment operations (Enterprise feature)')
-    .action(() => {
-      printSuccess('Deployment System (Enterprise)');
-      console.log('\n🚀 Deployment options:');
-      console.log('  • deploy production - Deploy to production');
-      console.log('  • deploy staging - Deploy to staging');
-      console.log('  • deploy rollback - Rollback deployment');
-      console.log('  • deploy status - Check deployment status');
-      console.log('\n⚠️  Enterprise features require license');
-    });
-
-  deployCmd
-    .command('production')
-    .description('Deploy to production environment')
-    .action(() => {
-      printWarning('Enterprise feature - License required');
-      console.log('🚀 Would deploy to production environment');
-    });
-
-  // Cloud command (Enterprise)
-  const cloudCmd = program
-    .command('cloud')
-    .description('Cloud infrastructure management (Enterprise feature)')
-    .action(() => {
-      printSuccess('Cloud Management (Enterprise)');
-      console.log('\n☁️  Cloud features:');
-      console.log('  • cloud connect - Connect to cloud provider');
-      console.log('  • cloud resources - Manage cloud resources');
-      console.log('  • cloud scale - Auto-scaling configuration');
-      console.log('  • cloud monitor - Cloud monitoring');
-      console.log('\n⚠️  Enterprise features require license');
-    });
-
-  cloudCmd
-    .command('connect <provider>')
-    .description('Connect to cloud provider')
-    .action((provider) => {
-      printWarning('Enterprise feature - License required');
-      console.log(`☁️  Would connect to ${provider}`);
-    });
-
-  // Security command (Enterprise)
-  const securityCmd = program
-    .command('security')
-    .description('Security and compliance tools (Enterprise feature)')
-    .action(() => {
-      printSuccess('Security Tools (Enterprise)');
-      console.log('\n🔒 Security features:');
-      console.log('  • security scan - Run security scan');
-      console.log('  • security audit - Compliance audit');
-      console.log('  • security policies - Manage policies');
-      console.log('  • security report - Generate reports');
-      console.log('\n⚠️  Enterprise features require license');
-    });
-
-  securityCmd
-    .command('scan')
-    .description('Run security scan')
-    .action(() => {
-      printWarning('Enterprise feature - License required');
-      console.log('🔍 Would run security scan');
-    });
-
-  // Analytics command (Enterprise)
-  const analyticsCmd = program
-    .command('analytics')
-    .description('Analytics and insights (Enterprise feature)')
-    .action(() => {
-      printSuccess('Analytics Dashboard (Enterprise)');
-      console.log('\n📊 Analytics features:');
-      console.log('  • analytics dashboard - View dashboard');
-      console.log('  • analytics report - Generate reports');
-      console.log('  • analytics metrics - Custom metrics');
-      console.log('  • analytics export - Export data');
-      console.log('\n⚠️  Enterprise features require license');
-    });
-
-  analyticsCmd
-    .command('dashboard')
-    .description('View analytics dashboard')
-    .action(() => {
-      printWarning('Enterprise feature - License required');
-      console.log('📊 Would display analytics dashboard');
-    });
-
-  // Swarm command
-  const swarmCmd = program
-    .command('swarm [objective]')
-    .description('Swarm-based AI agent coordination')
-    .option('--strategy <type>', 'Execution strategy: auto, research, development, analysis, testing, optimization, maintenance', 'auto')
-    .option('--mode <mode>', 'Coordination mode: centralized, distributed, hierarchical, mesh, hybrid', 'centralized')
-    .option('--max-agents <n>', 'Maximum number of agents', '5')
-    .option('--timeout <minutes>', 'Timeout in minutes', '60')
-    .option('--parallel', 'Enable parallel execution')
-    .option('--monitor', 'Enable real-time monitoring')
-    .option('--output <format>', 'Output format: json, sqlite, csv, html', 'json')
-    .option('--output-dir <path>', 'Output directory', './reports')
-    .option('--dry-run', 'Show configuration without executing')
-    .configureHelp({
-      formatHelp: () => {
-        return `
-${chalk.cyan.bold('🧠 Claude-Flow Swarm')} - AI Agent Coordination
-
-${chalk.yellow('USAGE:')}
-  claude-flow swarm [objective] [options]
-
-${chalk.yellow('ARGUMENTS:')}
-  objective                   The goal or task for the swarm to accomplish
-
-${chalk.yellow('OPTIONS:')}
-  --strategy <type>          Execution strategy (default: auto)
-                             auto, research, development, analysis, testing, 
-                             optimization, maintenance
-  --mode <mode>              Coordination mode (default: centralized)
-                             centralized, distributed, hierarchical, mesh, hybrid
-  --max-agents <n>           Maximum number of agents (default: 5)
-  --timeout <minutes>        Timeout in minutes (default: 60)
-  --parallel                 Enable parallel execution
-  --monitor                  Enable real-time monitoring
-  --output <format>          Output format: json, sqlite, csv, html (default: json)
-  --output-dir <path>        Output directory (default: ./reports)
-  --dry-run                  Show configuration without executing
-  -h, --help                 Display this help message
-
-${chalk.yellow('EXAMPLES:')}
-  $ claude-flow swarm "Build a REST API" --strategy development
-  $ claude-flow swarm "Research cloud architecture" --strategy research --mode distributed
-  $ claude-flow swarm "Analyze user data" --strategy analysis --parallel --max-agents 10
-
-${chalk.yellow('STRATEGIES:')}
-  ${chalk.green('auto')}         - Automatically determine best approach
-  ${chalk.green('research')}     - Information gathering and analysis  
-  ${chalk.green('development')}  - Software development and coding
-  ${chalk.green('analysis')}     - Data analysis and insights
-  ${chalk.green('testing')}      - Quality assurance workflows
-  ${chalk.green('optimization')} - Performance improvements
-  ${chalk.green('maintenance')}  - System maintenance tasks
-
-${chalk.yellow('COORDINATION MODES:')}
-  ${chalk.green('centralized')}  - Single coordinator (default)
-  ${chalk.green('distributed')}  - Multiple coordinators
-  ${chalk.green('hierarchical')} - Tree structure
-  ${chalk.green('mesh')}         - Peer-to-peer
-  ${chalk.green('hybrid')}       - Mixed patterns
-
-${chalk.yellow('SUBCOMMANDS:')}
-  list                       List recent swarm runs
-  status <id>                Show status of a swarm run
-
-Run 'claude-flow swarm <subcommand> --help' for subcommand help.
-=======
 ## Communication Channels
 ### Inter-Agent Messages
 - [Agent A → Agent B]: [Message type]
@@ -4302,7 +2732,6 @@
 
 ### Agent Failure
 1. [Recovery procedure]
->>>>>>> 0ae5d1d6
 `;
 }
 
@@ -4317,91 +2746,6 @@
 - \`agent-002/\`: Second agent's memory
 - etc.
 
-<<<<<<< HEAD
-        claudeProcess.on('error', (error) => {
-          if ((error as any).code === 'ENOENT') {
-            printError('Claude Code is not installed or not in PATH');
-            console.log('\n📦 To install Claude Code:');
-            console.log('  1. Install via Cursor/VS Code extension');
-            console.log('  2. Or download from: https://claude.ai/code');
-            console.log('\n💡 Alternatively, here\'s a simulation of what would happen:\n');
-            
-            // Simulate swarm execution
-            simulateSwarmExecution(swarmConfig);
-          } else {
-            const errorMessage = error instanceof Error ? error.message : String(error);
-            printError(`Failed to launch Claude Code: ${errorMessage}`);
-          }
-          // Cleanup temp file
-          fs.unlink(promptFile).catch(() => {});
-        });
-        
-        claudeProcess.on('exit', async (code) => {
-          // Cleanup temp file
-          try {
-            await fs.unlink(promptFile);
-          } catch (err) {
-            // Ignore cleanup errors
-          }
-          
-          if (code === 0) {
-            printSuccess(`\n✅ Swarm ${swarmConfig.id} completed successfully`);
-            
-            // Save results
-            const resultsPath = path.join(swarmConfig.outputDir, `${swarmConfig.id}.json`);
-            
-            try {
-              await fs.mkdir(swarmConfig.outputDir, { recursive: true });
-              await fs.writeFile(resultsPath, JSON.stringify(swarmConfig, null, 2));
-              console.log(`📊 Results saved to: ${resultsPath}`);
-            } catch (err) {
-              const errorMessage = err instanceof Error ? err.message : String(err);
-              console.error(`Failed to save results: ${errorMessage}`);
-            }
-          } else if (code !== null) {
-            console.log(`\n⚠️  Swarm exited with code ${code}`);
-          }
-        });
-      } catch (err) {
-        const errorMessage = err instanceof Error ? err.message : String(err);
-        printError(`Failed to create prompt file: ${errorMessage}`);
-        // Fallback to simulation
-        simulateSwarmExecution(swarmConfig);
-      }
-    });
-
-  // Add swarm subcommands
-  swarmCmd
-    .command('list')
-    .description('List recent swarm runs')
-    .option('--limit <n>', 'Number of results to show', '10')
-    .action((options) => {
-      printSuccess('Recent Swarm Runs:');
-      console.log('\n📋 No swarm runs found in current directory');
-      console.log('💡 Run a swarm with: claude-flow swarm "<objective>"');
-    });
-
-  swarmCmd
-    .command('status <id>')
-    .description('Show status of a swarm run')
-    .action((id) => {
-      printSuccess(`Swarm Status: ${id}`);
-      console.log('⚠️  Swarm tracking not available in simple mode');
-    });
-
-  // Help command
-  program
-    .command('help [command]')
-    .description('Show help for a specific command')
-    .action((command) => {
-      if (command) {
-        const cmd = program.commands.find(c => c.name === command);
-        if (cmd) {
-          console.log(cmd.helpInformation());
-        } else {
-          printError(`Unknown command: ${command}`);
-          console.log('\n💡 Run "claude-flow help" to see all commands');
-=======
 ## Files per Agent
 - \`profile.json\`: Agent configuration and capabilities
 - \`memory.md\`: Agent's working memory
@@ -4453,7 +2797,6 @@
       } catch (err) {
         if (!(err instanceof Deno.errors.AlreadyExists)) {
           throw err;
->>>>>>> 0ae5d1d6
         }
       }
     }
@@ -4569,46 +2912,10 @@
         "description": "Refactor and optimize (Refactor phase)",
         "phase": "refactor"
       },
-<<<<<<< HEAD
-      "workflow-manager": {
-        "description": "Workflow automation and process management",
-        "prompt": "SPARC: workflow-manager\\nYou design and manage automated workflows using TodoWrite for process planning and Task coordination for execution.",
-        "tools": ["TodoWrite", "TodoRead", "Task", "Bash", "Memory"]
-      }
-    };
-    
-    await fs.writeFile('.roomodes', JSON.stringify(roomodes, null, 2));
-    console.log('   ✅ Created comprehensive .roomodes file with 17 modes');
-    
-    // Create SPARC command files directory
-    const path = await import('path');
-    const sparcDir = path.join('.claude', 'commands', 'sparc');
-    await fs.mkdir(sparcDir, { recursive: true });
-    
-    // Copy SPARC command files from the project template
-    const projectRoot = '/workspaces/claude-code-flow';
-    const sourceSparcDir = path.join(projectRoot, '.claude', 'commands', 'sparc');
-    
-    try {
-      const sparcFiles = await fs.readdir(sourceSparcDir);
-      
-      for (const file of sparcFiles) {
-        if (file.endsWith('.md')) {
-          try {
-            const content = await fs.readFile(path.join(sourceSparcDir, file), 'utf8');
-            await fs.writeFile(path.join(sparcDir, file), content);
-            console.log(`   ✅ Copied SPARC command file: ${file}`);
-          } catch (copyError) {
-            const errorMessage = copyError instanceof Error ? copyError.message : String(copyError);
-            console.log(`   ⚠️  Could not copy ${file}: ${errorMessage}`);
-          }
-        }
-=======
       {
         "mode": "integration",
         "description": "Integrate and verify complete solution",
         "phase": "integration"
->>>>>>> 0ae5d1d6
       }
     ]
   }, null, 2);
@@ -4918,17 +3225,8 @@
 - Document architectural decisions in memory for future reference
 - Regular security reviews for any authentication or data handling code
 
-<<<<<<< HEAD
-    await program.parseAsync(process.argv);
-  } catch (error) {
-    const errorMessage = error instanceof Error ? error.message : String(error);
-    printError(`Failed to execute command: ${errorMessage}`);
-    process.exit(1);
-  }
-=======
 For more information about SPARC methodology, see: https://github.com/ruvnet/claude-code-flow/docs/sparc.md
 `;
->>>>>>> 0ae5d1d6
 }
 
 if (import.meta.main) {
