#!/usr/bin/env -S deno run --allow-all
import { getErrorMessage } from '../utils/error-handler.js';
/**
 * Claude-Flow CLI entry point - Remote execution friendly version
 * This version can be run directly from GitHub
 */

const VERSION = '1.0.71';

// Simple color functions
const chalk = {
  red: (text: string) => `\x1b[31m${text}\x1b[0m`,
  green: (text: string) => `\x1b[32m${text}\x1b[0m`,
  yellow: (text: string) => `\x1b[33m${text}\x1b[0m`,
  blue: (text: string) => `\x1b[34m${text}\x1b[0m`,
  gray: (text: string) => `\x1b[90m${text}\x1b[0m`,
  bold: (text: string) => `\x1b[1m${text}\x1b[0m`,
};

function printHelp() {
  console.log(`
🧠 Claude-Flow v${VERSION} - Advanced AI Agent Orchestration System

USAGE:
  claude-flow [COMMAND] [OPTIONS]

COMMANDS:
  init                  Initialize Claude Code integration files
  start                 Start the orchestration system
  agent                 Manage agents (spawn, list, terminate, info)
  task                  Manage tasks (create, list, status, cancel, workflow)
  memory               Manage memory (query, export, import, stats, cleanup)
  mcp                  Manage MCP server (status, tools, start, stop)
  config               Manage configuration (show, get, set, init, validate)
  status               Show system status
  monitor              Monitor system in real-time
  session              Manage terminal sessions
  workflow             Execute workflow files
  claude               Spawn Claude instances with specific configurations
  version              Show version information
  help                 Show this help message

OPTIONS:
  -c, --config <path>   Path to configuration file
  -v, --verbose         Enable verbose logging
  --help                Show help for any command

EXAMPLES:
  claude-flow init                    # Initialize Claude Code integration
  claude-flow start                   # Start orchestration system
  claude-flow agent spawn researcher  # Spawn a research agent
  claude-flow task create research "Analyze authentication patterns"
  claude-flow memory store key "value"
  claude-flow status                  # Check system status

For more info: https://github.com/ruvnet/claude-code-flow
`);
}

function printSuccess(message: string) {
  console.log(chalk.green('✅ ' + message));
}

function printError(message: string) {
  console.log(chalk.red('❌ ' + message));
}

function printWarning(message: string) {
  console.log(chalk.yellow('⚠️  ' + message));
}

async function main() {
  const args = process.argv.slice(2);
  const command = args[0] || 'help';
  const subArgs = args.slice(1);

  switch (command) {
    case '--help':
    case '-h':
    case 'help':
      printHelp();
      break;
      
    case '--version':
    case '-v':
    case 'version':
      console.log(`Claude-Flow v${VERSION}`);
      break;
      
    case 'init':
      printSuccess('Initializing Claude Code integration files...');
      console.log('📝 This command would create:');
      console.log('   - CLAUDE.md (Claude Code configuration)');
      console.log('   - memory-bank.md (Memory system documentation)');
      console.log('   - coordination.md (Agent coordination documentation)');
      console.log('   - Memory folder structure');
      console.log('\n💡 To run locally, clone the repo and use:');
      console.log('   git clone https://github.com/ruvnet/claude-code-flow.git');
      console.log('   cd claude-code-flow');
      console.log('   npm install -g claude-flow');
      console.log('   claude-flow init');
      break;
      
    case 'install':
      console.log(chalk.blue('📦 Installing Claude-Flow...'));
      console.log('\nRun these commands to install:');
      console.log(chalk.gray('  # Using npm (recommended)'));
      console.log('  npm install -g claude-flow');
      console.log('');
      console.log(chalk.gray('  # Or using Deno'));
      console.log('  deno install --allow-all --name claude-flow \\');
      console.log('    https://raw.githubusercontent.com/ruvnet/claude-code-flow/main/src/cli/index.ts');
      console.log('');
      console.log(chalk.gray('  # Or clone and build from source'));
      console.log('  git clone https://github.com/ruvnet/claude-code-flow.git');
      console.log('  cd claude-code-flow');
      console.log('  deno task build');
      break;
      
    default:
      printWarning(`Command '${command}' requires local installation.`);
      console.log('\n📥 To use all features, install Claude-Flow:');
      console.log('   npm install -g claude-flow');
      console.log('\n🌐 Or run directly with Deno:');
      console.log('   deno install --allow-all --name claude-flow \\');
      console.log('     https://raw.githubusercontent.com/ruvnet/claude-code-flow/main/src/cli/index.ts');
      console.log('\n📚 Documentation: https://github.com/ruvnet/claude-code-flow');
      console.log('💬 Issues: https://github.com/ruvnet/claude-code-flow/issues');
      break;
  }
}

// Check if this file is being run directly
if (process.argv[1] && process.argv[1].endsWith('index-remote.ts') || process.argv[1] && process.argv[1].endsWith('index-remote.js')) {
  main().catch((error) => {
<<<<<<< HEAD
    printError(`Error: ${error.message}`);
=======
    printError(`Error: ${(error instanceof Error ? error.message : String(error))}`);
>>>>>>> 0ae5d1d6
    process.exit(1);
  });
}<|MERGE_RESOLUTION|>--- conflicted
+++ resolved
@@ -70,7 +70,7 @@
 }
 
 async function main() {
-  const args = process.argv.slice(2);
+  const args = Deno.args;
   const command = args[0] || 'help';
   const subArgs = args.slice(1);
 
@@ -130,14 +130,9 @@
   }
 }
 
-// Check if this file is being run directly
-if (process.argv[1] && process.argv[1].endsWith('index-remote.ts') || process.argv[1] && process.argv[1].endsWith('index-remote.js')) {
+if (import.meta.main) {
   main().catch((error) => {
-<<<<<<< HEAD
-    printError(`Error: ${error.message}`);
-=======
     printError(`Error: ${(error instanceof Error ? error.message : String(error))}`);
->>>>>>> 0ae5d1d6
     process.exit(1);
   });
 }