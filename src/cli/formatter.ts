import { getErrorMessage } from '../utils/error-handler.js';
/**
 * Output formatting utilities for CLI
 */

<<<<<<< HEAD
import { colors } from '../utils/colors.js';
import { Table } from '@cliffy/table';
// Box is not available in the current cliffy version
import { AgentProfile, Task, MemoryEntry, HealthStatus } from '../utils/types.js';
=======
import chalk from 'chalk';
import Table from 'cli-table3';
// Using cli-table3 instead of @cliffy/table for Node.js compatibility
import type { AgentProfile, Task, MemoryEntry, HealthStatus } from '../utils/types.js';
import * as process from 'process';
>>>>>>> 0ae5d1d6

/**
 * Formats an error for display
 */
export function formatError(error: unknown): string {
  if (error instanceof Error) {
    let message = (error instanceof Error ? error.message : String(error));
    
    if ('code' in error) {
      message = `[${(error as any).code}] ${message}`;
    }
    
    if ('details' in error && (error as any).details) {
      message += '\n' + chalk.gray('Details: ' + JSON.stringify((error as any).details, null, 2));
    }
    
    return message;
  }
  
  return String(error);
}

/**
 * Formats an agent profile for display
 */
export function formatAgent(agent: AgentProfile): string {
  const lines = [
    chalk.cyan.bold(`Agent: ${agent.name}`),
    chalk.gray(`ID: ${agent.id}`),
    chalk.gray(`Type: ${agent.type}`),
    chalk.gray(`Priority: ${agent.priority}`),
    chalk.gray(`Max Tasks: ${agent.maxConcurrentTasks}`),
    chalk.gray(`Capabilities: ${agent.capabilities.join(', ')}`),
  ];
  
  return lines.join('\n');
}

/**
 * Formats a task for display
 */
export function formatTask(task: Task): string {
  const statusColor = {
    pending: chalk.gray,
    queued: chalk.yellow,
    assigned: chalk.blue,
    running: chalk.cyan,
    completed: chalk.green,
    failed: chalk.red,
    cancelled: chalk.magenta,
  }[task.status] || chalk.white;

  const lines = [
    chalk.yellow.bold(`Task: ${task.description}`),
    chalk.gray(`ID: ${task.id}`),
    chalk.gray(`Type: ${task.type}`),
    statusColor(`Status: ${task.status}`),
    chalk.gray(`Priority: ${task.priority}`),
  ];

  if (task.assignedAgent) {
    lines.push(chalk.gray(`Assigned to: ${task.assignedAgent}`));
  }

  if (task.dependencies.length > 0) {
    lines.push(chalk.gray(`Dependencies: ${task.dependencies.join(', ')}`));
  }

  if (task.error) {
    lines.push(chalk.red(`Error: ${task.error}`));
  }

  return lines.join('\n');
}

/**
 * Formats a memory entry for display
 */
export function formatMemoryEntry(entry: MemoryEntry): string {
  const lines = [
    chalk.magenta.bold(`Memory Entry: ${entry.type}`),
    chalk.gray(`ID: ${entry.id}`),
    chalk.gray(`Agent: ${entry.agentId}`),
    chalk.gray(`Session: ${entry.sessionId}`),
    chalk.gray(`Timestamp: ${entry.timestamp.toISOString()}`),
    chalk.gray(`Version: ${entry.version}`),
  ];

  if (entry.tags.length > 0) {
    lines.push(chalk.gray(`Tags: ${entry.tags.join(', ')}`));
  }

  lines.push('', chalk.white('Content:'), entry.content);

  return lines.join('\n');
}

/**
 * Formats health status for display
 */
export function formatHealthStatus(health: HealthStatus): string {
  const statusColor = {
    healthy: chalk.green,
    degraded: chalk.yellow,
    unhealthy: chalk.red,
  }[health.status];

  const lines = [
    statusColor.bold(`System Status: ${health.status.toUpperCase()}`),
    chalk.gray(`Checked at: ${health.timestamp.toISOString()}`),
    '',
    chalk.cyan.bold('Components:'),
  ];

  for (const [name, component] of Object.entries(health.components)) {
    const compColor = {
      healthy: chalk.green,
      degraded: chalk.yellow,
      unhealthy: chalk.red,
    }[component.status];

    lines.push(compColor(`  ${name}: ${component.status}`));
    
    if (component.error) {
      lines.push(chalk.red(`    Error: ${component.error}`));
    }

    if (component.metrics) {
      for (const [metric, value] of Object.entries(component.metrics)) {
        lines.push(chalk.gray(`    ${metric}: ${value}`));
      }
    }
  }

  return lines.join('\n');
}

/**
 * Creates a table for agent listing
 */
export function createAgentTable(agents: AgentProfile[]): any {
  const table = new Table({
    head: ['ID', 'Name', 'Type', 'Priority', 'Max Tasks']
  });

  for (const agent of agents) {
    table.push([
      agent.id,
      agent.name,
      agent.type,
      agent.priority.toString(),
      agent.maxConcurrentTasks.toString(),
    ]);
  }

  return table;
}

/**
 * Creates a table for task listing
 */
export function createTaskTable(tasks: Task[]): any {
  const table = new Table({
    head: ['ID', 'Type', 'Description', 'Status', 'Agent']
  });

  for (const task of tasks) {
    const statusCell = {
      pending: chalk.gray(task.status),
      queued: chalk.yellow(task.status),
      assigned: chalk.blue(task.status),
      running: chalk.cyan(task.status),
      completed: chalk.green(task.status),
      failed: chalk.red(task.status),
      cancelled: chalk.magenta(task.status),
    }[task.status] || task.status;

    table.push([
      task.id,
      task.type,
      task.description.substring(0, 40) + (task.description.length > 40 ? '...' : ''),
      statusCell,
      task.assignedAgent || '-',
    ]);
  }

  return table;
}

/**
 * Formats duration in human-readable form
 */
export function formatDuration(ms: number): string {
  if (ms < 1000) {
    return `${ms}ms`;
  }
  
  const seconds = Math.floor(ms / 1000);
  const minutes = Math.floor(seconds / 60);
  const hours = Math.floor(minutes / 60);
  const days = Math.floor(hours / 24);

  if (days > 0) {
    return `${days}d ${hours % 24}h`;
  }
  if (hours > 0) {
    return `${hours}h ${minutes % 60}m`;
  }
  if (minutes > 0) {
    return `${minutes}m ${seconds % 60}s`;
  }
  
  return `${seconds}s`;
}

/**
 * Displays the Claude-Flow banner
 */
export function displayBanner(version: string): void {
  const banner = `
${chalk.cyan.bold('╔══════════════════════════════════════════════════════════════╗')}
${chalk.cyan.bold('║')}             ${chalk.white.bold('🧠 Claude-Flow')} ${chalk.gray('v' + version)}                        ${chalk.cyan.bold('║')}
${chalk.cyan.bold('║')}          ${chalk.gray('Advanced AI Agent Orchestration')}               ${chalk.cyan.bold('║')}
${chalk.cyan.bold('╚══════════════════════════════════════════════════════════════╝')}
`;
  console.log(banner);
}

/**
 * Displays detailed version information
 */
export function displayVersion(version: string, buildDate: string): void {
  const info = [
    chalk.cyan.bold('Claude-Flow Version Information'),
    '',
<<<<<<< HEAD
    colors.white('Version:    ') + colors.yellow(version),
    colors.white('Build Date: ') + colors.yellow(buildDate),
    colors.white('Runtime:    ') + colors.yellow('Node.js ' + process.version),
    colors.white('Platform:   ') + colors.yellow(process.platform + ' ' + process.arch),
    colors.white('V8:         ') + colors.yellow(process.versions.v8),
=======
    chalk.white('Version:    ') + chalk.yellow(version),
    chalk.white('Build Date: ') + chalk.yellow(buildDate),
    chalk.white('Runtime:    ') + chalk.yellow('Node.js ' + process.version),
    chalk.white('Platform:   ') + chalk.yellow(process.platform),
    chalk.white('Arch:       ') + chalk.yellow(process.arch),
>>>>>>> 0ae5d1d6
    '',
    chalk.gray('Components:'),
    chalk.white('  • Multi-Agent Orchestration'),
    chalk.white('  • Memory Management'),
    chalk.white('  • Terminal Integration'),
    chalk.white('  • MCP Server'),
    chalk.white('  • Task Coordination'),
    '',
<<<<<<< HEAD
    colors.blue('Homepage: ') + colors.blue('https://github.com/anthropics/claude-code-flow'),
=======
    chalk.blue('Homepage: ') + chalk.underline('https://github.com/ruvnet/claude-flow'),
>>>>>>> 0ae5d1d6
  ];
  
  console.log(info.join('\n'));
}

/**
 * Formats a progress bar
 */
export function formatProgressBar(
  current: number,
  total: number,
  width: number = 40,
  label?: string
): string {
  const percentage = Math.min(100, (current / total) * 100);
  const filled = Math.floor((percentage / 100) * width);
  const empty = width - filled;
  
  const bar = chalk.green('█'.repeat(filled)) + chalk.gray('░'.repeat(empty));
  const percent = percentage.toFixed(1).padStart(5) + '%';
  
  let result = `[${bar}] ${percent}`;
  if (label) {
    result = `${label}: ${result}`;
  }
  
  return result;
}

/**
 * Creates a status indicator
 */
export function formatStatusIndicator(status: string): string {
  const indicators = {
    success: chalk.green('✓'),
    error: chalk.red('✗'),
    warning: chalk.yellow('⚠'),
    info: chalk.blue('ℹ'),
    running: chalk.cyan('⟳'),
    pending: chalk.gray('○'),
  };
  
  return indicators[status as keyof typeof indicators] || status;
}

/**
 * Formats a success message
 */
export function formatSuccess(message: string): string {
  return chalk.green('✓') + ' ' + chalk.white(message);
}

/**
 * Formats an info message
 */
export function formatInfo(message: string): string {
  return chalk.blue('ℹ') + ' ' + chalk.white(message);
}

/**
 * Formats a warning message
 */
export function formatWarning(message: string): string {
  return chalk.yellow('⚠') + ' ' + chalk.white(message);
}

/**
 * Formats a spinner with message
 */
export function formatSpinner(message: string, frame: number = 0): string {
  const frames = ['⠋', '⠙', '⠹', '⠸', '⠼', '⠴', '⠦', '⠧', '⠇', '⠏'];
  const spinner = chalk.cyan(frames[frame % frames.length]);
  return `${spinner} ${message}`;
}<|MERGE_RESOLUTION|>--- conflicted
+++ resolved
@@ -3,18 +3,11 @@
  * Output formatting utilities for CLI
  */
 
-<<<<<<< HEAD
-import { colors } from '../utils/colors.js';
-import { Table } from '@cliffy/table';
-// Box is not available in the current cliffy version
-import { AgentProfile, Task, MemoryEntry, HealthStatus } from '../utils/types.js';
-=======
 import chalk from 'chalk';
 import Table from 'cli-table3';
 // Using cli-table3 instead of @cliffy/table for Node.js compatibility
 import type { AgentProfile, Task, MemoryEntry, HealthStatus } from '../utils/types.js';
 import * as process from 'process';
->>>>>>> 0ae5d1d6
 
 /**
  * Formats an error for display
@@ -250,19 +243,11 @@
   const info = [
     chalk.cyan.bold('Claude-Flow Version Information'),
     '',
-<<<<<<< HEAD
-    colors.white('Version:    ') + colors.yellow(version),
-    colors.white('Build Date: ') + colors.yellow(buildDate),
-    colors.white('Runtime:    ') + colors.yellow('Node.js ' + process.version),
-    colors.white('Platform:   ') + colors.yellow(process.platform + ' ' + process.arch),
-    colors.white('V8:         ') + colors.yellow(process.versions.v8),
-=======
     chalk.white('Version:    ') + chalk.yellow(version),
     chalk.white('Build Date: ') + chalk.yellow(buildDate),
     chalk.white('Runtime:    ') + chalk.yellow('Node.js ' + process.version),
     chalk.white('Platform:   ') + chalk.yellow(process.platform),
     chalk.white('Arch:       ') + chalk.yellow(process.arch),
->>>>>>> 0ae5d1d6
     '',
     chalk.gray('Components:'),
     chalk.white('  • Multi-Agent Orchestration'),
@@ -271,11 +256,7 @@
     chalk.white('  • MCP Server'),
     chalk.white('  • Task Coordination'),
     '',
-<<<<<<< HEAD
-    colors.blue('Homepage: ') + colors.blue('https://github.com/anthropics/claude-code-flow'),
-=======
     chalk.blue('Homepage: ') + chalk.underline('https://github.com/ruvnet/claude-flow'),
->>>>>>> 0ae5d1d6
   ];
   
   console.log(info.join('\n'));
