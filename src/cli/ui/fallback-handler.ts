import { getErrorMessage } from '../../utils/type-guards.js';
/**
 * Fallback UI Handler - Handles raw mode errors gracefully
 * Provides alternative UI when Ink/raw mode isn't supported
 */

import chalk from 'chalk';
<<<<<<< HEAD
import { createCompatibleUI, launchUI as launchCompatibleUI } from './compatible-ui.js';
=======
import { createCompatibleUI } from './compatible-ui.js';
>>>>>>> 0ae5d1d6

export interface FallbackOptions {
  enableUI?: boolean;
  fallbackMessage?: string;
  showHelp?: boolean;
}

/**
 * Handles raw mode errors and provides fallback UI
 */
export async function handleRawModeError(
  error: Error, 
  options: FallbackOptions = {}
): Promise<void> {
  const isRawModeError = (error instanceof Error ? error.message : String(error)).includes('Raw mode is not supported') || 
                        (error instanceof Error ? error.message : String(error)).includes('stdin') ||
                        (error instanceof Error ? error.message : String(error)).includes('Ink');

  if (!isRawModeError) {
    throw error; // Re-throw if it's not a raw mode error
  }

  console.clear();
  console.log(chalk.yellow.bold('⚠️  Interactive Mode Not Supported'));
  console.log(chalk.gray('─'.repeat(50)));
  console.log(chalk.white('The current terminal environment does not support'));
  console.log(chalk.white('interactive UI features (raw mode).'));
  console.log();
  console.log(chalk.cyan('Common causes:'));
  console.log(chalk.gray('• VS Code integrated terminal'));
  console.log(chalk.gray('• WSL (Windows Subsystem for Linux)'));
  console.log(chalk.gray('• Native Windows terminals'));
  console.log(chalk.gray('• CI/CD environments'));
  console.log(chalk.gray('• Docker containers'));
  console.log(chalk.gray('• SSH sessions without TTY'));
  console.log();

  if (options.fallbackMessage) {
    console.log(chalk.blue('ℹ️  '), options.fallbackMessage);
    console.log();
  }

  if (options.enableUI) {
    console.log(chalk.green('✅ Launching compatible UI mode...'));
    console.log();
    
    try {
      const ui = createCompatibleUI();
      await ui.start();
    } catch (fallbackError) {
<<<<<<< HEAD
      const errorMessage = fallbackError instanceof Error ? fallbackError.message : String(fallbackError);
      console.log(chalk.red('❌ Fallback UI also failed:'), errorMessage);
=======
      console.log(chalk.red('❌ Fallback UI also failed:'), getErrorMessage(fallbackError));
>>>>>>> 0ae5d1d6
      await showBasicInterface(options);
    }
  } else {
    await showBasicInterface(options);
  }
}

/**
 * Shows a basic text-based interface when UI isn't available
 */
async function showBasicInterface(options: FallbackOptions): Promise<void> {
  console.log(chalk.green('📋 Available alternatives:'));
  console.log();
  console.log(chalk.white('1. Use CLI commands directly:'));
  console.log(chalk.gray('   ./claude-flow status'));
  console.log(chalk.gray('   ./claude-flow memory list'));
  console.log(chalk.gray('   ./claude-flow sparc modes'));
  console.log();
  console.log(chalk.white('2. Use non-interactive modes:'));
  console.log(chalk.gray('   ./claude-flow start (without --ui)'));
  console.log(chalk.gray('   ./claude-flow swarm "task" --monitor'));
  console.log();
  console.log(chalk.white('3. Use external terminal:'));
  console.log(chalk.gray('   Run in a standalone terminal application'));
  console.log();

  if (options.showHelp) {
    console.log(chalk.cyan('💡 For help with any command, use:'));
    console.log(chalk.gray('   ./claude-flow help <command>'));
    console.log(chalk.gray('   ./claude-flow <command> --help'));
    console.log();
  }

  console.log(chalk.gray('Press Ctrl+C to exit'));
  
  // Wait for user to exit
  await new Promise(() => {
    process.on('SIGINT', () => {
      console.log(chalk.green('\n👋 Goodbye!'));
      process.exit(0);
    });
  });
}

/**
 * Wraps a function to catch and handle raw mode errors
 */
export function withRawModeFallback<T extends any[], R>(
  fn: (...args: T) => Promise<R>,
  fallbackOptions: FallbackOptions = {}
) {
  return async (...args: T): Promise<R | void> => {
    try {
      return await fn(...args);
    } catch (error) {
      if (error instanceof Error) {
        await handleRawModeError(error, fallbackOptions);
      } else {
        throw error;
      }
    }
  };
}

/**
 * Checks if the current environment supports interactive UI
 */
export function checkUISupport(): {
  supported: boolean;
  reason?: string;
  recommendation?: string;
} {
  // Check if we're in a TTY
  if (!process.stdin.isTTY) {
    return {
      supported: false,
      reason: 'Not running in a TTY environment',
      recommendation: 'Use a proper terminal application'
    };
  }

  // Check if raw mode is available
  if (typeof process.stdin.setRawMode !== 'function') {
    return {
      supported: false,
      reason: 'Raw mode not available',
      recommendation: 'Use --no-ui flag or run in external terminal'
    };
  }

  // Check for VS Code terminal
  if (process.env.TERM_PROGRAM === 'vscode') {
    return {
      supported: false,
      reason: 'Running in VS Code integrated terminal',
      recommendation: 'Use VS Code external terminal or standalone terminal'
    };
  }

  // Check for other problematic environments
  if (process.env.CI || process.env.GITHUB_ACTIONS) {
    return {
      supported: false,
      reason: 'Running in CI/CD environment',
      recommendation: 'Use non-interactive mode'
    };
  }

  return { supported: true };
}

/**
 * Shows UI support information
 */
export function showUISupport(): void {
  const support = checkUISupport();
  
  console.log(chalk.cyan.bold('🖥️  UI Support Information'));
  console.log(chalk.gray('─'.repeat(40)));
  
  if (support.supported) {
    console.log(chalk.green('✅ Interactive UI supported'));
    console.log(chalk.gray('Your terminal supports all UI features'));
  } else {
    console.log(chalk.yellow('⚠️  Limited UI support'));
    console.log(chalk.gray(`Reason: ${support.reason}`));
    if (support.recommendation) {
      console.log(chalk.blue(`Recommendation: ${support.recommendation}`));
    }
  }
  
  console.log();
  console.log(chalk.white('Environment details:'));
  console.log(chalk.gray(`• Terminal: ${process.env.TERM || 'unknown'}`));
  console.log(chalk.gray(`• TTY: ${process.stdin.isTTY ? 'yes' : 'no'}`));
  console.log(chalk.gray(`• Program: ${process.env.TERM_PROGRAM || 'unknown'}`));
  console.log(chalk.gray(`• Platform: ${process.platform}`));
}

/**
 * Launch UI with fallback handling
 */
export async function launchUI(): Promise<void> {
  const support = checkUISupport();
  
  if (support.supported) {
    try {
      await launchCompatibleUI();
    } catch (error) {
      if (error instanceof Error) {
        await handleRawModeError(error, { 
          enableUI: true,
          fallbackMessage: 'Falling back to basic compatible UI mode',
          showHelp: true 
        });
      }
    }
  } else {
    console.log(chalk.yellow('⚠️  Using compatible UI mode due to terminal limitations'));
    console.log(chalk.gray(`Reason: ${support.reason}`));
    console.log();
    await launchCompatibleUI();
  }
}<|MERGE_RESOLUTION|>--- conflicted
+++ resolved
@@ -5,11 +5,7 @@
  */
 
 import chalk from 'chalk';
-<<<<<<< HEAD
-import { createCompatibleUI, launchUI as launchCompatibleUI } from './compatible-ui.js';
-=======
 import { createCompatibleUI } from './compatible-ui.js';
->>>>>>> 0ae5d1d6
 
 export interface FallbackOptions {
   enableUI?: boolean;
@@ -60,12 +56,7 @@
       const ui = createCompatibleUI();
       await ui.start();
     } catch (fallbackError) {
-<<<<<<< HEAD
-      const errorMessage = fallbackError instanceof Error ? fallbackError.message : String(fallbackError);
-      console.log(chalk.red('❌ Fallback UI also failed:'), errorMessage);
-=======
       console.log(chalk.red('❌ Fallback UI also failed:'), getErrorMessage(fallbackError));
->>>>>>> 0ae5d1d6
       await showBasicInterface(options);
     }
   } else {
@@ -203,30 +194,4 @@
   console.log(chalk.gray(`• TTY: ${process.stdin.isTTY ? 'yes' : 'no'}`));
   console.log(chalk.gray(`• Program: ${process.env.TERM_PROGRAM || 'unknown'}`));
   console.log(chalk.gray(`• Platform: ${process.platform}`));
-}
-
-/**
- * Launch UI with fallback handling
- */
-export async function launchUI(): Promise<void> {
-  const support = checkUISupport();
-  
-  if (support.supported) {
-    try {
-      await launchCompatibleUI();
-    } catch (error) {
-      if (error instanceof Error) {
-        await handleRawModeError(error, { 
-          enableUI: true,
-          fallbackMessage: 'Falling back to basic compatible UI mode',
-          showHelp: true 
-        });
-      }
-    }
-  } else {
-    console.log(chalk.yellow('⚠️  Using compatible UI mode due to terminal limitations'));
-    console.log(chalk.gray(`Reason: ${support.reason}`));
-    console.log();
-    await launchCompatibleUI();
-  }
 }