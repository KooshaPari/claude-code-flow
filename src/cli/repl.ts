import { getErrorMessage } from '../utils/error-handler.js';
import { promises as fs } from 'node:fs';
/**
 * Enhanced Interactive REPL for Claude-Flow
 */

<<<<<<< HEAD
import { Input, Confirm, Select } from '@cliffy/prompt';
import { colors } from '../utils/colors.js';
import { Table } from '@cliffy/table';
import { AgentProfile, Task } from '../utils/types.js';
=======
import inquirer from 'inquirer';
import chalk from 'chalk';
import Table from 'cli-table3';
import type { AgentProfile, Task } from '../utils/types.js';
>>>>>>> 0ae5d1d6
import { generateId } from '../utils/helpers.js';
import { formatStatusIndicator, formatDuration, formatProgressBar } from './formatter.js';
import { fs, env, processInfo } from '../utils/runtime.js';

interface REPLCommand {
  name: string;
  aliases?: string[];
  description: string;
  usage?: string;
  examples?: string[];
  handler: (args: string[], context: REPLContext) => Promise<void>;
}

interface REPLContext {
  options: any;
  history: string[];
  workingDirectory: string;
  currentSession?: string;
  connectionStatus: 'connected' | 'disconnected' | 'connecting';
  lastActivity: Date;
}

class CommandHistory {
  private history: string[] = [];
  private maxSize = 1000;
  private historyFile: string;

  constructor(historyFile?: string) {
    this.historyFile = historyFile || '.claude-flow-history';
    this.loadHistory();
  }

  add(command: string): void {
    if (command.trim() && command !== this.history[this.history.length - 1]) {
      this.history.push(command);
      if (this.history.length > this.maxSize) {
        this.history = this.history.slice(-this.maxSize);
      }
      this.saveHistory();
    }
  }

  get(): string[] {
    return [...this.history];
  }

  search(query: string): string[] {
    return this.history.filter(cmd => cmd.includes(query));
  }

  private async loadHistory(): Promise<void> {
    try {
<<<<<<< HEAD
      const content = await fs.readTextFile(this.historyFile);
=======
      const content = await fs.readFile(this.historyFile);
>>>>>>> 0ae5d1d6
      this.history = content.split('\n').filter((line: string) => line.trim());
    } catch {
      // History file doesn't exist yet
    }
  }

  private async saveHistory(): Promise<void> {
    try {
<<<<<<< HEAD
      await fs.writeTextFile(this.historyFile, this.history.join('\n'));
=======
      await fs.writeFile(this.historyFile, this.history.join('\n'));
>>>>>>> 0ae5d1d6
    } catch {
      // Ignore save errors
    }
  }
}

class CommandCompleter {
  private commands: Map<string, REPLCommand> = new Map();
  
  setCommands(commands: REPLCommand[]): void {
    this.commands.clear();
    for (const cmd of commands) {
      this.commands.set(cmd.name, cmd);
      if (cmd.aliases) {
        for (const alias of cmd.aliases) {
          this.commands.set(alias, cmd);
        }
      }
    }
  }

  complete(input: string): string[] {
    const parts = input.trim().split(/\s+/);
    
    if (parts.length === 1) {
      // Complete command names
      const prefix = parts[0];
      return Array.from(this.commands.keys())
        .filter(name => name.startsWith(prefix))
        .sort();
    }
    
    // Complete subcommands and arguments
    const commandName = parts[0];
    const command = this.commands.get(commandName);
    
    if (command) {
      return this.completeForCommand(command, parts.slice(1));
    }
    
    return [];
  }

  private completeForCommand(command: REPLCommand, args: string[]): string[] {
    // Basic completion for known commands
    switch (command.name) {
      case 'agent':
        if (args.length === 1) {
          return ['spawn', 'list', 'terminate', 'info'].filter(sub => 
            sub.startsWith(args[0])
          );
        }
        if (args[0] === 'spawn' && args.length === 2) {
          return ['coordinator', 'researcher', 'implementer', 'analyst', 'custom']
            .filter(type => type.startsWith(args[1]));
        }
        break;
      
      case 'task':
        if (args.length === 1) {
          return ['create', 'list', 'status', 'cancel', 'workflow'].filter(sub => 
            sub.startsWith(args[0])
          );
        }
        if (args[0] === 'create' && args.length === 2) {
          return ['research', 'implementation', 'analysis', 'coordination']
            .filter(type => type.startsWith(args[1]));
        }
        break;
      
      case 'session':
        if (args.length === 1) {
          return ['list', 'save', 'restore', 'delete', 'export', 'import']
            .filter(sub => sub.startsWith(args[0]));
        }
        break;
      
      case 'workflow':
        if (args.length === 1) {
          return ['run', 'validate', 'list', 'status', 'stop', 'template']
            .filter(sub => sub.startsWith(args[0]));
        }
        break;
    }
    
    return [];
  }
}

/**
 * Start the enhanced interactive REPL
 */
export async function startREPL(options: any = {}): Promise<void> {
  const context: REPLContext = {
    options,
    history: [],
<<<<<<< HEAD
    workingDirectory: processInfo.cwd(),
=======
    workingDirectory: process.cwd(),
>>>>>>> 0ae5d1d6
    connectionStatus: 'disconnected',
    lastActivity: new Date(),
  };

  const history = new CommandHistory(options.historyFile);
  const completer = new CommandCompleter();
  
  const commands: REPLCommand[] = [
    {
      name: 'help',
      aliases: ['h', '?'],
      description: 'Show available commands or help for a specific command',
      usage: 'help [command]',
      examples: ['help', 'help agent', 'help task create'],
      handler: async (args) => {
        if (args.length === 0) {
          showHelp(commands);
        } else {
          showCommandHelp(commands, args[0]);
        }
      },
    },
    {
      name: 'status',
      aliases: ['st'],
      description: 'Show system status and connection info',
      usage: 'status [component]',
      examples: ['status', 'status orchestrator'],
      handler: async (args, ctx) => {
        await showSystemStatus(ctx, args[0]);
      },
    },
    {
      name: 'connect',
      aliases: ['conn'],
      description: 'Connect to Claude-Flow orchestrator',
      usage: 'connect [host:port]',
      examples: ['connect', 'connect localhost:3000'],
      handler: async (args, ctx) => {
        await connectToOrchestrator(ctx, args[0]);
      },
    },
    {
      name: 'agent',
      description: 'Agent management (spawn, list, terminate, info)',
      usage: 'agent <subcommand> [options]',
      examples: [
        'agent list',
        'agent spawn researcher --name "Research Agent"',
        'agent info agent-001',
        'agent terminate agent-001'
      ],
      handler: async (args, ctx) => {
        await handleAgentCommand(args, ctx);
      },
    },
    {
      name: 'task',
      description: 'Task management (create, list, status, cancel)',
      usage: 'task <subcommand> [options]',
      examples: [
        'task list',
        'task create research "Find quantum computing papers"',
        'task status task-001',
        'task cancel task-001'
      ],
      handler: async (args, ctx) => {
        await handleTaskCommand(args, ctx);
      },
    },
    {
      name: 'memory',
      description: 'Memory operations (query, stats, export)',
      usage: 'memory <subcommand> [options]',
      examples: [
        'memory stats',
        'memory query --agent agent-001',
        'memory export memory.json'
      ],
      handler: async (args, ctx) => {
        await handleMemoryCommand(args, ctx);
      },
    },
    {
      name: 'session',
      description: 'Session management (save, restore, list)',
      usage: 'session <subcommand> [options]',
      examples: [
        'session list',
        'session save "Development Session"',
        'session restore session-001'
      ],
      handler: async (args, ctx) => {
        await handleSessionCommand(args, ctx);
      },
    },
    {
      name: 'workflow',
      description: 'Workflow operations (run, list, status)',
      usage: 'workflow <subcommand> [options]',
      examples: [
        'workflow list',
        'workflow run workflow.json',
        'workflow status workflow-001'
      ],
      handler: async (args, ctx) => {
        await handleWorkflowCommand(args, ctx);
      },
    },
    {
      name: 'monitor',
      aliases: ['mon'],
      description: 'Start monitoring mode',
      usage: 'monitor [--interval seconds]',
      examples: ['monitor', 'monitor --interval 5'],
      handler: async (args) => {
        console.log(chalk.cyan('Starting monitor mode...'));
        console.log(chalk.gray('(This would start the live dashboard)'));
      },
    },
    {
      name: 'history',
      aliases: ['hist'],
      description: 'Show command history',
      usage: 'history [--search query]',
      examples: ['history', 'history --search agent'],
      handler: async (args) => {
        const searchQuery = args.indexOf('--search') >= 0 ? args[args.indexOf('--search') + 1] : null;
        const historyItems = searchQuery ? history.search(searchQuery) : history.get();
        
        console.log(chalk.cyan.bold(`Command History${searchQuery ? ` (search: ${searchQuery})` : ''}`));
        console.log('─'.repeat(50));
        
        if (historyItems.length === 0) {
          console.log(chalk.gray('No commands in history'));
          return;
        }
        
        const recent = historyItems.slice(-20); // Show last 20
        recent.forEach((cmd, i) => {
          const lineNumber = historyItems.length - recent.length + i + 1;
          console.log(`${chalk.gray(lineNumber.toString().padStart(3))} ${cmd}`);
        });
      },
    },
    {
      name: 'clear',
      aliases: ['cls'],
      description: 'Clear the screen',
      handler: async () => {
        console.clear();
      },
    },
    {
      name: 'cd',
      description: 'Change working directory',
      usage: 'cd <directory>',
      examples: ['cd /path/to/project', 'cd ..'],
      handler: async (args, ctx) => {
        if (args.length === 0) {
          console.log(ctx.workingDirectory);
          return;
        }
        
        try {
<<<<<<< HEAD
          const newDir = args[0] === '~' ? env.get('HOME') || '/' : args[0];
          processInfo.chdir(newDir);
          ctx.workingDirectory = processInfo.cwd();
          console.log(colors.gray(`Changed to: ${ctx.workingDirectory}`));
=======
          const newDir = args[0] === '~' ? process.env['HOME'] || '/' : args[0];
          process.chdir(newDir);
          ctx.workingDirectory = process.cwd();
          console.log(chalk.gray(`Changed to: ${ctx.workingDirectory}`));
>>>>>>> 0ae5d1d6
        } catch (error) {
          console.error(chalk.red('Error:'), error instanceof Error ? error.message : String(error));
        }
      },
    },
    {
      name: 'pwd',
      description: 'Print working directory',
      handler: async (_, ctx) => {
        console.log(ctx.workingDirectory);
      },
    },
    {
      name: 'echo',
      description: 'Echo arguments',
      usage: 'echo <text>',
      examples: ['echo "Hello, world!"'],
      handler: async (args) => {
        console.log(args.join(' '));
      },
    },
    {
      name: 'exit',
      aliases: ['quit', 'q'],
      description: 'Exit the REPL',
      handler: async () => {
<<<<<<< HEAD
        console.log(colors.gray('Goodbye!'));
        processInfo.exit(0);
=======
        console.log(chalk.gray('Goodbye!'));
        process.exit(0);
>>>>>>> 0ae5d1d6
      },
    },
  ];

  // Set up command completion
  completer.setCommands(commands);
  
  // Show initial status
  if (!options.quiet) {
    await showSystemStatus(context);
    console.log(chalk.gray('Type "help" for available commands or "exit" to quit.\n'));
  }

  // Main REPL loop
  while (true) {
    try {
      const prompt = createPrompt(context);
      const input = await prompt.prompt({
        message: prompt,
        suggestions: (input: string) => completer.complete(input),
      });

      if (!input.trim()) {
        continue;
      }

      // Add to history
      history.add(input);
      context.history.push(input);
      context.lastActivity = new Date();

      // Parse command
      const args = parseCommand(input);
      const [commandName, ...commandArgs] = args;
      
      // Find and execute command
      const command = commands.find(c => 
        c.name === commandName || 
        (c.aliases && c.aliases.includes(commandName))
      );

      if (command) {
        try {
          await command.handler(commandArgs, context);
        } catch (error) {
          console.error(chalk.red('Command failed:'), error instanceof Error ? error.message : String(error));
        }
      } else {
        console.log(chalk.red(`Unknown command: ${commandName}`));
        console.log(chalk.gray('Type "help" for available commands'));
        
        // Suggest similar commands
        const suggestions = findSimilarCommands(commandName, commands);
        if (suggestions.length > 0) {
          console.log(chalk.gray('Did you mean:'), suggestions.map(s => chalk.cyan(s)).join(', '));
        }
      }
    } catch (error) {
      const errorMessage = error instanceof Error ? error.message : String(error);
      if (errorMessage.includes('EOF') || errorMessage.includes('interrupted')) {
        // Ctrl+D or Ctrl+C pressed
        console.log('\n' + chalk.gray('Goodbye!'));
        break;
      }
      console.error(chalk.red('REPL Error:'), errorMessage);
    }
  }
}

function createPrompt(context: REPLContext): string {
  const statusIcon = getConnectionStatusIcon(context.connectionStatus);
  const dir = context.workingDirectory.split('/').pop() || '/';
  
  return `${statusIcon} ${chalk.cyan('claude-flow')}:${chalk.yellow(dir)}${chalk.white('>')} `;
}

function getConnectionStatusIcon(status: string): string {
  switch (status) {
    case 'connected': return chalk.green('●');
    case 'connecting': return chalk.yellow('◐');
    case 'disconnected': return chalk.red('○');
    default: return chalk.gray('?');
  }
}

function parseCommand(input: string): string[] {
  // Simple command parsing - handle quoted strings
  const args: string[] = [];
  let current = '';
  let inQuotes = false;
  let quoteChar = '';
  
  for (let i = 0; i < input.length; i++) {
    const char = input[i];
    
    if (inQuotes) {
      if (char === quoteChar) {
        inQuotes = false;
        quoteChar = '';
      } else {
        current += char;
      }
    } else {
      if (char === '"' || char === "'") {
        inQuotes = true;
        quoteChar = char;
      } else if (char === ' ' || char === '\t') {
        if (current.trim()) {
          args.push(current.trim());
          current = '';
        }
      } else {
        current += char;
      }
    }
  }
  
  if (current.trim()) {
    args.push(current.trim());
  }
  
  return args;
}

function showHelp(commands: REPLCommand[]): void {
  console.log(chalk.cyan.bold('Claude-Flow Interactive REPL'));
  console.log('─'.repeat(50));
  console.log();
  
  console.log(chalk.white.bold('Available Commands:'));
  console.log();
  
  const table = new Table()
    .header(['Command', 'Aliases', 'Description'])
    .border(false);

  for (const cmd of commands) {
    table.push([
      chalk.cyan(cmd.name),
      cmd.aliases ? chalk.gray(cmd.aliases.join(', ')) : '',
      cmd.description
    ]);
  }
  
  console.log(table.toString());
  console.log();
  
  console.log(chalk.gray('Tips:'));
  console.log(chalk.gray('• Use TAB for command completion'));
  console.log(chalk.gray('• Use "help <command>" for detailed help'));
  console.log(chalk.gray('• Use UP/DOWN arrows for command history'));
  console.log(chalk.gray('• Use Ctrl+C or "exit" to quit'));
}

function showCommandHelp(commands: REPLCommand[], commandName: string): void {
  const command = commands.find(c => 
    c.name === commandName || 
    (c.aliases && c.aliases.includes(commandName))
  );
  
  if (!command) {
    console.log(chalk.red(`Unknown command: ${commandName}`));
    return;
  }
  
  console.log(chalk.cyan.bold(`Command: ${command.name}`));
  console.log('─'.repeat(30));
  console.log(`${chalk.white('Description:')} ${command.description}`);
  
  if (command.aliases) {
    console.log(`${chalk.white('Aliases:')} ${command.aliases.join(', ')}`);
  }
  
  if (command.usage) {
    console.log(`${chalk.white('Usage:')} ${command.usage}`);
  }
  
  if (command.examples) {
    console.log();
    console.log(chalk.white.bold('Examples:'));
    for (const example of command.examples) {
      console.log(`  ${chalk.gray('$')} ${chalk.cyan(example)}`);
    }
  }
}

async function showSystemStatus(context: REPLContext, component?: string): Promise<void> {
  console.log(chalk.cyan.bold('System Status'));
  console.log('─'.repeat(30));
  
  const statusIcon = formatStatusIndicator(context.connectionStatus === 'connected' ? 'success' : 'error');
  console.log(`${statusIcon} Connection: ${context.connectionStatus}`);
  console.log(`${chalk.white('Working Directory:')} ${context.workingDirectory}`);
  console.log(`${chalk.white('Last Activity:')} ${context.lastActivity.toLocaleTimeString()}`);
  
  if (context.currentSession) {
    console.log(`${chalk.white('Current Session:')} ${context.currentSession}`);
  }
  
  console.log(`${chalk.white('Commands in History:')} ${context.history.length}`);
  
  if (context.connectionStatus === 'disconnected') {
    console.log();
    console.log(chalk.yellow('⚠ Not connected to orchestrator'));
    console.log(chalk.gray('Use "connect" command to establish connection'));
  }
}

async function connectToOrchestrator(context: REPLContext, target?: string): Promise<void> {
  const host = target || 'localhost:3000';
  
  console.log(chalk.yellow(`Connecting to ${host}...`));
  context.connectionStatus = 'connecting';
  
  // Mock connection attempt
  await new Promise(resolve => setTimeout(resolve, 1000));
  
  // Simulate connection result
  const success = Math.random() > 0.3; // 70% success rate
  
  if (success) {
    context.connectionStatus = 'connected';
    console.log(chalk.green('✓ Connected successfully'));
  } else {
    context.connectionStatus = 'disconnected';
    console.log(chalk.red('✗ Connection failed'));
    console.log(chalk.gray('Make sure Claude-Flow is running with: claude-flow start'));
  }
}

async function handleAgentCommand(args: string[], context: REPLContext): Promise<void> {
  if (context.connectionStatus !== 'connected') {
    console.log(chalk.yellow('⚠ Not connected to orchestrator'));
    console.log(chalk.gray('Use "connect" to establish connection first'));
    return;
  }

  if (args.length === 0) {
    console.log(chalk.gray('Usage: agent <spawn|list|terminate|info> [options]'));
    return;
  }
  
  const subcommand = args[0];
  switch (subcommand) {
    case 'list':
      await showAgentList();
      break;
    case 'spawn':
      await handleAgentSpawn(args.slice(1));
      break;
    case 'terminate':
      if (args.length < 2) {
        console.log(chalk.red('Please specify agent ID'));
      } else {
        await handleAgentTerminate(args[1]);
      }
      break;
    case 'info':
      if (args.length < 2) {
        console.log(chalk.red('Please specify agent ID'));
      } else {
        await showAgentInfo(args[1]);
      }
      break;
    default:
      console.log(chalk.red(`Unknown agent subcommand: ${subcommand}`));
  }
}

async function showAgentList(): Promise<void> {
  // Mock agent data
  const agents = [
    { id: 'agent-001', name: 'Coordinator', type: 'coordinator', status: 'active', tasks: 2 },
    { id: 'agent-002', name: 'Researcher', type: 'researcher', status: 'active', tasks: 5 },
    { id: 'agent-003', name: 'Implementer', type: 'implementer', status: 'idle', tasks: 0 },
  ];
  
  console.log(chalk.cyan.bold(`Active Agents (${agents.length})`));
  console.log('─'.repeat(50));
  
  const table = new Table()
    .header(['ID', 'Name', 'Type', 'Status', 'Tasks'])
    .border(true);

  for (const agent of agents) {
    const statusIcon = formatStatusIndicator(agent.status);
    
    table.push([
      chalk.gray(agent.id),
      chalk.white(agent.name),
      chalk.cyan(agent.type),
      `${statusIcon} ${agent.status}`,
      agent.tasks.toString()
    ]);
  }
  
  console.log(table.toString());
}

async function handleAgentSpawn(args: string[]): Promise<void> {
  if (args.length === 0) {
    console.log(chalk.gray('Usage: agent spawn <type> [name]'));
    console.log(chalk.gray('Types: coordinator, researcher, implementer, analyst, custom'));
    return;
  }

  const type = args[0];
  const name = args[1] || await prompt.prompt({
    message: 'Agent name:',
    default: `${type}-agent`,
  });

  console.log(chalk.yellow('Spawning agent...'));
  
  // Mock spawning
  await new Promise(resolve => setTimeout(resolve, 1000));
  
  const agentId = generateId('agent');
  console.log(chalk.green('✓ Agent spawned successfully'));
  console.log(`${chalk.white('ID:')} ${agentId}`);
  console.log(`${chalk.white('Name:')} ${name}`);
  console.log(`${chalk.white('Type:')} ${type}`);
}

async function handleAgentTerminate(agentId: string): Promise<void> {
  const confirmed = await confirm.prompt({
    message: `Terminate agent ${agentId}?`,
    default: false,
  });
  
  if (!confirmed) {
    console.log(chalk.gray('Termination cancelled'));
    return;
  }
  
  console.log(chalk.yellow('Terminating agent...'));
  await new Promise(resolve => setTimeout(resolve, 500));
  console.log(chalk.green('✓ Agent terminated'));
}

async function showAgentInfo(agentId: string): Promise<void> {
  // Mock agent info
  console.log(chalk.cyan.bold('Agent Information'));
  console.log('─'.repeat(30));
  console.log(`${chalk.white('ID:')} ${agentId}`);
  console.log(`${chalk.white('Name:')} Research Agent`);
  console.log(`${chalk.white('Type:')} researcher`);
  console.log(`${chalk.white('Status:')} ${formatStatusIndicator('success')} active`);
  console.log(`${chalk.white('Uptime:')} ${formatDuration(3600000)}`);
  console.log(`${chalk.white('Active Tasks:')} 3`);
  console.log(`${chalk.white('Completed Tasks:')} 12`);
}

async function handleTaskCommand(args: string[], context: REPLContext): Promise<void> {
  if (context.connectionStatus !== 'connected') {
    console.log(chalk.yellow('⚠ Not connected to orchestrator'));
    return;
  }

  if (args.length === 0) {
    console.log(chalk.gray('Usage: task <create|list|status|cancel> [options]'));
    return;
  }
  
  const subcommand = args[0];
  switch (subcommand) {
    case 'list':
      await showTaskList();
      break;
    case 'create':
      await handleTaskCreate(args.slice(1));
      break;
    case 'status':
      if (args.length < 2) {
        console.log(chalk.red('Please specify task ID'));
      } else {
        await showTaskStatus(args[1]);
      }
      break;
    case 'cancel':
      if (args.length < 2) {
        console.log(chalk.red('Please specify task ID'));
      } else {
        await handleTaskCancel(args[1]);
      }
      break;
    default:
      console.log(chalk.red(`Unknown task subcommand: ${subcommand}`));
  }
}

async function showTaskList(): Promise<void> {
  // Mock task data
  const tasks = [
    { id: 'task-001', type: 'research', description: 'Research quantum computing', status: 'running', agent: 'agent-002' },
    { id: 'task-002', type: 'analysis', description: 'Analyze research results', status: 'pending', agent: null },
    { id: 'task-003', type: 'implementation', description: 'Implement solution', status: 'completed', agent: 'agent-003' },
  ];
  
  console.log(chalk.cyan.bold(`Tasks (${tasks.length})`));
  console.log('─'.repeat(60));
  
  const table = new Table()
    .header(['ID', 'Type', 'Description', 'Status', 'Agent'])
    .border(true);

  for (const task of tasks) {
    const statusIcon = formatStatusIndicator(task.status);
    
    table.push([
      chalk.gray(task.id),
      chalk.white(task.type),
      task.description.substring(0, 30) + (task.description.length > 30 ? '...' : ''),
      `${statusIcon} ${task.status}`,
      task.agent ? chalk.cyan(task.agent) : '-'
    ]);
  }
  
  console.log(table.toString());
}

async function handleTaskCreate(args: string[]): Promise<void> {
  if (args.length < 2) {
    console.log(chalk.gray('Usage: task create <type> <description>'));
    return;
  }

  const type = args[0];
  const description = args.slice(1).join(' ');
  
  console.log(chalk.yellow('Creating task...'));
  await new Promise(resolve => setTimeout(resolve, 500));
  
  const taskId = generateId('task');
  console.log(chalk.green('✓ Task created successfully'));
  console.log(`${chalk.white('ID:')} ${taskId}`);
  console.log(`${chalk.white('Type:')} ${type}`);
  console.log(`${chalk.white('Description:')} ${description}`);
}

async function showTaskStatus(taskId: string): Promise<void> {
  console.log(chalk.cyan.bold('Task Status'));
  console.log('─'.repeat(30));
  console.log(`${chalk.white('ID:')} ${taskId}`);
  console.log(`${chalk.white('Type:')} research`);
  console.log(`${chalk.white('Status:')} ${formatStatusIndicator('running')} running`);
  console.log(`${chalk.white('Progress:')} ${formatProgressBar(65, 100, 20)} 65%`);
  console.log(`${chalk.white('Agent:')} agent-002`);
  console.log(`${chalk.white('Started:')} ${new Date().toLocaleTimeString()}`);
}

async function handleTaskCancel(taskId: string): Promise<void> {
  const confirmed = await confirm.prompt({
    message: `Cancel task ${taskId}?`,
    default: false,
  });
  
  if (!confirmed) {
    console.log(chalk.gray('Cancellation cancelled'));
    return;
  }
  
  console.log(chalk.yellow('Cancelling task...'));
  await new Promise(resolve => setTimeout(resolve, 500));
  console.log(chalk.green('✓ Task cancelled'));
}

async function handleMemoryCommand(args: string[], context: REPLContext): Promise<void> {
  if (context.connectionStatus !== 'connected') {
    console.log(chalk.yellow('⚠ Not connected to orchestrator'));
    return;
  }

  if (args.length === 0) {
    console.log(chalk.gray('Usage: memory <query|stats|export> [options]'));
    return;
  }
  
  const subcommand = args[0];
  switch (subcommand) {
    case 'stats':
      await showMemoryStats();
      break;
    case 'query':
      console.log(chalk.yellow('Memory query functionality not yet implemented in REPL'));
      break;
    case 'export':
      console.log(chalk.yellow('Memory export functionality not yet implemented in REPL'));
      break;
    default:
      console.log(chalk.red(`Unknown memory subcommand: ${subcommand}`));
  }
}

async function showMemoryStats(): Promise<void> {
  console.log(chalk.cyan.bold('Memory Statistics'));
  console.log('─'.repeat(30));
  console.log(`${chalk.white('Total Entries:')} 1,247`);
  console.log(`${chalk.white('Cache Size:')} 95 MB`);
  console.log(`${chalk.white('Hit Rate:')} 94.2%`);
  console.log(`${chalk.white('Backend:')} SQLite + Markdown`);
}

async function handleSessionCommand(args: string[], context: REPLContext): Promise<void> {
  if (args.length === 0) {
    console.log(chalk.gray('Usage: session <list|save|restore> [options]'));
    return;
  }
  
  const subcommand = args[0];
  switch (subcommand) {
    case 'list':
      await showSessionList();
      break;
    case 'save':
      await handleSessionSave(args.slice(1));
      break;
    case 'restore':
      if (args.length < 2) {
        console.log(chalk.red('Please specify session ID'));
      } else {
        await handleSessionRestore(args[1]);
      }
      break;
    default:
      console.log(chalk.red(`Unknown session subcommand: ${subcommand}`));
  }
}

async function showSessionList(): Promise<void> {
  // Mock session data
  const sessions = [
    { id: 'session-001', name: 'Research Project', date: '2024-01-15', agents: 3, tasks: 8 },
    { id: 'session-002', name: 'Development', date: '2024-01-14', agents: 2, tasks: 5 },
  ];
  
  console.log(chalk.cyan.bold(`Saved Sessions (${sessions.length})`));
  console.log('─'.repeat(50));
  
  const table = new Table()
    .header(['ID', 'Name', 'Date', 'Agents', 'Tasks'])
    .border(true);

  for (const session of sessions) {
    table.push([
      chalk.gray(session.id),
      chalk.white(session.name),
      session.date,
      session.agents.toString(),
      session.tasks.toString()
    ]);
  }
  
  console.log(table.toString());
}

async function handleSessionSave(args: string[]): Promise<void> {
  const name = args.length > 0 ? args.join(' ') : await prompt.prompt({
    message: 'Session name:',
    default: `session-${new Date().toISOString().split('T')[0]}`,
  });
  
  console.log(chalk.yellow('Saving session...'));
  await new Promise(resolve => setTimeout(resolve, 1000));
  
  const sessionId = generateId('session');
  console.log(chalk.green('✓ Session saved successfully'));
  console.log(`${chalk.white('ID:')} ${sessionId}`);
  console.log(`${chalk.white('Name:')} ${name}`);
}

async function handleSessionRestore(sessionId: string): Promise<void> {
  const confirmed = await confirm.prompt({
    message: `Restore session ${sessionId}?`,
    default: false,
  });
  
  if (!confirmed) {
    console.log(chalk.gray('Restore cancelled'));
    return;
  }
  
  console.log(chalk.yellow('Restoring session...'));
  await new Promise(resolve => setTimeout(resolve, 1500));
  console.log(chalk.green('✓ Session restored successfully'));
}

async function handleWorkflowCommand(args: string[], context: REPLContext): Promise<void> {
  if (context.connectionStatus !== 'connected') {
    console.log(chalk.yellow('⚠ Not connected to orchestrator'));
    return;
  }

  if (args.length === 0) {
    console.log(chalk.gray('Usage: workflow <list|run|status> [options]'));
    return;
  }
  
  const subcommand = args[0];
  switch (subcommand) {
    case 'list':
      await showWorkflowList();
      break;
    case 'run':
      if (args.length < 2) {
        console.log(chalk.red('Please specify workflow file'));
      } else {
        await handleWorkflowRun(args[1]);
      }
      break;
    case 'status':
      if (args.length < 2) {
        console.log(chalk.red('Please specify workflow ID'));
      } else {
        await showWorkflowStatus(args[1]);
      }
      break;
    default:
      console.log(chalk.red(`Unknown workflow subcommand: ${subcommand}`));
  }
}

async function showWorkflowList(): Promise<void> {
  // Mock workflow data
  const workflows = [
    { id: 'workflow-001', name: 'Research Pipeline', status: 'running', progress: 60 },
    { id: 'workflow-002', name: 'Data Analysis', status: 'completed', progress: 100 },
  ];
  
  console.log(chalk.cyan.bold(`Workflows (${workflows.length})`));
  console.log('─'.repeat(50));
  
  const table = new Table()
    .header(['ID', 'Name', 'Status', 'Progress'])
    .border(true);

  for (const workflow of workflows) {
    const statusIcon = formatStatusIndicator(workflow.status);
    const progressBar = formatProgressBar(workflow.progress, 100, 15);
    
    table.push([
      chalk.gray(workflow.id),
      chalk.white(workflow.name),
      `${statusIcon} ${workflow.status}`,
      `${progressBar} ${workflow.progress}%`
    ]);
  }
  
  console.log(table.toString());
}

async function handleWorkflowRun(filename: string): Promise<void> {
  try {
    await fs.stat(filename);
<<<<<<< HEAD
    console.log(colors.yellow(`Running workflow: ${filename}`));
=======
    console.log(chalk.yellow(`Running workflow: ${filename}`));
>>>>>>> 0ae5d1d6
    await new Promise(resolve => setTimeout(resolve, 1000));
    
    const workflowId = generateId('workflow');
    console.log(chalk.green('✓ Workflow started successfully'));
    console.log(`${chalk.white('ID:')} ${workflowId}`);
  } catch {
    console.log(chalk.red(`Workflow file not found: ${filename}`));
  }
}

async function showWorkflowStatus(workflowId: string): Promise<void> {
  console.log(chalk.cyan.bold('Workflow Status'));
  console.log('─'.repeat(30));
  console.log(`${chalk.white('ID:')} ${workflowId}`);
  console.log(`${chalk.white('Name:')} Research Pipeline`);
  console.log(`${chalk.white('Status:')} ${formatStatusIndicator('running')} running`);
  console.log(`${chalk.white('Progress:')} ${formatProgressBar(75, 100, 20)} 75%`);
  console.log(`${chalk.white('Tasks:')} 6/8 completed`);
  console.log(`${chalk.white('Started:')} ${new Date().toLocaleTimeString()}`);
}

function findSimilarCommands(input: string, commands: REPLCommand[]): string[] {
  const allNames = commands.flatMap(c => [c.name, ...(c.aliases || [])]);
  
  return allNames
    .filter(name => {
      // Simple similarity check - could use Levenshtein distance
      const commonChars = input.split('').filter(char => name.includes(char)).length;
      return commonChars >= Math.min(2, input.length / 2);
    })
    .slice(0, 3); // Top 3 suggestions
}<|MERGE_RESOLUTION|>--- conflicted
+++ resolved
@@ -4,20 +4,12 @@
  * Enhanced Interactive REPL for Claude-Flow
  */
 
-<<<<<<< HEAD
-import { Input, Confirm, Select } from '@cliffy/prompt';
-import { colors } from '../utils/colors.js';
-import { Table } from '@cliffy/table';
-import { AgentProfile, Task } from '../utils/types.js';
-=======
 import inquirer from 'inquirer';
 import chalk from 'chalk';
 import Table from 'cli-table3';
 import type { AgentProfile, Task } from '../utils/types.js';
->>>>>>> 0ae5d1d6
 import { generateId } from '../utils/helpers.js';
 import { formatStatusIndicator, formatDuration, formatProgressBar } from './formatter.js';
-import { fs, env, processInfo } from '../utils/runtime.js';
 
 interface REPLCommand {
   name: string;
@@ -67,11 +59,7 @@
 
   private async loadHistory(): Promise<void> {
     try {
-<<<<<<< HEAD
-      const content = await fs.readTextFile(this.historyFile);
-=======
       const content = await fs.readFile(this.historyFile);
->>>>>>> 0ae5d1d6
       this.history = content.split('\n').filter((line: string) => line.trim());
     } catch {
       // History file doesn't exist yet
@@ -80,11 +68,7 @@
 
   private async saveHistory(): Promise<void> {
     try {
-<<<<<<< HEAD
-      await fs.writeTextFile(this.historyFile, this.history.join('\n'));
-=======
       await fs.writeFile(this.historyFile, this.history.join('\n'));
->>>>>>> 0ae5d1d6
     } catch {
       // Ignore save errors
     }
@@ -181,11 +165,7 @@
   const context: REPLContext = {
     options,
     history: [],
-<<<<<<< HEAD
-    workingDirectory: processInfo.cwd(),
-=======
     workingDirectory: process.cwd(),
->>>>>>> 0ae5d1d6
     connectionStatus: 'disconnected',
     lastActivity: new Date(),
   };
@@ -351,17 +331,10 @@
         }
         
         try {
-<<<<<<< HEAD
-          const newDir = args[0] === '~' ? env.get('HOME') || '/' : args[0];
-          processInfo.chdir(newDir);
-          ctx.workingDirectory = processInfo.cwd();
-          console.log(colors.gray(`Changed to: ${ctx.workingDirectory}`));
-=======
           const newDir = args[0] === '~' ? process.env['HOME'] || '/' : args[0];
           process.chdir(newDir);
           ctx.workingDirectory = process.cwd();
           console.log(chalk.gray(`Changed to: ${ctx.workingDirectory}`));
->>>>>>> 0ae5d1d6
         } catch (error) {
           console.error(chalk.red('Error:'), error instanceof Error ? error.message : String(error));
         }
@@ -388,13 +361,8 @@
       aliases: ['quit', 'q'],
       description: 'Exit the REPL',
       handler: async () => {
-<<<<<<< HEAD
-        console.log(colors.gray('Goodbye!'));
-        processInfo.exit(0);
-=======
         console.log(chalk.gray('Goodbye!'));
         process.exit(0);
->>>>>>> 0ae5d1d6
       },
     },
   ];
@@ -1049,11 +1017,7 @@
 async function handleWorkflowRun(filename: string): Promise<void> {
   try {
     await fs.stat(filename);
-<<<<<<< HEAD
-    console.log(colors.yellow(`Running workflow: ${filename}`));
-=======
     console.log(chalk.yellow(`Running workflow: ${filename}`));
->>>>>>> 0ae5d1d6
     await new Promise(resolve => setTimeout(resolve, 1000));
     
     const workflowId = generateId('workflow');
