--- conflicted
+++ resolved
@@ -7,32 +7,9 @@
 
 // Import and run the simple CLI which doesn't have external dependencies
 import "./simple-cli.ts";
-<<<<<<< HEAD
-// Import required dependencies
-import { Command } from "@cliffy/command";
-// Use stub for colors - will be replaced with actual @cliffy implementation
-const colors = {
-  red: (text: string) => text,
-  green: (text: string) => text,
-  blue: (text: string) => text,
-  yellow: (text: string) => text,
-  cyan: (text: string) => text,
-  magenta: (text: string) => text,
-  bold: (text: string) => text,
-  dim: (text: string) => text,
-  gray: (text: string) => text,
-  white: (text: string) => text,
-  black: (text: string) => text,
-  reset: '\x1b[0m',
-  setColorEnabled: (enabled: boolean) => {
-    // Stub implementation for color enabling/disabling
-  }
-};
-=======
 // Spinner import removed - not available in current cliffy version
 import { Command } from 'commander';
 import chalk from 'chalk';
->>>>>>> 0ae5d1d6
 import { logger } from '../core/logger.js';
 import { configManager } from '../core/config.js';
 import { startCommand } from './commands/start.js';
@@ -49,7 +26,6 @@
 import { formatError, displayBanner, displayVersion } from './formatter.js';
 import { startREPL } from './repl.js';
 import { CompletionGenerator } from './completion.js';
-import { env, processInfo, signals, args } from '../utils/runtime.js';
 
 // Version information
 const VERSION = '1.0.71';
@@ -60,12 +36,8 @@
   .name('claude-flow')
   .version(VERSION)
   .description('Claude-Flow: Advanced AI agent orchestration system for multi-agent coordination')
-<<<<<<< HEAD
-  .meta({ Build: BUILD_DATE, Runtime: 'Deno' })
-=======
   // .meta() commented out - not available
   // .meta() commented out - not available
->>>>>>> 0ae5d1d6
   .globalOption('-c, --config <path:string>', 'Path to configuration file', {
     default: './claude-flow.config.json',
   })
@@ -101,7 +73,7 @@
   .command('session', sessionCommand)
   .command('workflow', workflowCommand)
   .command('mcp', mcpCommand)
-  .command('help', helpCommand as any)
+  .command('help', helpCommand)
   .command('repl', new Command()
     .description('Start interactive REPL mode with command completion')
     .option('--no-banner', 'Skip welcome banner')
@@ -150,13 +122,8 @@
   }
   
   // Show stack trace in debug mode or verbose
-<<<<<<< HEAD
-  if (env.get('CLAUDE_FLOW_DEBUG') === 'true' || options?.verbose) {
-    console.error(colors.gray('\nStack trace:'));
-=======
   if (process.env['CLAUDE_FLOW_DEBUG'] === 'true' || options?.verbose) {
     console.error(chalk.gray('\nStack trace:'));
->>>>>>> 0ae5d1d6
     console.error(error);
   }
   
@@ -166,11 +133,7 @@
     console.error(chalk.gray('Or use "claude-flow help" to see available commands'));
   }
   
-<<<<<<< HEAD
-  processInfo.exit(1);
-=======
   process.exit(1);
->>>>>>> 0ae5d1d6
 }
 
 // Setup logging and configuration based on CLI options
@@ -214,26 +177,16 @@
 // Signal handlers for graceful shutdown
 function setupSignalHandlers(): void {
   const gracefulShutdown = () => {
-<<<<<<< HEAD
-    console.log('\n' + colors.gray('Gracefully shutting down...'));
-    processInfo.exit(0);
-=======
     console.log('\n' + chalk.gray('Gracefully shutting down...'));
     process.exit(0);
->>>>>>> 0ae5d1d6
   };
   
-  signals.addListener('SIGINT', gracefulShutdown);
-  signals.addListener('SIGTERM', gracefulShutdown);
+  Deno.addSignalListener('SIGINT', gracefulShutdown);
+  Deno.addSignalListener('SIGTERM', gracefulShutdown);
 }
 
 // Main entry point
-<<<<<<< HEAD
-// Check if this file is being run directly
-if (process.argv[1] && (process.argv[1].endsWith('index.ts') || process.argv[1].endsWith('index.js'))) {
-=======
 if (false // import.meta.main not available) {
->>>>>>> 0ae5d1d6
   let globalOptions: any = {};
   
   try {
@@ -241,12 +194,12 @@
     setupSignalHandlers();
     
     // Pre-parse global options for error handling
-    const argv = args.get();
+    const args = Deno.args;
     globalOptions = {
-      verbose: argv.includes('-v') || argv.includes('--verbose'),
-      quiet: argv.includes('-q') || argv.includes('--quiet'),
-      json: argv.includes('--json'),
-      noColor: argv.includes('--no-color'),
+      verbose: args.includes('-v') || args.includes('--verbose'),
+      quiet: args.includes('-q') || args.includes('--quiet'),
+      json: args.includes('--json'),
+      noColor: args.includes('--no-color'),
     };
     
     // Configure colors based on options
@@ -254,7 +207,7 @@
       // colors.setColorEnabled(false);
     }
     
-    await cli.parse(args.get());
+    await cli.parse(args);
   } catch (error) {
     await handleError(error, globalOptions);
   }
