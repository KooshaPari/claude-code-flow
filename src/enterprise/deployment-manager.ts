import { getErrorMessage } from '../utils/error-handler.js';
import { EventEmitter } from 'events';
import { writeFile, readFile, mkdir, readdir } from 'fs/promises';
import { join } from 'path';
import { spawn, ChildProcess } from 'child_process';
import { Logger } from '../core/logger.js';
import { ConfigManager } from '../core/config.js';

export interface DeploymentEnvironment {
  id: string;
  name: string;
  type: 'development' | 'staging' | 'production' | 'testing' | 'custom';
  status: 'active' | 'inactive' | 'maintenance' | 'error';
  configuration: {
    region: string;
    provider: 'aws' | 'gcp' | 'azure' | 'kubernetes' | 'docker' | 'custom';
    endpoints: string[];
    secrets: Record<string, string>;
    environment_variables: Record<string, string>;
    resources: {
      cpu: string;
      memory: string;
      storage: string;
      replicas: number;
    };
  };
  healthCheck: {
    url: string;
    method: 'GET' | 'POST' | 'HEAD';
    expectedStatus: number;
    timeout: number;
    interval: number;
    retries: number;
  };
  monitoring: {
    enabled: boolean;
    alerts: DeploymentAlert[];
    metrics: string[];
    logs: {
      level: string;
      retention: string;
      aggregation: boolean;
    };
  };
  security: {
    tls: boolean;
    authentication: boolean;
    authorization: string[];
    compliance: string[];
    scanning: {
      vulnerabilities: boolean;
      secrets: boolean;
      licenses: boolean;
    };
  };
  createdAt: Date;
  updatedAt: Date;
}

export interface DeploymentStrategy {
  id: string;
  name: string;
  type: 'blue-green' | 'canary' | 'rolling' | 'recreate' | 'custom';
  configuration: {
    rolloutPercentage?: number;
    maxUnavailable?: number;
    maxSurge?: number;
    trafficSplitPercentage?: number;
    monitoringDuration?: number;
    rollbackThreshold?: number;
    approvalRequired?: boolean;
    automatedRollback?: boolean;
  };
  stages: DeploymentStage[];
  rollbackStrategy: {
    automatic: boolean;
    conditions: RollbackCondition[];
    timeout: number;
  };
  notifications: {
    channels: string[];
    events: string[];
  };
}

export interface DeploymentStage {
  id: string;
  name: string;
  order: number;
  type: 'build' | 'test' | 'deploy' | 'verify' | 'promote' | 'rollback' | 'custom';
  status: 'pending' | 'running' | 'success' | 'failed' | 'skipped' | 'cancelled';
  commands: DeploymentCommand[];
  conditions: {
    runIf: string[];
    skipIf: string[];
  };
  timeout: number;
  retryPolicy: {
    maxRetries: number;
    backoffMultiplier: number;
    initialDelay: number;
  };
  artifacts: {
    inputs: string[];
    outputs: string[];
  };
  startTime?: Date;
  endTime?: Date;
  duration?: number;
  logs: DeploymentLog[];
}

export interface DeploymentCommand {
  id: string;
  command: string;
  args: string[];
  workingDirectory?: string;
  environment?: Record<string, string>;
  timeout: number;
  retryOnFailure: boolean;
  successCriteria: {
    exitCode?: number;
    outputContains?: string[];
    outputNotContains?: string[];
  };
}

export interface DeploymentLog {
  timestamp: Date;
  level: 'debug' | 'info' | 'warn' | 'error';
  message: string;
  source: string;
  metadata?: Record<string, any>;
}

export interface RollbackCondition {
  metric: string;
  threshold: number;
  operator: '>' | '<' | '>=' | '<=' | '==' | '!=';
  duration: number;
  description: string;
}

export interface DeploymentAlert {
  id: string;
  name: string;
  condition: string;
  severity: 'low' | 'medium' | 'high' | 'critical';
  channels: string[];
  enabled: boolean;
}

export interface Deployment {
  id: string;
  name: string;
  version: string;
  projectId: string;
  environmentId: string;
  strategyId: string;
  status: 'pending' | 'running' | 'success' | 'failed' | 'rolled-back' | 'cancelled';
  initiatedBy: string;
  source: {
    repository: string;
    branch: string;
    commit: string;
    tag?: string;
  };
  artifacts: {
    buildId?: string;
    imageTag?: string;
    packageVersion?: string;
    files: string[];
  };
  metrics: {
    startTime: Date;
    endTime?: Date;
    duration?: number;
    deploymentSize: number;
    rollbackTime?: number;
    successRate: number;
    errorRate: number;
    performanceMetrics: Record<string, number>;
  };
  stages: DeploymentStage[];
  rollback?: {
    triggered: boolean;
    reason: string;
    timestamp: Date;
    previousDeploymentId: string;
    rollbackDuration: number;
  };
  approvals: DeploymentApproval[];
  notifications: DeploymentNotification[];
  auditLog: DeploymentAuditEntry[];
  createdAt: Date;
  updatedAt: Date;
}

export interface DeploymentApproval {
  id: string;
  stage: string;
  requiredApprovers: string[];
  approvals: {
    userId: string;
    decision: 'approved' | 'rejected';
    reason?: string;
    timestamp: Date;
  }[];
  status: 'pending' | 'approved' | 'rejected' | 'expired';
  expiresAt: Date;
}

export interface DeploymentNotification {
  id: string;
  type: 'email' | 'slack' | 'teams' | 'webhook' | 'sms';
  recipients: string[];
  subject: string;
  message: string;
  timestamp: Date;
  status: 'sent' | 'failed' | 'pending';
}

export interface DeploymentAuditEntry {
  id: string;
  timestamp: Date;
  userId: string;
  action: string;
  target: string;
  details: Record<string, any>;
  ipAddress?: string;
}

export interface DeploymentPipeline {
  id: string;
  name: string;
  projectId: string;
  environments: string[];
  promotionStrategy: 'manual' | 'automatic' | 'conditional';
  promotionRules: {
    environmentId: string;
    conditions: string[];
    approvers: string[];
  }[];
  triggers: {
    type: 'webhook' | 'schedule' | 'manual' | 'git';
    configuration: Record<string, any>;
  }[];
  configuration: {
    parallelDeployments: boolean;
    rollbackOnFailure: boolean;
    notifications: boolean;
    qualityGates: boolean;
  };
  metrics: {
    totalDeployments: number;
    successRate: number;
    averageDeploymentTime: number;
    mttr: number; // Mean Time To Recovery
    changeFailureRate: number;
    deploymentFrequency: number;
  };
  createdAt: Date;
  updatedAt: Date;
}

export interface DeploymentMetrics {
  totalDeployments: number;
  successfulDeployments: number;
  failedDeployments: number;
  rolledBackDeployments: number;
  averageDeploymentTime: number;
  deploymentFrequency: number;
  meanTimeToRecovery: number;
  changeFailureRate: number;
  leadTime: number;
  environmentMetrics: Record<string, {
    deployments: number;
    successRate: number;
    averageTime: number;
  }>;
  strategyMetrics: Record<string, {
    deployments: number;
    successRate: number;
    rollbackRate: number;
  }>;
}

export class DeploymentManager extends EventEmitter {
  private deployments: Map<string, Deployment> = new Map();
  private environments: Map<string, DeploymentEnvironment> = new Map();
  private strategies: Map<string, DeploymentStrategy> = new Map();
  private pipelines: Map<string, DeploymentPipeline> = new Map();
  private activeProcesses: Map<string, ChildProcess> = new Map();
  private deploymentsPath: string;
  private logger: Logger;
  private config: ConfigManager;

  constructor(
    deploymentsPath: string = './deployments',
    logger?: Logger,
    config?: ConfigManager
  ) {
    super();
    this.deploymentsPath = deploymentsPath;
    this.logger = logger || new Logger({ level: 'info', format: 'text', destination: 'console' }, { component: 'DeploymentManager' });
    this.config = config || ConfigManager.getInstance();
  }

  async initialize(): Promise<void> {
    try {
      await mkdir(this.deploymentsPath, { recursive: true });
      await mkdir(join(this.deploymentsPath, 'environments'), { recursive: true });
      await mkdir(join(this.deploymentsPath, 'strategies'), { recursive: true });
      await mkdir(join(this.deploymentsPath, 'pipelines'), { recursive: true });
      
      await this.loadConfigurations();
      await this.initializeDefaultStrategies();
      
      this.logger.info('Deployment Manager initialized successfully');
    } catch (error) {
      this.logger.error('Failed to initialize Deployment Manager', { error });
      throw error;
    }
  }

  async createEnvironment(environmentData: Partial<DeploymentEnvironment>): Promise<DeploymentEnvironment> {
    const environment: DeploymentEnvironment = {
      id: environmentData.id || `env-${Date.now()}-${Math.random().toString(36).substr(2, 9)}`,
      name: environmentData.name || 'Unnamed Environment',
      type: environmentData.type || 'development',
      status: 'inactive',
      configuration: {
        region: 'us-east-1',
        provider: 'aws',
        endpoints: [],
        secrets: {},
        environment_variables: {},
        resources: {
          cpu: '1',
          memory: '1Gi',
          storage: '10Gi',
          replicas: 1
        },
        ...environmentData.configuration
      },
      healthCheck: {
        url: '/health',
        method: 'GET',
        expectedStatus: 200,
        timeout: 30000,
        interval: 60000,
        retries: 3,
        ...environmentData.healthCheck
      },
      monitoring: {
        enabled: true,
        alerts: [],
        metrics: ['cpu', 'memory', 'requests', 'errors'],
        logs: {
          level: 'info',
          retention: '30d',
          aggregation: true
        },
        ...environmentData.monitoring
      },
      security: {
        tls: true,
        authentication: true,
        authorization: ['admin', 'deploy'],
        compliance: [],
        scanning: {
          vulnerabilities: true,
          secrets: true,
          licenses: true
        },
        ...environmentData.security
      },
      createdAt: new Date(),
      updatedAt: new Date()
    };

    this.environments.set(environment.id, environment);
    await this.saveEnvironment(environment);

    this.emit('environment:created', environment);
    this.logger.info(`Environment created: ${environment.name} (${environment.id})`);

    return environment;
  }

  async createDeployment(deploymentData: {
    name: string;
    version: string;
    projectId: string;
    environmentId: string;
    strategyId: string;
    initiatedBy: string;
    source: Deployment['source'];
    artifacts?: Partial<Deployment['artifacts']>;
  }): Promise<Deployment> {
    const environment = this.environments.get(deploymentData.environmentId);
    if (!environment) {
      throw new Error(`Environment not found: ${deploymentData.environmentId}`);
    }

    const strategy = this.strategies.get(deploymentData.strategyId);
    if (!strategy) {
      throw new Error(`Strategy not found: ${deploymentData.strategyId}`);
    }

    const deployment: Deployment = {
      id: `deploy-${Date.now()}-${Math.random().toString(36).substr(2, 9)}`,
      name: deploymentData.name,
      version: deploymentData.version,
      projectId: deploymentData.projectId,
      environmentId: deploymentData.environmentId,
      strategyId: deploymentData.strategyId,
      status: 'pending',
      initiatedBy: deploymentData.initiatedBy,
      source: deploymentData.source,
      artifacts: {
        files: [],
        ...deploymentData.artifacts
      },
      metrics: {
        startTime: new Date(),
        deploymentSize: 0,
        successRate: 0,
        errorRate: 0,
        performanceMetrics: {}
      },
      stages: strategy.stages.map(stage => ({
        ...stage,
        status: 'pending',
        logs: []
      })),
      approvals: [],
      notifications: [],
      auditLog: [],
      createdAt: new Date(),
      updatedAt: new Date()
    };

    this.addAuditEntry(deployment, deploymentData.initiatedBy, 'deployment_created', 'deployment', {
      deploymentId: deployment.id,
      environment: environment.name,
      strategy: strategy.name
    });

    this.deployments.set(deployment.id, deployment);
    await this.saveDeployment(deployment);

    this.emit('deployment:created', deployment);
    this.logger.info(`Deployment created: ${deployment.name} (${deployment.id})`);

    return deployment;
  }

  async executeDeployment(deploymentId: string): Promise<void> {
    const deployment = this.deployments.get(deploymentId);
    if (!deployment) {
      throw new Error(`Deployment not found: ${deploymentId}`);
    }

    if (deployment.status !== 'pending') {
      throw new Error(`Deployment ${deploymentId} is not in pending status`);
    }

    deployment.status = 'running';
    deployment.metrics.startTime = new Date();
    deployment.updatedAt = new Date();

    this.addAuditEntry(deployment, 'system', 'deployment_started', 'deployment', {
      deploymentId
    });

    await this.saveDeployment(deployment);
    this.emit('deployment:started', deployment);

    try {
      for (const stage of deployment.stages) {
        await this.executeStage(deployment, stage);
        
        if (stage.status === 'failed') {
          await this.handleDeploymentFailure(deployment, stage);
          return;
        }
      }

      await this.completeDeployment(deployment);
    } catch (error) {
      await this.handleDeploymentError(deployment, error);
    }
  }

  private async executeStage(deployment: Deployment, stage: DeploymentStage): Promise<void> {
    stage.status = 'running';
    stage.startTime = new Date();
    
    this.addLog(stage, 'info', `Starting stage: ${stage.name}`, 'system');
    
    try {
      // Check conditions
      if (!this.evaluateStageConditions(deployment, stage)) {
        stage.status = 'skipped';
        this.addLog(stage, 'info', 'Stage skipped due to conditions', 'system');
        return;
      }

      // Handle approvals
      if (stage.type === 'deploy' && await this.requiresApproval(deployment, stage)) {
        await this.requestApproval(deployment, stage);
        
        // Wait for approval
        while (await this.isPendingApproval(deployment, stage)) {
          await new Promise(resolve => setTimeout(resolve, 10000)); // Check every 10 seconds
        }

        if (!(await this.isApproved(deployment, stage))) {
          stage.status = 'failed';
          this.addLog(stage, 'error', 'Stage rejected by approver', 'system');
          return;
        }
      }

      // Execute commands
      for (const command of stage.commands) {
        await this.executeCommand(deployment, stage, command);
      }

      stage.status = 'success';
      stage.endTime = new Date();
      stage.duration = stage.endTime.getTime() - stage.startTime!.getTime();
      
      this.addLog(stage, 'info', `Stage completed successfully in ${stage.duration}ms`, 'system');
      
    } catch (error) {
      stage.status = 'failed';
      stage.endTime = new Date();
      
<<<<<<< HEAD
      const errorMessage = error instanceof Error ? error.message : String(error);
      this.addLog(stage, 'error', `Stage failed: ${errorMessage}`, 'system');
=======
      this.addLog(stage, 'error', `Stage failed: ${(error instanceof Error ? error.message : String(error))}`, 'system');
>>>>>>> 0ae5d1d6
      
      // Retry logic
      if (stage.retryPolicy.maxRetries > 0) {
        await this.retryStage(deployment, stage);
      }
    }

    await this.saveDeployment(deployment);
    this.emit('stage:completed', { deployment, stage });
  }

  private async executeCommand(
    deployment: Deployment,
    stage: DeploymentStage,
    command: DeploymentCommand
  ): Promise<void> {
    return new Promise((resolve, reject) => {
      const environment = this.environments.get(deployment.environmentId);
      
      const processEnv = {
        ...process.env,
        ...environment?.configuration.environment_variables,
        ...command.environment,
        DEPLOYMENT_ID: deployment.id,
        DEPLOYMENT_VERSION: deployment.version,
        ENVIRONMENT_ID: deployment.environmentId
      };

      this.addLog(stage, 'info', `Executing: ${command.command} ${command.args.join(' ')}`, 'command');

      const childProcess = spawn(command.command, command.args, {
        cwd: command.workingDirectory || process.cwd(),
        env: processEnv,
        stdio: ['pipe', 'pipe', 'pipe']
      });

      this.activeProcesses.set(`${deployment.id}-${stage.id}-${command.id}`, childProcess);

      let stdout = '';
      let stderr = '';

      childProcess.stdout?.on('data', (data) => {
        const output = data.toString();
        stdout += output;
        this.addLog(stage, 'info', output.trim(), 'stdout');
      });

      childProcess.stderr?.on('data', (data) => {
        const output = data.toString();
        stderr += output;
        this.addLog(stage, 'error', output.trim(), 'stderr');
      });

      const timeout = setTimeout(() => {
        childProcess.kill('SIGTERM');
        reject(new Error(`Command timed out after ${command.timeout}ms`));
      }, command.timeout);

      childProcess.on('close', (code) => {
        clearTimeout(timeout);
        this.activeProcesses.delete(`${deployment.id}-${stage.id}-${command.id}`);

        // Check success criteria
        const success = this.evaluateCommandSuccess(command, code, stdout, stderr);
        
        if (success) {
          this.addLog(stage, 'info', `Command completed successfully (exit code: ${code})`, 'command');
          resolve();
        } else {
          this.addLog(stage, 'error', `Command failed (exit code: ${code})`, 'command');
          reject(new Error(`Command failed with exit code ${code}`));
        }
      });

      childProcess.on('error', (error) => {
        clearTimeout(timeout);
        this.activeProcesses.delete(`${deployment.id}-${stage.id}-${command.id}`);
        this.addLog(stage, 'error', `Command error: ${(error instanceof Error ? error.message : String(error))}`, 'command');
        reject(error);
      });
    });
  }

  async rollbackDeployment(
    deploymentId: string,
    reason: string,
    userId: string = 'system'
  ): Promise<void> {
    const deployment = this.deployments.get(deploymentId);
    if (!deployment) {
      throw new Error(`Deployment not found: ${deploymentId}`);
    }

    // Find previous successful deployment
    const previousDeployment = await this.getPreviousSuccessfulDeployment(
      deployment.projectId,
      deployment.environmentId,
      deploymentId
    );

    if (!previousDeployment) {
      throw new Error('No previous successful deployment found for rollback');
    }

    const rollbackStartTime = new Date();

    deployment.rollback = {
      triggered: true,
      reason,
      timestamp: rollbackStartTime,
      previousDeploymentId: previousDeployment.id,
      rollbackDuration: 0
    };

    deployment.status = 'rolled-back';
    deployment.updatedAt = new Date();

    this.addAuditEntry(deployment, userId, 'rollback_initiated', 'deployment', {
      deploymentId,
      previousDeploymentId: previousDeployment.id,
      reason
    });

    try {
      // Execute rollback strategy
      await this.executeRollbackStrategy(deployment, previousDeployment);
      
      deployment.rollback.rollbackDuration = Date.now() - rollbackStartTime.getTime();
      
      this.addAuditEntry(deployment, userId, 'rollback_completed', 'deployment', {
        deploymentId,
        rollbackDuration: deployment.rollback.rollbackDuration
      });

      this.emit('deployment:rolled-back', deployment);
      this.logger.info(`Deployment rolled back: ${deploymentId}`);

    } catch (error) {
      this.addAuditEntry(deployment, userId, 'rollback_failed', 'deployment', {
        deploymentId,
<<<<<<< HEAD
        error: error instanceof Error ? error.message : String(error)
=======
        error: (error instanceof Error ? error.message : String(error))
>>>>>>> 0ae5d1d6
      });

      this.logger.error(`Rollback failed for deployment ${deploymentId}`, { error });
      throw error;
    }

    await this.saveDeployment(deployment);
  }

  async getDeploymentMetrics(
    filters?: {
      projectId?: string;
      environmentId?: string;
      strategyId?: string;
      timeRange?: { start: Date; end: Date };
    }
  ): Promise<DeploymentMetrics> {
    let deployments = Array.from(this.deployments.values());

    // Apply filters
    if (filters) {
      if (filters.projectId) {
        deployments = deployments.filter(d => d.projectId === filters.projectId);
      }
      if (filters.environmentId) {
        deployments = deployments.filter(d => d.environmentId === filters.environmentId);
      }
      if (filters.strategyId) {
        deployments = deployments.filter(d => d.strategyId === filters.strategyId);
      }
      if (filters.timeRange) {
        deployments = deployments.filter(d => 
          d.createdAt >= filters.timeRange!.start && 
          d.createdAt <= filters.timeRange!.end
        );
      }
    }

    const totalDeployments = deployments.length;
    const successfulDeployments = deployments.filter(d => d.status === 'success').length;
    const failedDeployments = deployments.filter(d => d.status === 'failed').length;
    const rolledBackDeployments = deployments.filter(d => d.status === 'rolled-back').length;

    const completedDeployments = deployments.filter(d => 
      d.metrics.endTime && d.metrics.startTime
    );

    const averageDeploymentTime = completedDeployments.length > 0 ?
      completedDeployments.reduce((sum, d) => 
        sum + (d.metrics.endTime!.getTime() - d.metrics.startTime.getTime()), 0
      ) / completedDeployments.length : 0;

    // Calculate environment metrics
    const environmentMetrics: Record<string, any> = {};
    for (const env of this.environments.values()) {
      const envDeployments = deployments.filter(d => d.environmentId === env.id);
      const envSuccessful = envDeployments.filter(d => d.status === 'success').length;
      
      environmentMetrics[env.id] = {
        deployments: envDeployments.length,
        successRate: envDeployments.length > 0 ? (envSuccessful / envDeployments.length) * 100 : 0,
        averageTime: envDeployments.length > 0 ? 
          envDeployments.reduce((sum, d) => 
            sum + (d.metrics.duration || 0), 0
          ) / envDeployments.length : 0
      };
    }

    // Calculate strategy metrics
    const strategyMetrics: Record<string, any> = {};
    for (const strategy of this.strategies.values()) {
      const strategyDeployments = deployments.filter(d => d.strategyId === strategy.id);
      const strategySuccessful = strategyDeployments.filter(d => d.status === 'success').length;
      const strategyRolledBack = strategyDeployments.filter(d => d.status === 'rolled-back').length;
      
      strategyMetrics[strategy.id] = {
        deployments: strategyDeployments.length,
        successRate: strategyDeployments.length > 0 ? 
          (strategySuccessful / strategyDeployments.length) * 100 : 0,
        rollbackRate: strategyDeployments.length > 0 ? 
          (strategyRolledBack / strategyDeployments.length) * 100 : 0
      };
    }

    return {
      totalDeployments,
      successfulDeployments,
      failedDeployments,
      rolledBackDeployments,
      averageDeploymentTime,
      deploymentFrequency: this.calculateDeploymentFrequency(deployments),
      meanTimeToRecovery: this.calculateMTTR(deployments),
      changeFailureRate: (failedDeployments + rolledBackDeployments) / Math.max(totalDeployments, 1) * 100,
      leadTime: this.calculateLeadTime(deployments),
      environmentMetrics,
      strategyMetrics
    };
  }

  // Private helper methods
  private async loadConfigurations(): Promise<void> {
    // Load environments, strategies, and pipelines from disk
    try {
      const envFiles = await readdir(join(this.deploymentsPath, 'environments'));
      for (const file of envFiles.filter(f => f.endsWith('.json'))) {
        const content = await readFile(join(this.deploymentsPath, 'environments', file), 'utf-8');
        const env: DeploymentEnvironment = JSON.parse(content);
        this.environments.set(env.id, env);
      }

      const strategyFiles = await readdir(join(this.deploymentsPath, 'strategies'));
      for (const file of strategyFiles.filter(f => f.endsWith('.json'))) {
        const content = await readFile(join(this.deploymentsPath, 'strategies', file), 'utf-8');
        const strategy: DeploymentStrategy = JSON.parse(content);
        this.strategies.set(strategy.id, strategy);
      }

      const pipelineFiles = await readdir(join(this.deploymentsPath, 'pipelines'));
      for (const file of pipelineFiles.filter(f => f.endsWith('.json'))) {
        const content = await readFile(join(this.deploymentsPath, 'pipelines', file), 'utf-8');
        const pipeline: DeploymentPipeline = JSON.parse(content);
        this.pipelines.set(pipeline.id, pipeline);
      }

      this.logger.info(`Loaded ${this.environments.size} environments, ${this.strategies.size} strategies, ${this.pipelines.size} pipelines`);
    } catch (error) {
      this.logger.warn('Failed to load some configurations', { error });
    }
  }

  private async initializeDefaultStrategies(): Promise<void> {
    const defaultStrategies: Partial<DeploymentStrategy>[] = [
      {
        name: 'Blue-Green Deployment',
        type: 'blue-green',
        configuration: {
          monitoringDuration: 300000, // 5 minutes
          automatedRollback: true,
          rollbackThreshold: 5
        },
        stages: [
          {
            id: 'build',
            name: 'Build',
            order: 1,
            type: 'build',
            status: 'pending',
            commands: [],
            conditions: { runIf: [], skipIf: [] },
            timeout: 600000,
            retryPolicy: { maxRetries: 2, backoffMultiplier: 2, initialDelay: 1000 },
            artifacts: { inputs: [], outputs: [] },
            logs: []
          },
          {
            id: 'deploy-green',
            name: 'Deploy to Green',
            order: 2,
            type: 'deploy',
            status: 'pending',
            commands: [],
            conditions: { runIf: [], skipIf: [] },
            timeout: 900000,
            retryPolicy: { maxRetries: 1, backoffMultiplier: 2, initialDelay: 5000 },
            artifacts: { inputs: [], outputs: [] },
            logs: []
          },
          {
            id: 'verify',
            name: 'Verify Green',
            order: 3,
            type: 'verify',
            status: 'pending',
            commands: [],
            conditions: { runIf: [], skipIf: [] },
            timeout: 300000,
            retryPolicy: { maxRetries: 3, backoffMultiplier: 1.5, initialDelay: 2000 },
            artifacts: { inputs: [], outputs: [] },
            logs: []
          },
          {
            id: 'switch-traffic',
            name: 'Switch Traffic',
            order: 4,
            type: 'promote',
            status: 'pending',
            commands: [],
            conditions: { runIf: [], skipIf: [] },
            timeout: 60000,
            retryPolicy: { maxRetries: 1, backoffMultiplier: 1, initialDelay: 1000 },
            artifacts: { inputs: [], outputs: [] },
            logs: []
          }
        ],
        rollbackStrategy: {
          automatic: true,
          conditions: [
            {
              metric: 'error_rate',
              threshold: 5,
              operator: '>',
              duration: 60000,
              description: 'Error rate exceeds 5%'
            }
          ],
          timeout: 300000
        }
      },
      {
        name: 'Canary Deployment',
        type: 'canary',
        configuration: {
          trafficSplitPercentage: 10,
          monitoringDuration: 600000, // 10 minutes
          automatedRollback: true,
          rollbackThreshold: 2
        },
        stages: [
          {
            id: 'build',
            name: 'Build',
            order: 1,
            type: 'build',
            status: 'pending',
            commands: [],
            conditions: { runIf: [], skipIf: [] },
            timeout: 600000,
            retryPolicy: { maxRetries: 2, backoffMultiplier: 2, initialDelay: 1000 },
            artifacts: { inputs: [], outputs: [] },
            logs: []
          },
          {
            id: 'deploy-canary',
            name: 'Deploy Canary (10%)',
            order: 2,
            type: 'deploy',
            status: 'pending',
            commands: [],
            conditions: { runIf: [], skipIf: [] },
            timeout: 900000,
            retryPolicy: { maxRetries: 1, backoffMultiplier: 2, initialDelay: 5000 },
            artifacts: { inputs: [], outputs: [] },
            logs: []
          },
          {
            id: 'monitor-canary',
            name: 'Monitor Canary',
            order: 3,
            type: 'verify',
            status: 'pending',
            commands: [],
            conditions: { runIf: [], skipIf: [] },
            timeout: 600000,
            retryPolicy: { maxRetries: 1, backoffMultiplier: 1, initialDelay: 10000 },
            artifacts: { inputs: [], outputs: [] },
            logs: []
          },
          {
            id: 'promote-full',
            name: 'Promote to 100%',
            order: 4,
            type: 'promote',
            status: 'pending',
            commands: [],
            conditions: { runIf: [], skipIf: [] },
            timeout: 300000,
            retryPolicy: { maxRetries: 1, backoffMultiplier: 1, initialDelay: 1000 },
            artifacts: { inputs: [], outputs: [] },
            logs: []
          }
        ],
        rollbackStrategy: {
          automatic: true,
          conditions: [
            {
              metric: 'error_rate',
              threshold: 2,
              operator: '>',
              duration: 120000,
              description: 'Canary error rate exceeds 2%'
            },
            {
              metric: 'response_time',
              threshold: 500,
              operator: '>',
              duration: 180000,
              description: 'Response time exceeds 500ms'
            }
          ],
          timeout: 180000
        }
      },
      {
        name: 'Rolling Deployment',
        type: 'rolling',
        configuration: {
          maxUnavailable: 1,
          maxSurge: 1,
          monitoringDuration: 120000,
          automatedRollback: false
        },
        stages: [
          {
            id: 'build',
            name: 'Build',
            order: 1,
            type: 'build',
            status: 'pending',
            commands: [],
            conditions: { runIf: [], skipIf: [] },
            timeout: 600000,
            retryPolicy: { maxRetries: 2, backoffMultiplier: 2, initialDelay: 1000 },
            artifacts: { inputs: [], outputs: [] },
            logs: []
          },
          {
            id: 'rolling-update',
            name: 'Rolling Update',
            order: 2,
            type: 'deploy',
            status: 'pending',
            commands: [],
            conditions: { runIf: [], skipIf: [] },
            timeout: 1200000,
            retryPolicy: { maxRetries: 1, backoffMultiplier: 2, initialDelay: 5000 },
            artifacts: { inputs: [], outputs: [] },
            logs: []
          },
          {
            id: 'health-check',
            name: 'Health Check',
            order: 3,
            type: 'verify',
            status: 'pending',
            commands: [],
            conditions: { runIf: [], skipIf: [] },
            timeout: 300000,
            retryPolicy: { maxRetries: 3, backoffMultiplier: 1.5, initialDelay: 5000 },
            artifacts: { inputs: [], outputs: [] },
            logs: []
          }
        ],
        rollbackStrategy: {
          automatic: false,
          conditions: [],
          timeout: 600000
        }
      }
    ];

    for (const strategyData of defaultStrategies) {
      if (!Array.from(this.strategies.values()).some(s => s.name === strategyData.name)) {
        const strategy: DeploymentStrategy = {
          id: `strategy-${Date.now()}-${Math.random().toString(36).substr(2, 9)}`,
          notifications: {
            channels: [],
            events: ['deployment:started', 'deployment:completed', 'deployment:failed']
          },
          ...strategyData
        } as DeploymentStrategy;

        this.strategies.set(strategy.id, strategy);
        await this.saveStrategy(strategy);
      }
    }
  }

  private async saveEnvironment(environment: DeploymentEnvironment): Promise<void> {
    const filePath = join(this.deploymentsPath, 'environments', `${environment.id}.json`);
    await writeFile(filePath, JSON.stringify(environment, null, 2));
  }

  private async saveStrategy(strategy: DeploymentStrategy): Promise<void> {
    const filePath = join(this.deploymentsPath, 'strategies', `${strategy.id}.json`);
    await writeFile(filePath, JSON.stringify(strategy, null, 2));
  }

  private async saveDeployment(deployment: Deployment): Promise<void> {
    const filePath = join(this.deploymentsPath, `${deployment.id}.json`);
    await writeFile(filePath, JSON.stringify(deployment, null, 2));
  }

  private addAuditEntry(
    deployment: Deployment,
    userId: string,
    action: string,
    target: string,
    details: Record<string, any>
  ): void {
    const entry: DeploymentAuditEntry = {
      id: `audit-${Date.now()}-${Math.random().toString(36).substr(2, 9)}`,
      timestamp: new Date(),
      userId,
      action,
      target,
      details
    };

    deployment.auditLog.push(entry);
  }

  private addLog(
    stage: DeploymentStage,
    level: DeploymentLog['level'],
    message: string,
    source: string,
    metadata?: Record<string, any>
  ): void {
    const log: DeploymentLog = {
      timestamp: new Date(),
      level,
      message,
      source,
      metadata
    };

    stage.logs.push(log);
  }

  private evaluateStageConditions(deployment: Deployment, stage: DeploymentStage): boolean {
    // Implement condition evaluation logic
    return true; // Simplified for now
  }

  private async requiresApproval(deployment: Deployment, stage: DeploymentStage): Promise<boolean> {
    const strategy = this.strategies.get(deployment.strategyId);
    return strategy?.configuration.approvalRequired || false;
  }

  private async requestApproval(deployment: Deployment, stage: DeploymentStage): Promise<void> {
    // Implement approval request logic
    this.emit('approval:requested', { deployment, stage });
  }

  private async isPendingApproval(deployment: Deployment, stage: DeploymentStage): Promise<boolean> {
    // Check if there are pending approvals for this stage
    return false; // Simplified for now
  }

  private async isApproved(deployment: Deployment, stage: DeploymentStage): Promise<boolean> {
    // Check if stage is approved
    return true; // Simplified for now
  }

  private evaluateCommandSuccess(
    command: DeploymentCommand,
    exitCode: number | null,
    stdout: string,
    stderr: string
  ): boolean {
    if (command.successCriteria.exitCode !== undefined && exitCode !== command.successCriteria.exitCode) {
      return false;
    }

    if (command.successCriteria.outputContains) {
      for (const pattern of command.successCriteria.outputContains) {
        if (!stdout.includes(pattern)) {
          return false;
        }
      }
    }

    if (command.successCriteria.outputNotContains) {
      for (const pattern of command.successCriteria.outputNotContains) {
        if (stdout.includes(pattern) || stderr.includes(pattern)) {
          return false;
        }
      }
    }

    return true;
  }

  private async retryStage(deployment: Deployment, stage: DeploymentStage): Promise<void> {
    // Implement retry logic
    this.logger.info(`Retrying stage: ${stage.name}`);
  }

  private async handleDeploymentFailure(deployment: Deployment, failedStage: DeploymentStage): Promise<void> {
    deployment.status = 'failed';
    deployment.metrics.endTime = new Date();
    deployment.updatedAt = new Date();

    this.addAuditEntry(deployment, 'system', 'deployment_failed', 'deployment', {
      deploymentId: deployment.id,
      failedStage: failedStage.name,
      reason: 'Stage execution failed'
    });

    await this.saveDeployment(deployment);
    this.emit('deployment:failed', { deployment, failedStage });

    // Check if automatic rollback is enabled
    const strategy = this.strategies.get(deployment.strategyId);
    if (strategy?.rollbackStrategy.automatic) {
      await this.rollbackDeployment(deployment.id, 'Automatic rollback due to deployment failure');
    }
  }

  private async handleDeploymentError(deployment: Deployment, error: any): Promise<void> {
    deployment.status = 'failed';
    deployment.metrics.endTime = new Date();
    deployment.updatedAt = new Date();

    this.addAuditEntry(deployment, 'system', 'deployment_error', 'deployment', {
      deploymentId: deployment.id,
      error: (error instanceof Error ? error.message : String(error))
    });

    await this.saveDeployment(deployment);
    this.emit('deployment:error', { deployment, error });

    this.logger.error(`Deployment error: ${deployment.id}`, { error });
  }

  private async completeDeployment(deployment: Deployment): Promise<void> {
    deployment.status = 'success';
    deployment.metrics.endTime = new Date();
    deployment.metrics.duration = deployment.metrics.endTime.getTime() - deployment.metrics.startTime.getTime();
    deployment.updatedAt = new Date();

    this.addAuditEntry(deployment, 'system', 'deployment_completed', 'deployment', {
      deploymentId: deployment.id,
      duration: deployment.metrics.duration
    });

    await this.saveDeployment(deployment);
    this.emit('deployment:completed', deployment);

    this.logger.info(`Deployment completed: ${deployment.id} in ${deployment.metrics.duration}ms`);
  }

  private async getPreviousSuccessfulDeployment(
    projectId: string,
    environmentId: string,
    currentDeploymentId: string
  ): Promise<Deployment | null> {
    const deployments = Array.from(this.deployments.values())
      .filter(d => 
        d.projectId === projectId &&
        d.environmentId === environmentId &&
        d.status === 'success' &&
        d.id !== currentDeploymentId
      )
      .sort((a, b) => b.createdAt.getTime() - a.createdAt.getTime());

    return deployments[0] || null;
  }

  private async executeRollbackStrategy(
    deployment: Deployment,
    previousDeployment: Deployment
  ): Promise<void> {
    // Implement rollback execution logic
    this.logger.info(`Executing rollback from ${deployment.id} to ${previousDeployment.id}`);
    
    // This would typically involve:
    // 1. Switching traffic back to previous version
    // 2. Updating load balancer configuration
    // 3. Rolling back container deployments
    // 4. Reverting database migrations if needed
    // 5. Updating DNS records
    
    this.emit('rollback:executed', { deployment, previousDeployment });
  }

  private calculateDeploymentFrequency(deployments: Deployment[]): number {
    if (deployments.length === 0) return 0;
    
    const sortedDeployments = deployments.sort((a, b) => 
      a.createdAt.getTime() - b.createdAt.getTime()
    );
    
    const firstDeployment = sortedDeployments[0];
    const lastDeployment = sortedDeployments[sortedDeployments.length - 1];
    
    const timeSpan = lastDeployment.createdAt.getTime() - firstDeployment.createdAt.getTime();
    const days = timeSpan / (1000 * 60 * 60 * 24);
    
    return deployments.length / Math.max(days, 1);
  }

  private calculateMTTR(deployments: Deployment[]): number {
    const failedDeployments = deployments.filter(d => 
      d.status === 'failed' || d.status === 'rolled-back'
    );
    
    if (failedDeployments.length === 0) return 0;
    
    const recoveryTimes = failedDeployments
      .map(d => d.rollback?.rollbackDuration || 0)
      .filter(time => time > 0);
    
    if (recoveryTimes.length === 0) return 0;
    
    return recoveryTimes.reduce((sum, time) => sum + time, 0) / recoveryTimes.length;
  }

  private calculateLeadTime(deployments: Deployment[]): number {
    // This would typically calculate from commit to production
    // For now, return average deployment time
    const completedDeployments = deployments.filter(d => d.metrics.duration);
    
    if (completedDeployments.length === 0) return 0;
    
    return completedDeployments.reduce((sum, d) => 
      sum + (d.metrics.duration || 0), 0
    ) / completedDeployments.length;
  }
}<|MERGE_RESOLUTION|>--- conflicted
+++ resolved
@@ -302,7 +302,7 @@
   ) {
     super();
     this.deploymentsPath = deploymentsPath;
-    this.logger = logger || new Logger({ level: 'info', format: 'text', destination: 'console' }, { component: 'DeploymentManager' });
+    this.logger = logger || new Logger({ level: 'info', format: 'text', destination: 'console' });
     this.config = config || ConfigManager.getInstance();
   }
 
@@ -538,12 +538,7 @@
       stage.status = 'failed';
       stage.endTime = new Date();
       
-<<<<<<< HEAD
-      const errorMessage = error instanceof Error ? error.message : String(error);
-      this.addLog(stage, 'error', `Stage failed: ${errorMessage}`, 'system');
-=======
       this.addLog(stage, 'error', `Stage failed: ${(error instanceof Error ? error.message : String(error))}`, 'system');
->>>>>>> 0ae5d1d6
       
       // Retry logic
       if (stage.retryPolicy.maxRetries > 0) {
@@ -684,11 +679,7 @@
     } catch (error) {
       this.addAuditEntry(deployment, userId, 'rollback_failed', 'deployment', {
         deploymentId,
-<<<<<<< HEAD
-        error: error instanceof Error ? error.message : String(error)
-=======
         error: (error instanceof Error ? error.message : String(error))
->>>>>>> 0ae5d1d6
       });
 
       this.logger.error(`Rollback failed for deployment ${deploymentId}`, { error });
