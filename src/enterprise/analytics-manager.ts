import { getErrorMessage } from '../utils/error-handler.js';
import { EventEmitter } from 'events';
import { writeFile, readFile, mkdir, readdir } from 'fs/promises';
import { join } from 'path';
import { Logger } from '../core/logger.js';
import { ConfigManager } from '../core/config.js';

export interface AnalyticsMetric {
  id: string;
  name: string;
  description: string;
  type: 'counter' | 'gauge' | 'histogram' | 'summary';
  category: 'performance' | 'usage' | 'business' | 'technical' | 'security' | 'cost';
  unit: string;
  value: number;
  tags: Record<string, string>;
  timestamp: Date;
  source: string;
  metadata: Record<string, any>;
}

export interface AnalyticsDashboard {
  id: string;
  name: string;
  description: string;
  type: 'operational' | 'executive' | 'technical' | 'business' | 'security' | 'custom';
  widgets: DashboardWidget[];
  layout: DashboardLayout;
  permissions: {
    viewers: string[];
    editors: string[];
    public: boolean;
  };
  schedule: {
    autoRefresh: boolean;
    refreshInterval: number; // seconds
    exportSchedule?: {
      frequency: 'daily' | 'weekly' | 'monthly';
      format: 'pdf' | 'png' | 'csv' | 'json';
      recipients: string[];
    };
  };
  filters: DashboardFilter[];
  createdAt: Date;
  updatedAt: Date;
  createdBy: string;
}

export interface DashboardWidget {
  id: string;
  title: string;
  type: 'chart' | 'table' | 'metric' | 'gauge' | 'map' | 'text' | 'alert';
  size: 'small' | 'medium' | 'large' | 'full-width';
  position: { x: number; y: number; width: number; height: number };
  dataSource: {
    query: string;
    metrics: string[];
    aggregation: 'sum' | 'avg' | 'min' | 'max' | 'count' | 'p95' | 'p99';
    timeRange: string;
    groupBy: string[];
  };
  visualization: {
    chartType?: 'line' | 'bar' | 'pie' | 'scatter' | 'heatmap' | 'area' | 'gauge';
    options: Record<string, any>;
    thresholds?: {
      warning: number;
      critical: number;
    };
  };
  alerts: {
    enabled: boolean;
    conditions: AlertCondition[];
  };
}

export interface DashboardLayout {
  columns: number;
  rows: number;
  grid: boolean;
  responsive: boolean;
}

export interface DashboardFilter {
  id: string;
  name: string;
  type: 'dropdown' | 'multiselect' | 'daterange' | 'text' | 'number';
  field: string;
  values?: string[];
  defaultValue?: any;
  required: boolean;
}

export interface AlertCondition {
  metric: string;
  operator: '>' | '<' | '>=' | '<=' | '==' | '!=';
  threshold: number;
  duration: number; // seconds
  severity: 'info' | 'warning' | 'critical';
}

export interface AnalyticsInsight {
  id: string;
  title: string;
  description: string;
  type: 'anomaly' | 'trend' | 'correlation' | 'prediction' | 'recommendation';
<<<<<<< HEAD
  category: 'performance' | 'usage' | 'cost' | 'security' | 'quality' | 'business' | 'technical';
=======
  category: 'performance' | 'usage' | 'business' | 'technical' | 'security' | 'cost';
>>>>>>> 0ae5d1d6
  confidence: number; // 0-100
  impact: 'low' | 'medium' | 'high';
  priority: 'low' | 'medium' | 'high' | 'critical';
  data: {
    metrics: string[];
    timeRange: { start: Date; end: Date };
    values: Record<string, number>;
    baseline?: Record<string, number>;
    deviation?: number;
  };
  recommendations: {
    action: string;
    effort: 'low' | 'medium' | 'high';
    impact: string;
    implementation: string[];
  }[];
  status: 'new' | 'acknowledged' | 'investigating' | 'resolved' | 'dismissed';
  assignedTo?: string;
  createdAt: Date;
  updatedAt: Date;
  expiresAt?: Date;
}

export interface PerformanceMetrics {
  system: {
    cpu: {
      usage: number;
      cores: number;
      loadAverage: number[];
    };
    memory: {
      used: number;
      free: number;
      total: number;
      usage: number;
    };
    disk: {
      used: number;
      free: number;
      total: number;
      usage: number;
      iops: number;
    };
    network: {
      bytesIn: number;
      bytesOut: number;
      packetsIn: number;
      packetsOut: number;
      errors: number;
    };
  };
  application: {
    responseTime: {
      avg: number;
      p50: number;
      p95: number;
      p99: number;
    };
    throughput: {
      requestsPerSecond: number;
      transactionsPerSecond: number;
    };
    errors: {
      rate: number;
      count: number;
      types: Record<string, number>;
    };
    availability: {
      uptime: number;
      sla: number;
      incidents: number;
    };
  };
  database: {
    connections: {
      active: number;
      idle: number;
      max: number;
    };
    queries: {
      avgExecutionTime: number;
      slowQueries: number;
      deadlocks: number;
    };
    storage: {
      size: number;
      growth: number;
      fragmentation: number;
    };
  };
  infrastructure: {
    containers: {
      running: number;
      stopped: number;
      restarts: number;
    };
    services: {
      healthy: number;
      unhealthy: number;
      degraded: number;
    };
  };
}

export interface UsageMetrics {
  users: {
    total: number;
    active: number;
    new: number;
    returning: number;
    churn: number;
  };
  sessions: {
    total: number;
    duration: {
      avg: number;
      median: number;
    };
    bounceRate: number;
    pagesPerSession: number;
  };
  features: {
    adoption: Record<string, {
      users: number;
      usage: number;
      retention: number;
    }>;
    mostUsed: string[];
    leastUsed: string[];
  };
  api: {
    calls: number;
    uniqueConsumers: number;
    avgResponseTime: number;
    errorRate: number;
    rateLimits: {
      hit: number;
      consumed: number;
    };
  };
  content: {
    created: number;
    modified: number;
    deleted: number;
    views: number;
  };
}

export interface BusinessMetrics {
  revenue: {
    total: number;
    recurring: number;
    growth: number;
    arpu: number; // Average Revenue Per User
    ltv: number;  // Lifetime Value
  };
  customers: {
    total: number;
    new: number;
    retained: number;
    churned: number;
    satisfaction: number;
  };
  conversion: {
    leads: number;
    qualified: number;
    opportunities: number;
    closed: number;
    rate: number;
  };
  support: {
    tickets: number;
    resolved: number;
    avgResolutionTime: number;
    satisfaction: number;
  };
}

export interface PredictiveModel {
  id: string;
  name: string;
  description: string;
  type: 'regression' | 'classification' | 'time-series' | 'anomaly-detection';
  algorithm: string;
  features: string[];
  target: string;
  accuracy: number;
  confidence: number;
  trainedAt: Date;
  lastPrediction?: Date;
  trainingData: {
    samples: number;
    features: number;
    timeRange: { start: Date; end: Date };
  };
  performance: {
    precision: number;
    recall: number;
    f1Score: number;
    mse?: number;
    mae?: number;
  };
  predictions: PredictionResult[];
  status: 'training' | 'ready' | 'needs-retraining' | 'error';
}

export interface PredictionResult {
  id: string;
  modelId: string;
  input: Record<string, any>;
  prediction: any;
  confidence: number;
  timestamp: Date;
  actual?: any; // For validation
  accuracy?: number;
}

export interface AnalyticsReport {
  id: string;
  name: string;
  description: string;
  type: 'performance' | 'usage' | 'business' | 'security' | 'compliance' | 'custom';
  format: 'pdf' | 'html' | 'csv' | 'json' | 'xlsx';
  schedule: {
    frequency: 'manual' | 'hourly' | 'daily' | 'weekly' | 'monthly' | 'quarterly';
    time?: string;
    timezone?: string;
    recipients: string[];
  };
  sections: ReportSection[];
  filters: Record<string, any>;
  lastGenerated?: Date;
  nextGeneration?: Date;
  generatedBy: string;
  createdAt: Date;
  updatedAt: Date;
}

export interface ReportSection {
  id: string;
  title: string;
  type: 'summary' | 'chart' | 'table' | 'text' | 'metrics';
  content: {
    query?: string;
    visualization?: any;
    text?: string;
    metrics?: string[];
  };
  order: number;
}

export interface AnalyticsConfiguration {
  collection: {
    enabled: boolean;
    samplingRate: number;
    batchSize: number;
    flushInterval: number;
  };
  storage: {
    retention: {
      raw: string;      // e.g., '7d'
      aggregated: string; // e.g., '90d'
      summary: string;   // e.g., '1y'
    };
    compression: boolean;
    encryption: boolean;
  };
  processing: {
    realTime: boolean;
    batchProcessing: boolean;
    aggregationIntervals: string[];
  };
  alerts: {
    enabled: boolean;
    channels: string[];
    escalation: {
      levels: number;
      intervals: number[];
    };
  };
  privacy: {
    anonymization: boolean;
    gdprCompliant: boolean;
    dataMinimization: boolean;
  };
  integrations: {
    grafana?: { url: string; apiKey: string };
    prometheus?: { url: string };
    elasticsearch?: { url: string; index: string };
    splunk?: { url: string; token: string };
  };
}

export class AnalyticsManager extends EventEmitter {
  private metrics: Map<string, AnalyticsMetric[]> = new Map();
  private dashboards: Map<string, AnalyticsDashboard> = new Map();
  private insights: Map<string, AnalyticsInsight> = new Map();
  private models: Map<string, PredictiveModel> = new Map();
  private reports: Map<string, AnalyticsReport> = new Map();
  private analyticsPath: string;
  private logger: Logger;
  private config: ConfigManager;
  private configuration: AnalyticsConfiguration;

  constructor(
    analyticsPath: string = './analytics',
    logger?: Logger,
    config?: ConfigManager
  ) {
    super();
    this.analyticsPath = analyticsPath;
    this.logger = logger || new Logger({ level: 'info', format: 'text', destination: 'console' }, { component: 'AnalyticsManager' });
    this.config = config || ConfigManager.getInstance();
    this.configuration = this.getDefaultConfiguration();
  }

  async initialize(): Promise<void> {
    try {
      await mkdir(this.analyticsPath, { recursive: true });
      await mkdir(join(this.analyticsPath, 'metrics'), { recursive: true });
      await mkdir(join(this.analyticsPath, 'dashboards'), { recursive: true });
      await mkdir(join(this.analyticsPath, 'insights'), { recursive: true });
      await mkdir(join(this.analyticsPath, 'models'), { recursive: true });
      await mkdir(join(this.analyticsPath, 'reports'), { recursive: true });
      
      await this.loadConfigurations();
      await this.initializeDefaultDashboards();
      await this.startMetricsCollection();
      
      this.logger.info('Analytics Manager initialized successfully');
    } catch (error) {
      this.logger.error('Failed to initialize Analytics Manager', { error });
      throw error;
    }
  }

  async recordMetric(metric: Omit<AnalyticsMetric, 'id' | 'timestamp'>): Promise<void> {
    const fullMetric: AnalyticsMetric = {
      id: `metric-${Date.now()}-${Math.random().toString(36).substr(2, 9)}`,
      timestamp: new Date(),
      ...metric
    };

    const key = `${metric.category}-${metric.name}`;
    if (!this.metrics.has(key)) {
      this.metrics.set(key, []);
    }

    const metricArray = this.metrics.get(key)!;
    metricArray.push(fullMetric);

    // Keep only recent metrics in memory (configurable retention)
    const retentionPeriod = 24 * 60 * 60 * 1000; // 24 hours
    const cutoff = Date.now() - retentionPeriod;
    const filteredMetrics = metricArray.filter(m => m.timestamp.getTime() > cutoff);
    this.metrics.set(key, filteredMetrics);

    // Persist to disk for longer-term storage
    await this.persistMetric(fullMetric);

    this.emit('metric:recorded', fullMetric);

    // Check for anomalies and generate insights
    await this.checkForAnomalies(key, fullMetric);
  }

  async queryMetrics(query: {
    metrics: string[];
    timeRange: { start: Date; end: Date };
    aggregation?: 'sum' | 'avg' | 'min' | 'max' | 'count' | 'p95' | 'p99';
    groupBy?: string[];
    filters?: Record<string, any>;
  }): Promise<Record<string, any[]>> {
    const results: Record<string, any[]> = {};

    for (const metricName of query.metrics) {
      const key = metricName.includes('-') ? metricName : `*-${metricName}`;
      const matchingKeys = Array.from(this.metrics.keys()).filter(k => 
        key === '*' || k.includes(key.replace('*-', '')) || k === key
      );

      let allMetrics: AnalyticsMetric[] = [];
      for (const k of matchingKeys) {
        const keyMetrics = this.metrics.get(k) || [];
        allMetrics.push(...keyMetrics);
      }

      // Filter by time range
      allMetrics = allMetrics.filter(m => 
        m.timestamp >= query.timeRange.start && 
        m.timestamp <= query.timeRange.end
      );

      // Apply filters
      if (query.filters) {
        for (const [field, value] of Object.entries(query.filters)) {
          allMetrics = allMetrics.filter(m => {
            if (field === 'tags') {
              return Object.entries(value as Record<string, string>).every(([k, v]) => 
                m.tags[k] === v
              );
            }
            return (m as any)[field] === value;
          });
        }
      }

      // Group by if specified
      if (query.groupBy && query.groupBy.length > 0) {
        const grouped = this.groupMetrics(allMetrics, query.groupBy);
        for (const [group, metrics] of Object.entries(grouped)) {
          const aggregated = this.aggregateMetrics(metrics, query.aggregation || 'avg');
          results[`${metricName}-${group}`] = aggregated;
        }
      } else {
        const aggregated = this.aggregateMetrics(allMetrics, query.aggregation || 'avg');
        results[metricName] = aggregated;
      }
    }

    return results;
  }

  async createDashboard(dashboardData: {
    name: string;
    description: string;
    type: AnalyticsDashboard['type'];
    widgets: Omit<DashboardWidget, 'id'>[];
    permissions?: Partial<AnalyticsDashboard['permissions']>;
  }): Promise<AnalyticsDashboard> {
    const dashboard: AnalyticsDashboard = {
      id: `dashboard-${Date.now()}-${Math.random().toString(36).substr(2, 9)}`,
      name: dashboardData.name,
      description: dashboardData.description,
      type: dashboardData.type,
      widgets: dashboardData.widgets.map((widget, index) => ({
        id: `widget-${Date.now()}-${index}`,
        ...widget
      })),
      layout: {
        columns: 12,
        rows: 8,
        grid: true,
        responsive: true
      },
      permissions: {
        viewers: [],
        editors: [],
        public: false,
        ...dashboardData.permissions
      },
      schedule: {
        autoRefresh: true,
        refreshInterval: 30
      },
      filters: [],
      createdAt: new Date(),
      updatedAt: new Date(),
      createdBy: 'system'
    };

    this.dashboards.set(dashboard.id, dashboard);
    await this.saveDashboard(dashboard);

    this.emit('dashboard:created', dashboard);
    this.logger.info(`Dashboard created: ${dashboard.name} (${dashboard.id})`);

    return dashboard;
  }

  async generateInsights(
    scope: {
      metrics?: string[];
      timeRange?: { start: Date; end: Date };
      categories?: string[];
    } = {}
  ): Promise<AnalyticsInsight[]> {
    const insights: AnalyticsInsight[] = [];

    // Default time range: last 24 hours
    const timeRange = scope.timeRange || {
      start: new Date(Date.now() - 24 * 60 * 60 * 1000),
      end: new Date()
    };

    // Anomaly detection
    const anomalies = await this.detectAnomalies(timeRange, scope.metrics);
    insights.push(...anomalies);

    // Trend analysis
    const trends = await this.analyzeTrends(timeRange, scope.metrics);
    insights.push(...trends);

    // Performance insights
    const performance = await this.analyzePerformance(timeRange);
    insights.push(...performance);

    // Usage insights
    const usage = await this.analyzeUsage(timeRange);
    insights.push(...usage);

    // Cost optimization insights
    const costOptimizations = await this.analyzeCostOptimization(timeRange);
    insights.push(...costOptimizations);

    // Store insights
    for (const insight of insights) {
      this.insights.set(insight.id, insight);
      await this.saveInsight(insight);
    }

    this.emit('insights:generated', { insights, scope });
    this.logger.info(`Generated ${insights.length} insights`);

    return insights;
  }

  async trainPredictiveModel(modelConfig: {
    name: string;
    description: string;
    type: PredictiveModel['type'];
    algorithm: string;
    features: string[];
    target: string;
    trainingPeriod: { start: Date; end: Date };
  }): Promise<PredictiveModel> {
    const model: PredictiveModel = {
      id: `model-${Date.now()}-${Math.random().toString(36).substr(2, 9)}`,
      name: modelConfig.name,
      description: modelConfig.description,
      type: modelConfig.type,
      algorithm: modelConfig.algorithm,
      features: modelConfig.features,
      target: modelConfig.target,
      accuracy: 0,
      confidence: 0,
      trainedAt: new Date(),
      trainingData: {
        samples: 0,
        features: modelConfig.features.length,
        timeRange: modelConfig.trainingPeriod
      },
      performance: {
        precision: 0,
        recall: 0,
        f1Score: 0
      },
      predictions: [],
      status: 'training'
    };

    try {
      // Collect training data
      const trainingData = await this.collectTrainingData(model);
      
      // Train the model (simplified implementation)
      const trained = await this.executeModelTraining(model, trainingData);
      
      Object.assign(model, trained);
      model.status = 'ready';

      this.models.set(model.id, model);
      await this.saveModel(model);

      this.emit('model:trained', model);
      this.logger.info(`Predictive model trained: ${model.name} (${model.id}) - Accuracy: ${model.accuracy}%`);

    } catch (error) {
      model.status = 'error';
      this.logger.error(`Model training failed: ${model.name}`, { error });
      throw error;
    }

    return model;
  }

  async makePrediction(
    modelId: string,
    input: Record<string, any>
  ): Promise<PredictionResult> {
    const model = this.models.get(modelId);
    if (!model) {
      throw new Error(`Model not found: ${modelId}`);
    }

    if (model.status !== 'ready') {
      throw new Error(`Model is not ready for predictions: ${model.status}`);
    }

    // Simple prediction logic (would be replaced with actual ML inference)
    const prediction = await this.executePrediction(model, input);

    const result: PredictionResult = {
      id: `prediction-${Date.now()}-${Math.random().toString(36).substr(2, 9)}`,
      modelId,
      input,
      prediction: prediction.value,
      confidence: prediction.confidence,
      timestamp: new Date()
    };

    model.predictions.push(result);
    model.lastPrediction = new Date();

    await this.saveModel(model);

    this.emit('prediction:made', { model, result });
    this.logger.debug(`Prediction made: ${modelId} - ${JSON.stringify(result.prediction)}`);

    return result;
  }

  async getPerformanceMetrics(
    timeRange?: { start: Date; end: Date }
  ): Promise<PerformanceMetrics> {
    const range = timeRange || {
      start: new Date(Date.now() - 60 * 60 * 1000), // Last hour
      end: new Date()
    };

    const systemMetrics = await this.queryMetrics({
      metrics: ['cpu-usage', 'memory-usage', 'disk-usage', 'network-io'],
      timeRange: range,
      aggregation: 'avg'
    });

    const appMetrics = await this.queryMetrics({
      metrics: ['response-time', 'request-rate', 'error-rate', 'uptime'],
      timeRange: range,
      aggregation: 'avg'
    });

    const dbMetrics = await this.queryMetrics({
      metrics: ['db-connections', 'query-time', 'db-size'],
      timeRange: range,
      aggregation: 'avg'
    });

    // Construct performance metrics (simplified)
    return {
      system: {
        cpu: {
          usage: this.getLatestValue(systemMetrics['cpu-usage']) || 0,
          cores: 8, // Would be detected from system
          loadAverage: [1.2, 1.5, 1.8] // Would be collected from system
        },
        memory: {
          used: this.getLatestValue(systemMetrics['memory-usage']) || 0,
          free: 4000000000, // Would be calculated
          total: 8000000000,
          usage: 50
        },
        disk: {
          used: this.getLatestValue(systemMetrics['disk-usage']) || 0,
          free: 100000000000,
          total: 500000000000,
          usage: 20,
          iops: 1000
        },
        network: {
          bytesIn: 1000000,
          bytesOut: 2000000,
          packetsIn: 5000,
          packetsOut: 6000,
          errors: 5
        }
      },
      application: {
        responseTime: {
          avg: this.getLatestValue(appMetrics['response-time']) || 0,
          p50: 150,
          p95: 500,
          p99: 1000
        },
        throughput: {
          requestsPerSecond: this.getLatestValue(appMetrics['request-rate']) || 0,
          transactionsPerSecond: 50
        },
        errors: {
          rate: this.getLatestValue(appMetrics['error-rate']) || 0,
          count: 10,
          types: { '500': 5, '404': 3, '400': 2 }
        },
        availability: {
          uptime: this.getLatestValue(appMetrics['uptime']) || 0,
          sla: 99.9,
          incidents: 2
        }
      },
      database: {
        connections: {
          active: 25,
          idle: 75,
          max: 100
        },
        queries: {
          avgExecutionTime: this.getLatestValue(dbMetrics['query-time']) || 0,
          slowQueries: 5,
          deadlocks: 0
        },
        storage: {
          size: this.getLatestValue(dbMetrics['db-size']) || 0,
          growth: 1000000, // bytes per day
          fragmentation: 5
        }
      },
      infrastructure: {
        containers: {
          running: 12,
          stopped: 2,
          restarts: 3
        },
        services: {
          healthy: 15,
          unhealthy: 1,
          degraded: 0
        }
      }
    };
  }

  async getUsageMetrics(
    timeRange?: { start: Date; end: Date }
  ): Promise<UsageMetrics> {
    const range = timeRange || {
      start: new Date(Date.now() - 24 * 60 * 60 * 1000), // Last 24 hours
      end: new Date()
    };

    const usageData = await this.queryMetrics({
      metrics: ['active-users', 'sessions', 'api-calls', 'feature-usage'],
      timeRange: range,
      aggregation: 'sum'
    });

    return {
      users: {
        total: 10000,
        active: this.getLatestValue(usageData['active-users']) || 0,
        new: 50,
        returning: 1500,
        churn: 25
      },
      sessions: {
        total: this.getLatestValue(usageData['sessions']) || 0,
        duration: {
          avg: 15 * 60, // 15 minutes
          median: 12 * 60
        },
        bounceRate: 25,
        pagesPerSession: 4.5
      },
      features: {
        adoption: {
          'dashboard': { users: 800, usage: 5000, retention: 85 },
          'reports': { users: 600, usage: 2000, retention: 70 },
          'analytics': { users: 400, usage: 1500, retention: 60 }
        },
        mostUsed: ['dashboard', 'reports', 'search'],
        leastUsed: ['advanced-filters', 'export', 'integrations']
      },
      api: {
        calls: this.getLatestValue(usageData['api-calls']) || 0,
        uniqueConsumers: 150,
        avgResponseTime: 250,
        errorRate: 2.5,
        rateLimits: {
          hit: 5,
          consumed: 75
        }
      },
      content: {
        created: 100,
        modified: 250,
        deleted: 25,
        views: 5000
      }
    };
  }

  async getBusinessMetrics(
    timeRange?: { start: Date; end: Date }
  ): Promise<BusinessMetrics> {
    // This would integrate with business systems (CRM, billing, etc.)
    return {
      revenue: {
        total: 1000000,
        recurring: 800000,
        growth: 15,
        arpu: 100,
        ltv: 2400
      },
      customers: {
        total: 500,
        new: 25,
        retained: 450,
        churned: 10,
        satisfaction: 4.2
      },
      conversion: {
        leads: 1000,
        qualified: 400,
        opportunities: 200,
        closed: 50,
        rate: 5
      },
      support: {
        tickets: 150,
        resolved: 140,
        avgResolutionTime: 4 * 60 * 60, // 4 hours
        satisfaction: 4.5
      }
    };
  }

  // Private helper methods
  private getDefaultConfiguration(): AnalyticsConfiguration {
    return {
      collection: {
        enabled: true,
        samplingRate: 1.0,
        batchSize: 1000,
        flushInterval: 60000
      },
      storage: {
        retention: {
          raw: '7d',
          aggregated: '90d',
          summary: '1y'
        },
        compression: true,
        encryption: false
      },
      processing: {
        realTime: true,
        batchProcessing: true,
        aggregationIntervals: ['1m', '5m', '1h', '1d']
      },
      alerts: {
        enabled: true,
        channels: ['email', 'slack'],
        escalation: {
          levels: 3,
          intervals: [5, 15, 30] // minutes
        }
      },
      privacy: {
        anonymization: true,
        gdprCompliant: true,
        dataMinimization: true
      },
      integrations: {}
    };
  }

  private async loadConfigurations(): Promise<void> {
    try {
      // Load dashboards
      const dashboardFiles = await readdir(join(this.analyticsPath, 'dashboards'));
      for (const file of dashboardFiles.filter(f => f.endsWith('.json'))) {
        const content = await readFile(join(this.analyticsPath, 'dashboards', file), 'utf-8');
        const dashboard: AnalyticsDashboard = JSON.parse(content);
        this.dashboards.set(dashboard.id, dashboard);
      }

      // Load insights
      const insightFiles = await readdir(join(this.analyticsPath, 'insights'));
      for (const file of insightFiles.filter(f => f.endsWith('.json'))) {
        const content = await readFile(join(this.analyticsPath, 'insights', file), 'utf-8');
        const insight: AnalyticsInsight = JSON.parse(content);
        this.insights.set(insight.id, insight);
      }

      // Load models
      const modelFiles = await readdir(join(this.analyticsPath, 'models'));
      for (const file of modelFiles.filter(f => f.endsWith('.json'))) {
        const content = await readFile(join(this.analyticsPath, 'models', file), 'utf-8');
        const model: PredictiveModel = JSON.parse(content);
        this.models.set(model.id, model);
      }

      this.logger.info(`Loaded ${this.dashboards.size} dashboards, ${this.insights.size} insights, ${this.models.size} models`);
    } catch (error) {
      this.logger.warn('Failed to load some analytics configurations', { error });
    }
  }

  private async initializeDefaultDashboards(): Promise<void> {
    const defaultDashboards = [
      {
        name: 'System Performance',
        description: 'Real-time system performance metrics',
        type: 'operational' as const,
        widgets: [
          {
            title: 'CPU Usage',
            type: 'gauge' as const,
            size: 'medium' as const,
            position: { x: 0, y: 0, width: 6, height: 3 },
            dataSource: {
              query: 'cpu-usage',
              metrics: ['cpu-usage'],
              aggregation: 'avg' as const,
              timeRange: '1h',
              groupBy: []
            },
            visualization: {
              chartType: 'gauge' as const,
              options: { max: 100, unit: '%' },
              thresholds: { warning: 70, critical: 90 }
            },
            alerts: { enabled: true, conditions: [] }
          },
          {
            title: 'Memory Usage',
            type: 'gauge' as const,
            size: 'medium' as const,
            position: { x: 6, y: 0, width: 6, height: 3 },
            dataSource: {
              query: 'memory-usage',
              metrics: ['memory-usage'],
              aggregation: 'avg' as const,
              timeRange: '1h',
              groupBy: []
            },
            visualization: {
              chartType: 'gauge' as const,
              options: { max: 100, unit: '%' },
              thresholds: { warning: 80, critical: 95 }
            },
            alerts: { enabled: true, conditions: [] }
          },
          {
            title: 'Response Time',
            type: 'chart' as const,
            size: 'large' as const,
            position: { x: 0, y: 3, width: 12, height: 4 },
            dataSource: {
              query: 'response-time',
              metrics: ['response-time'],
              aggregation: 'avg' as const,
              timeRange: '24h',
              groupBy: ['service']
            },
            visualization: {
              chartType: 'line' as const,
              options: { unit: 'ms' }
            },
            alerts: { enabled: false, conditions: [] }
          }
        ]
      },
      {
        name: 'Business KPIs',
        description: 'Key business performance indicators',
        type: 'executive' as const,
        widgets: [
          {
            title: 'Active Users',
            type: 'metric' as const,
            size: 'small' as const,
            position: { x: 0, y: 0, width: 3, height: 2 },
            dataSource: {
              query: 'active-users',
              metrics: ['active-users'],
              aggregation: 'count' as const,
              timeRange: '24h',
              groupBy: []
            },
            visualization: {
              chartType: 'line' as const,
              options: { unit: 'users' }
            },
            alerts: { enabled: false, conditions: [] }
          }
        ]
      }
    ];

    for (const dashboardData of defaultDashboards) {
      if (!Array.from(this.dashboards.values()).some(d => d.name === dashboardData.name)) {
        await this.createDashboard(dashboardData);
      }
    }
  }

  private async startMetricsCollection(): Promise<void> {
    // Start collecting system metrics
    setInterval(async () => {
      await this.collectSystemMetrics();
    }, 60000); // Every minute

    // Start collecting application metrics
    setInterval(async () => {
      await this.collectApplicationMetrics();
    }, 30000); // Every 30 seconds

    this.logger.info('Started automatic metrics collection');
  }

  private async collectSystemMetrics(): Promise<void> {
    try {
      // Mock system metrics collection
      await this.recordMetric({
        name: 'cpu-usage',
        description: 'CPU usage percentage',
        type: 'gauge',
        category: 'performance',
        unit: 'percent',
        value: Math.random() * 100,
        tags: { host: 'localhost', service: 'system' },
        source: 'system-monitor',
        metadata: {}
      });

      await this.recordMetric({
        name: 'memory-usage',
        description: 'Memory usage percentage',
        type: 'gauge',
        category: 'performance',
        unit: 'percent',
        value: Math.random() * 100,
        tags: { host: 'localhost', service: 'system' },
        source: 'system-monitor',
        metadata: {}
      });

      await this.recordMetric({
        name: 'disk-usage',
        description: 'Disk usage percentage',
        type: 'gauge',
        category: 'performance',
        unit: 'percent',
        value: Math.random() * 100,
        tags: { host: 'localhost', service: 'system' },
        source: 'system-monitor',
        metadata: {}
      });
    } catch (error) {
      this.logger.error('Failed to collect system metrics', { error });
    }
  }

  private async collectApplicationMetrics(): Promise<void> {
    try {
      // Mock application metrics collection
      await this.recordMetric({
        name: 'response-time',
        description: 'Average response time',
        type: 'gauge',
        category: 'performance',
        unit: 'milliseconds',
        value: Math.random() * 1000 + 100,
        tags: { service: 'api', endpoint: '/users' },
        source: 'application',
        metadata: {}
      });

      await this.recordMetric({
        name: 'request-rate',
        description: 'Requests per second',
        type: 'counter',
        category: 'usage',
        unit: 'requests/sec',
        value: Math.random() * 100 + 10,
        tags: { service: 'api' },
        source: 'application',
        metadata: {}
      });

      await this.recordMetric({
        name: 'error-rate',
        description: 'Error rate percentage',
        type: 'gauge',
        category: 'performance',
        unit: 'percent',
        value: Math.random() * 5,
        tags: { service: 'api' },
        source: 'application',
        metadata: {}
      });
    } catch (error) {
      this.logger.error('Failed to collect application metrics', { error });
    }
  }

  private async persistMetric(metric: AnalyticsMetric): Promise<void> {
    const date = metric.timestamp.toISOString().split('T')[0];
    const filePath = join(this.analyticsPath, 'metrics', `${date}.json`);
    
    try {
      let existingData: AnalyticsMetric[] = [];
      try {
        const content = await readFile(filePath, 'utf-8');
        existingData = JSON.parse(content);
      } catch {
        // File doesn't exist yet
      }
      
      existingData.push(metric);
      await writeFile(filePath, JSON.stringify(existingData, null, 2));
    } catch (error) {
      this.logger.error('Failed to persist metric', { error, metric: metric.id });
    }
  }

  private async checkForAnomalies(metricKey: string, metric: AnalyticsMetric): Promise<void> {
    const historical = this.metrics.get(metricKey) || [];
    if (historical.length < 10) return; // Need enough data for baseline

    const recent = historical.slice(-10);
    const average = recent.reduce((sum, m) => sum + m.value, 0) / recent.length;
    const stdDev = Math.sqrt(
      recent.reduce((sum, m) => sum + Math.pow(m.value - average, 2), 0) / recent.length
    );

    const threshold = 2; // 2 standard deviations
    const deviation = Math.abs(metric.value - average) / stdDev;

    if (deviation > threshold) {
      const insight: AnalyticsInsight = {
        id: `insight-${Date.now()}-${Math.random().toString(36).substr(2, 9)}`,
        title: `Anomaly detected in ${metric.name}`,
        description: `The metric ${metric.name} has deviated significantly from its normal pattern`,
        type: 'anomaly',
        category: metric.category,
        confidence: Math.min(95, deviation * 20),
        impact: deviation > 3 ? 'high' : 'medium',
        priority: deviation > 3 ? 'high' : 'medium',
        data: {
          metrics: [metric.name],
          timeRange: { start: recent[0].timestamp, end: metric.timestamp },
          values: { current: metric.value, average, stdDev },
          baseline: { average, stdDev },
          deviation
        },
        recommendations: [
          {
            action: 'Investigate the cause of the anomaly',
            effort: 'medium',
            impact: 'Identify potential issues before they become critical',
            implementation: [
              'Check recent deployments or configuration changes',
              'Review system logs for errors or warnings',
              'Monitor related metrics for correlation'
            ]
          }
        ],
        status: 'new',
        createdAt: new Date(),
        updatedAt: new Date()
      };

      this.insights.set(insight.id, insight);
      await this.saveInsight(insight);

      this.emit('anomaly:detected', { metric, insight, deviation });
      this.logger.warn(`Anomaly detected in ${metric.name}`, { 
        current: metric.value, 
        average, 
        deviation 
      });
    }
  }

  private async detectAnomalies(
    timeRange: { start: Date; end: Date },
    metrics?: string[]
  ): Promise<AnalyticsInsight[]> {
    // Simplified anomaly detection
    return [];
  }

  private async analyzeTrends(
    timeRange: { start: Date; end: Date },
    metrics?: string[]
  ): Promise<AnalyticsInsight[]> {
    // Simplified trend analysis
    return [];
  }

  private async analyzePerformance(
    timeRange: { start: Date; end: Date }
  ): Promise<AnalyticsInsight[]> {
    const insights: AnalyticsInsight[] = [];

    // Check response time trends
    const responseTimeData = await this.queryMetrics({
      metrics: ['response-time'],
      timeRange,
      aggregation: 'avg'
    });

    if (responseTimeData['response-time']?.length > 0) {
      const values = responseTimeData['response-time'].map((d: any) => d.value);
      const recent = values.slice(-5);
      const earlier = values.slice(0, -5);

      if (recent.length > 0 && earlier.length > 0) {
        const recentAvg = recent.reduce((sum, v) => sum + v, 0) / recent.length;
        const earlierAvg = earlier.reduce((sum, v) => sum + v, 0) / earlier.length;
        const change = ((recentAvg - earlierAvg) / earlierAvg) * 100;

        if (Math.abs(change) > 20) {
          insights.push({
            id: `perf-insight-${Date.now()}`,
            title: `Response time ${change > 0 ? 'increased' : 'decreased'} by ${Math.abs(change).toFixed(1)}%`,
            description: `Response time has changed significantly in the recent period`,
            type: 'trend',
            category: 'performance',
            confidence: 80,
            impact: Math.abs(change) > 50 ? 'high' : 'medium',
            priority: Math.abs(change) > 50 ? 'high' : 'medium',
            data: {
              metrics: ['response-time'],
              timeRange,
              values: { recent: recentAvg, earlier: earlierAvg, change },
            },
            recommendations: change > 0 ? [
              {
                action: 'Investigate performance degradation',
                effort: 'medium',
                impact: 'Restore optimal response times',
                implementation: [
                  'Check for increased load or traffic',
                  'Review recent code deployments',
                  'Analyze database query performance',
                  'Monitor resource utilization'
                ]
              }
            ] : [
              {
                action: 'Document performance improvement',
                effort: 'low',
                impact: 'Understand what caused the improvement',
                implementation: [
                  'Identify recent optimizations',
                  'Document best practices',
                  'Monitor sustainability'
                ]
              }
            ],
            status: 'new',
            createdAt: new Date(),
            updatedAt: new Date()
          });
        }
      }
    }

    return insights;
  }

  private async analyzeUsage(
    timeRange: { start: Date; end: Date }
  ): Promise<AnalyticsInsight[]> {
    // Simplified usage analysis
    return [];
  }

  private async analyzeCostOptimization(
    timeRange: { start: Date; end: Date }
  ): Promise<AnalyticsInsight[]> {
    // Simplified cost optimization analysis
    return [];
  }

  private async collectTrainingData(model: PredictiveModel): Promise<any[]> {
    // Collect historical data for training
    const data = await this.queryMetrics({
      metrics: model.features,
      timeRange: model.trainingData.timeRange,
      aggregation: 'avg'
    });

    // Transform data for ML training (simplified)
    return Object.values(data).flat();
  }

  private async executeModelTraining(model: PredictiveModel, data: any[]): Promise<Partial<PredictiveModel>> {
    // Simplified model training
    return {
      accuracy: 85 + Math.random() * 10,
      confidence: 80 + Math.random() * 15,
      performance: {
        precision: 0.85,
        recall: 0.82,
        f1Score: 0.83
      },
      trainingData: {
        ...model.trainingData,
        samples: data.length
      }
    };
  }

  private async executePrediction(model: PredictiveModel, input: Record<string, any>): Promise<{ value: any; confidence: number }> {
    // Simplified prediction logic
    const value = Math.random() * 100;
    const confidence = 70 + Math.random() * 25;
    
    return { value, confidence };
  }

  private groupMetrics(metrics: AnalyticsMetric[], groupBy: string[]): Record<string, AnalyticsMetric[]> {
    const groups: Record<string, AnalyticsMetric[]> = {};
    
    for (const metric of metrics) {
      const key = groupBy.map(field => {
        if (field === 'tags') {
          return Object.entries(metric.tags).map(([k, v]) => `${k}:${v}`).join(',');
        }
        return (metric as any)[field] || 'unknown';
      }).join('-');
      
      if (!groups[key]) {
        groups[key] = [];
      }
      groups[key].push(metric);
    }
    
    return groups;
  }

  private aggregateMetrics(metrics: AnalyticsMetric[], aggregation: string): any[] {
    if (metrics.length === 0) return [];

    // Group by time buckets for time series aggregation
    const buckets: Record<string, AnalyticsMetric[]> = {};
    
    for (const metric of metrics) {
      const bucket = new Date(Math.floor(metric.timestamp.getTime() / 60000) * 60000).toISOString();
      if (!buckets[bucket]) {
        buckets[bucket] = [];
      }
      buckets[bucket].push(metric);
    }

    return Object.entries(buckets).map(([timestamp, bucketMetrics]) => {
      const values = bucketMetrics.map(m => m.value);
      let aggregatedValue: number;

      switch (aggregation) {
        case 'sum':
          aggregatedValue = values.reduce((sum, v) => sum + v, 0);
          break;
        case 'min':
          aggregatedValue = Math.min(...values);
          break;
        case 'max':
          aggregatedValue = Math.max(...values);
          break;
        case 'count':
          aggregatedValue = values.length;
          break;
        case 'p95':
          values.sort((a, b) => a - b);
          aggregatedValue = values[Math.floor(values.length * 0.95)];
          break;
        case 'p99':
          values.sort((a, b) => a - b);
          aggregatedValue = values[Math.floor(values.length * 0.99)];
          break;
        case 'avg':
        default:
          aggregatedValue = values.reduce((sum, v) => sum + v, 0) / values.length;
      }

      return {
        timestamp: new Date(timestamp),
        value: aggregatedValue,
        count: values.length
      };
    }).sort((a, b) => a.timestamp.getTime() - b.timestamp.getTime());
  }

  private getLatestValue(dataPoints: any[]): number {
    if (!dataPoints || dataPoints.length === 0) return 0;
    return dataPoints[dataPoints.length - 1]?.value || 0;
  }

  private async saveDashboard(dashboard: AnalyticsDashboard): Promise<void> {
    const filePath = join(this.analyticsPath, 'dashboards', `${dashboard.id}.json`);
    await writeFile(filePath, JSON.stringify(dashboard, null, 2));
  }

  private async saveInsight(insight: AnalyticsInsight): Promise<void> {
    const filePath = join(this.analyticsPath, 'insights', `${insight.id}.json`);
    await writeFile(filePath, JSON.stringify(insight, null, 2));
  }

  private async saveModel(model: PredictiveModel): Promise<void> {
    const filePath = join(this.analyticsPath, 'models', `${model.id}.json`);
    await writeFile(filePath, JSON.stringify(model, null, 2));
  }
}<|MERGE_RESOLUTION|>--- conflicted
+++ resolved
@@ -60,7 +60,7 @@
     groupBy: string[];
   };
   visualization: {
-    chartType?: 'line' | 'bar' | 'pie' | 'scatter' | 'heatmap' | 'area' | 'gauge';
+    chartType?: 'line' | 'bar' | 'pie' | 'scatter' | 'heatmap' | 'area';
     options: Record<string, any>;
     thresholds?: {
       warning: number;
@@ -103,11 +103,7 @@
   title: string;
   description: string;
   type: 'anomaly' | 'trend' | 'correlation' | 'prediction' | 'recommendation';
-<<<<<<< HEAD
-  category: 'performance' | 'usage' | 'cost' | 'security' | 'quality' | 'business' | 'technical';
-=======
   category: 'performance' | 'usage' | 'business' | 'technical' | 'security' | 'cost';
->>>>>>> 0ae5d1d6
   confidence: number; // 0-100
   impact: 'low' | 'medium' | 'high';
   priority: 'low' | 'medium' | 'high' | 'critical';
@@ -419,7 +415,7 @@
   ) {
     super();
     this.analyticsPath = analyticsPath;
-    this.logger = logger || new Logger({ level: 'info', format: 'text', destination: 'console' }, { component: 'AnalyticsManager' });
+    this.logger = logger || new Logger({ level: 'info', format: 'text', destination: 'console' });
     this.config = config || ConfigManager.getInstance();
     this.configuration = this.getDefaultConfiguration();
   }
@@ -1078,7 +1074,6 @@
               groupBy: []
             },
             visualization: {
-              chartType: 'line' as const,
               options: { unit: 'users' }
             },
             alerts: { enabled: false, conditions: [] }
