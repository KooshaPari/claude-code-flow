--- conflicted
+++ resolved
@@ -749,12 +749,7 @@
               break;
           }
         } catch (error) {
-<<<<<<< HEAD
-          const errorMessage = error instanceof Error ? error.message : String(error);
-          results.conflicts.push(`Error importing '${item.key}': ${errorMessage}`);
-=======
           results.conflicts.push(`Error importing '${item.key}': ${(error instanceof Error ? error.message : String(error))}`);
->>>>>>> 0ae5d1d6
         }
       }
 
@@ -1651,7 +1646,7 @@
     // This is a simplified implementation
   }
 
-  private async applyRetentionPolicy(policy: NonNullable<CleanupOptions['retentionPolicies']>[0], dryRun?: boolean): Promise<{ removed: number; spaceSaved: number }> {
+  private async applyRetentionPolicy(policy: CleanupOptions['retentionPolicies'][0], dryRun?: boolean): Promise<{ removed: number; spaceSaved: number }> {
     const matchingEntries = Array.from(this.entries.values()).filter(entry => {
       if (policy.namespace && entry.namespace !== policy.namespace) return false;
       return true;
