import { getErrorMessage } from '../utils/error-handler.js';
/**
 * Comprehensive MCP tools for swarm system functionality
 */

import type { MCPTool, MCPContext } from '../utils/types.js';
import type { ILogger } from '../core/logger.js';
// Legacy import kept for compatibility
// import type { Tool } from '@modelcontextprotocol/sdk/types.js';
// import { spawnSwarmAgent, getSwarmState } from '../cli/commands/swarm-spawn.js';

export interface SwarmToolContext extends MCPContext {
  swarmCoordinator?: any;
  agentManager?: any;
  resourceManager?: any;
  messageBus?: any;
  monitor?: any;
}

export function createSwarmTools(logger: ILogger): MCPTool[] {
  return [
    // === LEGACY SWARM TOOLS ===
    {
      name: 'dispatch_agent',
      description: 'Spawn a new agent in the swarm to handle a specific task',
      inputSchema: {
        type: 'object',
        properties: {
          type: {
            type: 'string',
            enum: ['coordinator', 'researcher', 'coder', 'analyst', 'architect', 'tester', 'reviewer', 'optimizer', 'documenter', 'monitor', 'specialist'],
            description: 'The type of agent to spawn',
          },
          task: {
            type: 'string',
            description: 'The specific task for the agent to complete',
          },
          name: {
            type: 'string',
            description: 'Optional name for the agent',
          },
        },
        required: ['type', 'task'],
      },
      handler: async (input: any, context?: SwarmToolContext) => {
        const { type, task, name } = input;
        
        // Get swarm ID from environment
<<<<<<< HEAD
        const swarmId = process.env.CLAUDE_SWARM_ID;
=======
        const swarmId = process.env['CLAUDE_SWARM_ID'];
>>>>>>> 0ae5d1d6
        if (!swarmId) {
          throw new Error('Not running in swarm context');
        }
        
        // Get parent agent ID if available
<<<<<<< HEAD
        const parentId = process.env.CLAUDE_SWARM_AGENT_ID;
=======
        const parentId = process.env['CLAUDE_SWARM_AGENT_ID'];
>>>>>>> 0ae5d1d6
        
        try {
          // Legacy functionality - would integrate with swarm spawn system
          const agentId = `agent-${Date.now()}`;
          
          logger.info('Agent spawned via legacy dispatch tool', { agentId });
          
          return {
            success: true,
            agentId,
            agentName: name || type,
            terminalId: 'N/A',
            message: `Successfully spawned ${name || type} to work on: ${task}`,
          };
        } catch (error) {
          logger.error('Failed to spawn agent via legacy dispatch tool', error);
          return {
            success: false,
            error: error instanceof Error ? error.message : 'Unknown error',
          };
        }
      }
    },

    {
      name: 'swarm_status',
      description: 'Get the current status of the swarm and all agents',
      inputSchema: {
        type: 'object',
        properties: {},
      },
      handler: async (input: any, context?: SwarmToolContext) => {
<<<<<<< HEAD
        const swarmId = process.env.CLAUDE_SWARM_ID || 'default-swarm';
=======
        const swarmId = process.env['CLAUDE_SWARM_ID'] || 'default-swarm';
>>>>>>> 0ae5d1d6
        
        // Legacy functionality - would integrate with swarm state system
        const mockState = {
          swarmId,
          objective: 'Legacy swarm status',
          startTime: Date.now() - 60000, // Started 1 minute ago
          agents: []
        };
        
        const runtime = Math.floor((Date.now() - mockState.startTime) / 1000);
        
        return {
          swarmId: mockState.swarmId,
          objective: mockState.objective,
          runtime: `${runtime}s`,
          totalAgents: mockState.agents.length,
          activeAgents: 0,
          completedAgents: 0,
          failedAgents: 0,
          agents: mockState.agents,
        };
      }
    },

    // === SWARM COORDINATION TOOLS ===
    {
      name: 'swarm/create-objective',
      description: 'Create a new swarm objective with tasks and coordination',
      inputSchema: {
        type: 'object',
        properties: {
          title: { type: 'string', description: 'Objective title' },
          description: { type: 'string', description: 'Detailed description' },
          tasks: {
            type: 'array',
            items: {
              type: 'object',
              properties: {
                type: { type: 'string' },
                description: { type: 'string' },
                requirements: { type: 'object' },
                priority: { type: 'string', enum: ['low', 'normal', 'high', 'critical'] }
              },
              required: ['type', 'description']
            }
          },
          strategy: { type: 'string', enum: ['parallel', 'sequential', 'adaptive'] },
          timeout: { type: 'number', description: 'Timeout in milliseconds' }
        },
        required: ['title', 'description', 'tasks']
      },
      handler: async (input: any, context?: SwarmToolContext) => {
        if (!context?.swarmCoordinator) {
          throw new Error('Swarm coordinator not available');
        }

        try {
          const objectiveId = await context.swarmCoordinator.createObjective({
            title: input.title,
            description: input.description,
            tasks: input.tasks || [],
            strategy: input.strategy || 'adaptive',
            timeout: input.timeout
          });

          logger.info('Swarm objective created via MCP', { objectiveId });

          return {
            success: true,
            objectiveId,
            message: `Created swarm objective: ${input.title}`
          };
        } catch (error) {
          logger.error('Failed to create swarm objective via MCP', error);
          throw error;
        }
      }
    },

    {
      name: 'swarm/execute-objective',
      description: 'Execute a swarm objective',
      inputSchema: {
        type: 'object',
        properties: {
          objectiveId: { type: 'string', description: 'Objective ID to execute' }
        },
        required: ['objectiveId']
      },
      handler: async (input: any, context?: SwarmToolContext) => {
        if (!context?.swarmCoordinator) {
          throw new Error('Swarm coordinator not available');
        }

        try {
          const result = await context.swarmCoordinator.executeObjective(input.objectiveId);

          logger.info('Swarm objective executed via MCP', { objectiveId: input.objectiveId });

          return {
            success: true,
            objectiveId: input.objectiveId,
            result,
            message: 'Objective execution started'
          };
        } catch (error) {
          logger.error('Failed to execute swarm objective via MCP', error);
          throw error;
        }
      }
    },

    {
      name: 'swarm/get-status',
      description: 'Get comprehensive swarm status',
      inputSchema: {
        type: 'object',
        properties: {
          includeDetails: { type: 'boolean', default: false }
        }
      },
      handler: async (input: any, context?: SwarmToolContext) => {
        if (!context?.swarmCoordinator) {
          throw new Error('Swarm coordinator not available');
        }

        try {
          const status = await context.swarmCoordinator.getSwarmStatus();
          
          if (input.includeDetails) {
            const detailedStatus = {
              ...status,
              objectives: await context.swarmCoordinator.getActiveObjectives(),
              agents: context.agentManager ? await context.agentManager.getAllAgents() : [],
              resources: context.resourceManager ? context.resourceManager.getManagerStatistics() : null,
              messaging: context.messageBus ? context.messageBus.getMetrics() : null,
              monitoring: context.monitor ? context.monitor.getMonitoringStatistics() : null
            };
            return detailedStatus;
          }

          return status;
        } catch (error) {
          logger.error('Failed to get swarm status via MCP', error);
          throw error;
        }
      }
    },

    // === AGENT MANAGEMENT TOOLS ===
    {
      name: 'agent/create',
      description: 'Create a new agent in the swarm',
      inputSchema: {
        type: 'object',
        properties: {
          type: { type: 'string', description: 'Agent type (developer, researcher, etc.)' },
          capabilities: {
            type: 'object',
            properties: {
              domains: { type: 'array', items: { type: 'string' } },
              tools: { type: 'array', items: { type: 'string' } },
              languages: { type: 'array', items: { type: 'string' } },
              frameworks: { type: 'array', items: { type: 'string' } }
            }
          },
          config: { type: 'object', description: 'Agent configuration' }
        },
        required: ['type']
      },
      handler: async (input: any, context?: SwarmToolContext) => {
        if (!context?.agentManager) {
          throw new Error('Agent manager not available');
        }

        try {
          const agentId = await context.agentManager.createAgent(
            input.type,
            input.capabilities || {},
            input.config || {}
          );

          logger.info('Agent created via MCP', { agentId, type: input.type });

          return {
            success: true,
            agentId,
            message: `Created ${input.type} agent`
          };
        } catch (error) {
          logger.error('Failed to create agent via MCP', error);
          throw error;
        }
      }
    },

    {
      name: 'agent/list',
      description: 'List all agents with their status',
      inputSchema: {
        type: 'object',
        properties: {
          status: { 
            type: 'string', 
            enum: ['active', 'idle', 'busy', 'failed', 'all'],
            default: 'all'
          }
        }
      },
      handler: async (input: any, context?: SwarmToolContext) => {
        if (!context?.agentManager) {
          throw new Error('Agent manager not available');
        }

        try {
          const agents = await context.agentManager.getAllAgents();
          
          const filteredAgents = input.status === 'all' 
            ? agents 
            : agents.filter((agent: any) => agent.status === input.status);

          return {
            success: true,
            agents: filteredAgents,
            count: filteredAgents.length,
            filter: input.status
          };
        } catch (error) {
          logger.error('Failed to list agents via MCP', error);
          throw error;
        }
      }
    },

    // === RESOURCE MANAGEMENT TOOLS ===
    {
      name: 'resource/register',
      description: 'Register a new resource',
      inputSchema: {
        type: 'object',
        properties: {
          type: { type: 'string', enum: ['compute', 'storage', 'network', 'memory', 'gpu', 'custom'] },
          name: { type: 'string', description: 'Resource name' },
          capacity: {
            type: 'object',
            properties: {
              cpu: { type: 'number' },
              memory: { type: 'number' },
              disk: { type: 'number' },
              network: { type: 'number' }
            }
          },
          metadata: { type: 'object', description: 'Additional metadata' }
        },
        required: ['type', 'name', 'capacity']
      },
      handler: async (input: any, context?: SwarmToolContext) => {
        if (!context?.resourceManager) {
          throw new Error('Resource manager not available');
        }

        try {
          const resourceId = await context.resourceManager.registerResource(
            input.type,
            input.name,
            input.capacity,
            input.metadata || {}
          );

          logger.info('Resource registered via MCP', { resourceId, type: input.type });

          return {
            success: true,
            resourceId,
            message: `Registered ${input.type} resource: ${input.name}`
          };
        } catch (error) {
          logger.error('Failed to register resource via MCP', error);
          throw error;
        }
      }
    },

    {
      name: 'resource/get-statistics',
      description: 'Get resource manager statistics',
      inputSchema: {
        type: 'object',
        properties: {}
      },
      handler: async (input: any, context?: SwarmToolContext) => {
        if (!context?.resourceManager) {
          throw new Error('Resource manager not available');
        }

        try {
          const stats = context.resourceManager.getManagerStatistics();
          return {
            success: true,
            statistics: stats
          };
        } catch (error) {
          logger.error('Failed to get resource statistics via MCP', error);
          throw error;
        }
      }
    },

    // === MESSAGING TOOLS ===
    {
      name: 'message/send',
      description: 'Send a message through the message bus',
      inputSchema: {
        type: 'object',
        properties: {
          type: { type: 'string', description: 'Message type' },
          content: { type: 'object', description: 'Message content' },
          sender: { type: 'string', description: 'Sender agent ID' },
          receivers: { 
            type: 'array', 
            items: { type: 'string' },
            description: 'Receiver agent IDs'
          },
          priority: { type: 'string', enum: ['low', 'normal', 'high', 'critical'] },
          channel: { type: 'string', description: 'Optional channel to use' }
        },
        required: ['type', 'content', 'sender', 'receivers']
      },
      handler: async (input: any, context?: SwarmToolContext) => {
        if (!context?.messageBus) {
          throw new Error('Message bus not available');
        }

        try {
          const senderAgent = { id: input.sender, swarmId: 'default', type: 'coordinator', instance: 1 };
          const receiverAgents = input.receivers.map((id: string) => ({ 
            id, 
            swarmId: 'default', 
            type: 'coordinator', 
            instance: 1 
          }));

          const messageId = await context.messageBus.sendMessage(
            input.type,
            input.content,
            senderAgent,
            receiverAgents,
            {
              priority: input.priority || 'normal',
              channel: input.channel
            }
          );

          logger.info('Message sent via MCP', { messageId, type: input.type });

          return {
            success: true,
            messageId,
            message: 'Message sent successfully'
          };
        } catch (error) {
          logger.error('Failed to send message via MCP', error);
          throw error;
        }
      }
    },

    {
      name: 'message/get-metrics',
      description: 'Get message bus metrics',
      inputSchema: {
        type: 'object',
        properties: {}
      },
      handler: async (input: any, context?: SwarmToolContext) => {
        if (!context?.messageBus) {
          throw new Error('Message bus not available');
        }

        try {
          const metrics = context.messageBus.getMetrics();
          return {
            success: true,
            metrics
          };
        } catch (error) {
          logger.error('Failed to get message metrics via MCP', error);
          throw error;
        }
      }
    },

    // === MONITORING TOOLS ===
    {
      name: 'monitor/get-metrics',
      description: 'Get system monitoring metrics',
      inputSchema: {
        type: 'object',
        properties: {
          type: { 
            type: 'string',
            enum: ['system', 'swarm', 'agents', 'all'],
            default: 'all'
          }
        }
      },
      handler: async (input: any, context?: SwarmToolContext) => {
        if (!context?.monitor) {
          throw new Error('Monitor not available');
        }

        try {
          const metrics: any = {};

          if (input.type === 'system' || input.type === 'all') {
            metrics.system = context.monitor.getSystemMetrics();
          }

          if (input.type === 'swarm' || input.type === 'all') {
            metrics.swarm = context.monitor.getSwarmMetrics();
          }

          if (input.type === 'agents' || input.type === 'all') {
            metrics.statistics = context.monitor.getMonitoringStatistics();
          }

          return {
            success: true,
            metrics
          };
        } catch (error) {
          logger.error('Failed to get monitoring metrics via MCP', error);
          throw error;
        }
      }
    },

    {
      name: 'monitor/get-alerts',
      description: 'Get active alerts',
      inputSchema: {
        type: 'object',
        properties: {
          level: { 
            type: 'string',
            enum: ['info', 'warning', 'critical', 'all'],
            default: 'all'
          },
          limit: { type: 'number', default: 50 }
        }
      },
      handler: async (input: any, context?: SwarmToolContext) => {
        if (!context?.monitor) {
          throw new Error('Monitor not available');
        }

        try {
          let alerts = context.monitor.getActiveAlerts();

          if (input.level !== 'all') {
            alerts = alerts.filter((alert: any) => alert.level === input.level);
          }

          alerts = alerts.slice(0, input.limit);

          return {
            success: true,
            alerts,
            count: alerts.length
          };
        } catch (error) {
          logger.error('Failed to get alerts via MCP', error);
          throw error;
        }
      }
    },

    // === UTILITY TOOLS ===
    {
      name: 'swarm/get-comprehensive-status',
      description: 'Get comprehensive status of the entire swarm system',
      inputSchema: {
        type: 'object',
        properties: {}
      },
      handler: async (input: any, context?: SwarmToolContext) => {
        try {
          const status: any = {
            timestamp: new Date(),
            system: 'operational'
          };

          if (context?.swarmCoordinator) {
            status.swarm = await context.swarmCoordinator.getSwarmStatus();
          }

          if (context?.agentManager) {
            const agents = await context.agentManager.getAllAgents();
            status.agents = {
              total: agents.length,
              active: agents.filter((a: any) => a.status === 'active').length,
              idle: agents.filter((a: any) => a.status === 'idle').length,
              busy: agents.filter((a: any) => a.status === 'busy').length,
              failed: agents.filter((a: any) => a.status === 'failed').length
            };
          }

          if (context?.resourceManager) {
            status.resources = context.resourceManager.getManagerStatistics();
          }

          if (context?.messageBus) {
            status.messaging = context.messageBus.getMetrics();
          }

          if (context?.monitor) {
            status.monitoring = context.monitor.getMonitoringStatistics();
            status.systemMetrics = context.monitor.getSystemMetrics();
            status.swarmMetrics = context.monitor.getSwarmMetrics();
            status.activeAlerts = context.monitor.getActiveAlerts().length;
          }

          return {
            success: true,
            status
          };
        } catch (error) {
          logger.error('Failed to get comprehensive status via MCP', error);
          throw error;
        }
      }
    },

    {
      name: 'swarm/emergency-stop',
      description: 'Emergency stop of all swarm operations',
      inputSchema: {
        type: 'object',
        properties: {
          reason: { type: 'string', description: 'Reason for emergency stop' },
          force: { type: 'boolean', default: false }
        },
        required: ['reason']
      },
      handler: async (input: any, context?: SwarmToolContext) => {
        logger.warn('Emergency stop initiated via MCP', { reason: input.reason });

        const results: any = {
          reason: input.reason,
          timestamp: new Date(),
          components: {}
        };

        try {
          // Stop swarm coordinator
          if (context?.swarmCoordinator) {
            await context.swarmCoordinator.emergencyStop(input.reason);
            results.components.swarmCoordinator = 'stopped';
          }

          // Stop all agents
          if (context?.agentManager) {
            await context.agentManager.stopAllAgents();
            results.components.agentManager = 'stopped';
          }

          // Release all resources (if method exists)
          if (context?.resourceManager?.releaseAllAllocations) {
            await context.resourceManager.releaseAllAllocations();
            results.components.resourceManager = 'resources_released';
          }

          // Stop message bus
          if (context?.messageBus?.shutdown) {
            await context.messageBus.shutdown();
            results.components.messageBus = 'stopped';
          }

          results.success = true;
          results.message = 'Emergency stop completed successfully';

          logger.info('Emergency stop completed via MCP', results);

          return results;
        } catch (error) {
          logger.error('Emergency stop failed via MCP', error);
          results.success = false;
          results.error = error instanceof Error ? error.message : 'Unknown error';
          throw error;
        }
      }
    }
  ];
}

// Legacy exports for backward compatibility
export const dispatchAgentTool = {
  name: 'dispatch_agent',
  description: 'Spawn a new agent in the swarm to handle a specific task',
  inputSchema: {
    type: 'object',
    properties: {
      type: {
        type: 'string',
        enum: ['researcher', 'coder', 'analyst', 'reviewer', 'coordinator'],
        description: 'The type of agent to spawn',
      },
      task: {
        type: 'string',
        description: 'The specific task for the agent to complete',
      },
      name: {
        type: 'string',
        description: 'Optional name for the agent',
      },
    },
    required: ['type', 'task'],
  },
};

export const memoryStoreTool = {
  name: 'memory_store',
  description: 'Store data in the shared swarm memory for coordination',
  inputSchema: {
    type: 'object',
    properties: {
      key: {
        type: 'string',
        description: 'The key to store data under',
      },
      value: {
        type: 'object',
        description: 'The data to store (JSON object)',
      },
    },
    required: ['key', 'value'],
  },
};

export const memoryRetrieveTool = {
  name: 'memory_retrieve',
  description: 'Retrieve data from the shared swarm memory',
  inputSchema: {
    type: 'object',
    properties: {
      key: {
        type: 'string',
        description: 'The key to retrieve data from',
      },
    },
    required: ['key'],
  },
};

export const swarmStatusTool = {
  name: 'swarm_status',
  description: 'Get the current status of the swarm and all agents',
  inputSchema: {
    type: 'object',
    properties: {},
  },
};

// Legacy handler functions
export async function handleDispatchAgent(args: any): Promise<any> {
  const { type, task, name } = args;
  
<<<<<<< HEAD
  const swarmId = process.env.CLAUDE_SWARM_ID;
=======
  const swarmId = process.env['CLAUDE_SWARM_ID'];
>>>>>>> 0ae5d1d6
  if (!swarmId) {
    throw new Error('Not running in swarm context');
  }
  
<<<<<<< HEAD
  const parentId = process.env.CLAUDE_SWARM_AGENT_ID;
=======
  const parentId = process.env['CLAUDE_SWARM_AGENT_ID'];
>>>>>>> 0ae5d1d6
  
  try {
    // Legacy functionality - would integrate with swarm spawn system
    const agentId = `agent-${Date.now()}`;
    
    return {
      success: true,
      agentId,
      agentName: name || type,
      terminalId: 'N/A',
      message: `Successfully spawned ${name || type} to work on: ${task}`,
    };
  } catch (error) {
    return {
      success: false,
      error: error instanceof Error ? error.message : 'Unknown error',
    };
  }
}

export async function handleSwarmStatus(args: any): Promise<any> {
<<<<<<< HEAD
  const swarmId = process.env.CLAUDE_SWARM_ID || 'default-swarm';
=======
  const swarmId = process.env['CLAUDE_SWARM_ID'] || 'default-swarm';
>>>>>>> 0ae5d1d6
  
  // Legacy functionality - would integrate with swarm state system
  const mockState = {
    swarmId,
    objective: 'Legacy swarm status',
    startTime: Date.now() - 60000, // Started 1 minute ago
    agents: []
  };
  
  const runtime = Math.floor((Date.now() - mockState.startTime) / 1000);
  
  return {
    swarmId: mockState.swarmId,
    objective: mockState.objective,
    runtime: `${runtime}s`,
    totalAgents: mockState.agents.length,
    activeAgents: 0,
    completedAgents: 0,
    failedAgents: 0,
    agents: mockState.agents,
  };
}

export const swarmTools = [
  dispatchAgentTool,
  memoryStoreTool,
  memoryRetrieveTool,
  swarmStatusTool,
];<|MERGE_RESOLUTION|>--- conflicted
+++ resolved
@@ -46,21 +46,13 @@
         const { type, task, name } = input;
         
         // Get swarm ID from environment
-<<<<<<< HEAD
-        const swarmId = process.env.CLAUDE_SWARM_ID;
-=======
         const swarmId = process.env['CLAUDE_SWARM_ID'];
->>>>>>> 0ae5d1d6
         if (!swarmId) {
           throw new Error('Not running in swarm context');
         }
         
         // Get parent agent ID if available
-<<<<<<< HEAD
-        const parentId = process.env.CLAUDE_SWARM_AGENT_ID;
-=======
         const parentId = process.env['CLAUDE_SWARM_AGENT_ID'];
->>>>>>> 0ae5d1d6
         
         try {
           // Legacy functionality - would integrate with swarm spawn system
@@ -93,11 +85,7 @@
         properties: {},
       },
       handler: async (input: any, context?: SwarmToolContext) => {
-<<<<<<< HEAD
-        const swarmId = process.env.CLAUDE_SWARM_ID || 'default-swarm';
-=======
         const swarmId = process.env['CLAUDE_SWARM_ID'] || 'default-swarm';
->>>>>>> 0ae5d1d6
         
         // Legacy functionality - would integrate with swarm state system
         const mockState = {
@@ -765,20 +753,12 @@
 export async function handleDispatchAgent(args: any): Promise<any> {
   const { type, task, name } = args;
   
-<<<<<<< HEAD
-  const swarmId = process.env.CLAUDE_SWARM_ID;
-=======
   const swarmId = process.env['CLAUDE_SWARM_ID'];
->>>>>>> 0ae5d1d6
   if (!swarmId) {
     throw new Error('Not running in swarm context');
   }
   
-<<<<<<< HEAD
-  const parentId = process.env.CLAUDE_SWARM_AGENT_ID;
-=======
   const parentId = process.env['CLAUDE_SWARM_AGENT_ID'];
->>>>>>> 0ae5d1d6
   
   try {
     // Legacy functionality - would integrate with swarm spawn system
@@ -800,11 +780,7 @@
 }
 
 export async function handleSwarmStatus(args: any): Promise<any> {
-<<<<<<< HEAD
-  const swarmId = process.env.CLAUDE_SWARM_ID || 'default-swarm';
-=======
   const swarmId = process.env['CLAUDE_SWARM_ID'] || 'default-swarm';
->>>>>>> 0ae5d1d6
   
   // Legacy functionality - would integrate with swarm state system
   const mockState = {
