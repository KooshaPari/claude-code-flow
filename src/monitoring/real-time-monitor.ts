import { getErrorMessage } from '../utils/error-handler.js';
/**
 * Real-time monitoring system for swarm operations
 */

import { EventEmitter } from 'node:events';
import type { ILogger } from '../core/logger.js';
import type { IEventBus } from '../core/event-bus.js';
import type { 
  SystemMetrics, 
  Alert, 
  AlertLevel, 
  AlertType, 
  MonitoringConfig,
  AgentMetrics,
  SwarmMetrics,
  AgentId
} from '../swarm/types.js';
import type { DistributedMemorySystem } from '../memory/distributed-memory.js';

export interface MonitorConfig {
  updateInterval: number;
  retentionPeriod: number;
  alertingEnabled: boolean;
  alertThresholds: AlertThresholds;
  metricsEnabled: boolean;
  tracingEnabled: boolean;
  dashboardEnabled: boolean;
  exportEnabled: boolean;
  exportFormat: 'json' | 'csv' | 'prometheus';
  debugMode: boolean;
}

export interface AlertThresholds {
  cpu: { warning: number; critical: number };
  memory: { warning: number; critical: number };
  disk: { warning: number; critical: number };
  errorRate: { warning: number; critical: number };
  responseTime: { warning: number; critical: number };
  queueDepth: { warning: number; critical: number };
  agentHealth: { warning: number; critical: number };
  swarmUtilization: { warning: number; critical: number };
}

export interface MetricPoint {
  timestamp: Date;
  value: number;
  tags: Record<string, string>;
  metadata?: Record<string, any>;
}

export interface TimeSeries {
  name: string;
  points: MetricPoint[];
  aggregations: {
    min: number;
    max: number;
    avg: number;
    sum: number;
    count: number;
  };
  lastUpdated: Date;
}

export interface MonitoringDashboard {
  title: string;
  panels: DashboardPanel[];
  refreshInterval: number;
  timeRange: { start: Date; end: Date };
  filters: Record<string, any>;
}

export interface DashboardPanel {
  id: string;
  title: string;
  type: 'line' | 'bar' | 'gauge' | 'table' | 'heatmap' | 'stat';
  metrics: string[];
  config: {
    width: number;
    height: number;
    position: { x: number; y: number };
    visualization: Record<string, any>;
  };
}

export interface AlertRule {
  id: string;
  name: string;
  enabled: boolean;
  metric: string;
  condition: 'gt' | 'lt' | 'eq' | 'gte' | 'lte';
  threshold: number;
  duration: number; // How long condition must persist
  severity: AlertLevel;
  tags: Record<string, string>;
  actions: AlertAction[];
  suppressions: AlertSuppression[];
}

export interface AlertAction {
  type: 'email' | 'webhook' | 'slack' | 'log' | 'auto-scale' | 'restart';
  config: Record<string, any>;
  enabled: boolean;
}

export interface AlertSuppression {
  condition: string;
  duration: number;
  reason: string;
}

export interface HealthCheck {
  name: string;
  type: 'http' | 'tcp' | 'custom';
  target: string;
  interval: number;
  timeout: number;
  retries: number;
  expectedResponse?: any;
  customCheck?: () => Promise<boolean>;
}

/**
 * Comprehensive real-time monitoring and alerting system
 */
export class RealTimeMonitor extends EventEmitter {
  private logger: ILogger;
  private eventBus: IEventBus;
  private memory: DistributedMemorySystem;
  private config: MonitorConfig;

  // Metrics storage
  private timeSeries = new Map<string, TimeSeries>();
  private activeAlerts = new Map<string, Alert>();
  private alertHistory: Alert[] = [];

  // Monitoring state
  private monitoringInterval?: NodeJS.Timeout;
  private healthCheckInterval?: NodeJS.Timeout;
  private alertRules = new Map<string, AlertRule>();
  private healthChecks = new Map<string, HealthCheck>();

  // System state tracking
  private systemMetrics: SystemMetrics;
  private agentMetrics = new Map<string, AgentMetrics>();
  private swarmMetrics: SwarmMetrics;

  // Dashboards
  private dashboards = new Map<string, MonitoringDashboard>();

  // Performance tracking
  private lastMetricsUpdate = new Date();
  private metricsBuffer: MetricPoint[] = [];
  private alertProcessor?: NodeJS.Timeout;

  constructor(
    config: Partial<MonitorConfig>,
    logger: ILogger,
    eventBus: IEventBus,
    memory: DistributedMemorySystem
  ) {
    super();
    this.logger = logger;
    this.eventBus = eventBus;
    this.memory = memory;

    this.config = {
      updateInterval: 5000,
      retentionPeriod: 86400000, // 24 hours
      alertingEnabled: true,
      alertThresholds: {
        cpu: { warning: 70, critical: 90 },
        memory: { warning: 80, critical: 95 },
        disk: { warning: 85, critical: 95 },
        errorRate: { warning: 5, critical: 10 },
        responseTime: { warning: 5000, critical: 10000 },
        queueDepth: { warning: 10, critical: 20 },
        agentHealth: { warning: 0.7, critical: 0.5 },
        swarmUtilization: { warning: 0.8, critical: 0.95 }
      },
      metricsEnabled: true,
      tracingEnabled: true,
      dashboardEnabled: true,
      exportEnabled: false,
      exportFormat: 'json',
      debugMode: false,
      ...config
    };

    this.systemMetrics = this.initializeSystemMetrics();
    this.swarmMetrics = this.initializeSwarmMetrics();

    this.setupEventHandlers();
    this.initializeDefaultAlertRules();
    this.initializeDefaultDashboards();
  }

  private setupEventHandlers(): void {
    // Agent events
    this.eventBus.on('agent:metrics-update', (data) => {
      this.updateAgentMetrics((data as any).agentId, (data as any).metrics);
    });

    this.eventBus.on('agent:status-changed', (data) => {
      this.recordMetric('agent.status.change', 1, { 
        agentId: (data as any).agentId, 
        from: (data as any).from, 
        to: (data as any).to 
      });
    });

    // Task events
    this.eventBus.on('task:started', (data) => {
      this.recordMetric('task.started', 1, { taskId: (data as any).taskId, agentId: (data as any).agentId });
    });

    this.eventBus.on('task:completed', (data) => {
      this.recordMetric('task.completed', 1, { taskId: (data as any).taskId });
      this.recordMetric('task.duration', (data as any).duration, { taskId: (data as any).taskId });
    });

    this.eventBus.on('task:failed', (data) => {
      this.recordMetric('task.failed', 1, { taskId: (data as any).taskId, error: (data as any).error });
    });

    // System events
    this.eventBus.on('system:resource-update', (data) => {
      this.updateSystemMetrics(data as any);
    });

    this.eventBus.on('swarm:metrics-update', (data) => {
      this.updateSwarmMetrics((data as any).metrics);
    });

    // Error events
    this.eventBus.on('error', (data) => {
      this.handleError(data);
    });
  }

  async initialize(): Promise<void> {
    this.logger.info('Initializing real-time monitor', {
      updateInterval: this.config.updateInterval,
      alerting: this.config.alertingEnabled,
      dashboard: this.config.dashboardEnabled
    });

    // Start monitoring loops
    this.startMetricsCollection();
    this.startHealthChecks();
    
    if (this.config.alertingEnabled) {
      this.startAlertProcessing();
    }

    // Initialize default health checks
    this.initializeHealthChecks();

    this.emit('monitor:initialized');
  }

  async shutdown(): Promise<void> {
    this.logger.info('Shutting down real-time monitor');

    // Stop all intervals
    if (this.monitoringInterval) clearInterval(this.monitoringInterval);
    if (this.healthCheckInterval) clearInterval(this.healthCheckInterval);
    if (this.alertProcessor) clearInterval(this.alertProcessor);

    // Flush any remaining metrics
    await this.flushMetrics();

    this.emit('monitor:shutdown');
  }

  // === METRICS COLLECTION ===

  private startMetricsCollection(): void {
    this.monitoringInterval = setInterval(() => {
      this.collectSystemMetrics();
      this.processMetricsBuffer();
      this.cleanupOldMetrics();
    }, this.config.updateInterval);

    this.logger.info('Started metrics collection', { 
      interval: this.config.updateInterval 
    });
  }

  private async collectSystemMetrics(): Promise<void> {
    try {
      // Update system metrics
      this.systemMetrics = {
        ...this.systemMetrics,
        timestamp: new Date(),
        cpuUsage: await this.getCpuUsage(),
        memoryUsage: await this.getMemoryUsage(),
        diskUsage: await this.getDiskUsage(),
        networkUsage: await this.getNetworkUsage()
      };

      // Record as time series
      this.recordMetric('system.cpu', this.systemMetrics.cpuUsage);
      this.recordMetric('system.memory', this.systemMetrics.memoryUsage);
      this.recordMetric('system.disk', this.systemMetrics.diskUsage);
      this.recordMetric('system.network', this.systemMetrics.networkUsage);

      // Update swarm-level metrics
      await this.updateSwarmLevelMetrics();

    } catch (error) {
      this.logger.error('Failed to collect system metrics', error);
    }
  }

  private async updateSwarmLevelMetrics(): Promise<void> {
    const agents = Array.from(this.agentMetrics.values());
    
    this.swarmMetrics = {
      ...this.swarmMetrics,
      agentUtilization: this.calculateAgentUtilization(agents),
      throughput: this.calculateSwarmThroughput(agents),
      latency: this.calculateAverageLatency(agents),
      efficiency: this.calculateSwarmEfficiency(agents),
      reliability: this.calculateSwarmReliability(agents),
      averageQuality: this.calculateAverageQuality(agents)
    };

    // Record swarm metrics
    this.recordMetric('swarm.utilization', this.swarmMetrics.agentUtilization);
    this.recordMetric('swarm.throughput', this.swarmMetrics.throughput);
    this.recordMetric('swarm.latency', this.swarmMetrics.latency);
    this.recordMetric('swarm.efficiency', this.swarmMetrics.efficiency);
    this.recordMetric('swarm.reliability', this.swarmMetrics.reliability);
  }

  recordMetric(name: string, value: number, tags: Record<string, string> = {}): void {
    const point: MetricPoint = {
      timestamp: new Date(),
      value,
      tags
    };

    // Add to buffer for batch processing
    this.metricsBuffer.push({ ...point, tags: { ...tags, metric: name } });

    // Immediate processing for critical metrics
    if (this.isCriticalMetric(name)) {
      this.processMetricPoint(name, point);
    }
  }

  private processMetricsBuffer(): void {
    if (this.metricsBuffer.length === 0) return;

    // Group by metric name
    const metricGroups = new Map<string, MetricPoint[]>();
    for (const point of this.metricsBuffer) {
      const metricName = point.tags.metric || 'unknown';
      const group = metricGroups.get(metricName) || [];
      group.push(point);
      metricGroups.set(metricName, group);
    }

    // Process each metric group
    for (const [metricName, points] of metricGroups) {
      for (const point of points) {
        this.processMetricPoint(metricName, point);
      }
    }

    // Clear buffer
    this.metricsBuffer = [];
  }

  private processMetricPoint(metricName: string, point: MetricPoint): void {
    let series = this.timeSeries.get(metricName);
    
    if (!series) {
      series = {
        name: metricName,
        points: [],
        aggregations: { min: point.value, max: point.value, avg: point.value, sum: point.value, count: 1 },
        lastUpdated: point.timestamp
      };
      this.timeSeries.set(metricName, series);
    }

    // Add point
    series.points.push(point);
    series.lastUpdated = point.timestamp;

    // Update aggregations
    series.aggregations.count++;
    series.aggregations.sum += point.value;
    series.aggregations.avg = series.aggregations.sum / series.aggregations.count;
    series.aggregations.min = Math.min(series.aggregations.min, point.value);
    series.aggregations.max = Math.max(series.aggregations.max, point.value);

    // Trigger alert checking for this metric
    if (this.config.alertingEnabled) {
      this.checkAlertsForMetric(metricName, point);
    }
  }

  // === ALERTING ===

  private startAlertProcessing(): void {
    this.alertProcessor = setInterval(() => {
      this.processAlerts();
    }, 1000); // Process alerts every second

    this.logger.info('Started alert processing');
  }

  private processAlerts(): void {
    const now = new Date();

    // Check for alert resolution
    for (const [alertId, alert] of this.activeAlerts) {
      if (!alert.resolved) {
        const rule = this.alertRules.get(alert.context.ruleId);
        if (rule && this.isAlertResolved(rule, alert)) {
          this.resolveAlert(alertId, 'condition_resolved');
        }
      }
    }

    // Clean up old resolved alerts
    this.cleanupResolvedAlerts();
  }

  private checkAlertsForMetric(metricName: string, point: MetricPoint): void {
    for (const [ruleId, rule] of this.alertRules) {
      if (rule.enabled && rule.metric === metricName) {
        this.evaluateAlertRule(rule, point);
      }
    }
  }

  private evaluateAlertRule(rule: AlertRule, point: MetricPoint): void {
    const conditionMet = this.evaluateCondition(rule.condition, point.value, rule.threshold);
    
    if (conditionMet) {
      // Check if we already have an active alert for this rule
      const existingAlert = Array.from(this.activeAlerts.values())
        .find(alert => alert.context.ruleId === rule.id && !alert.resolved);

      if (!existingAlert) {
        this.createAlert(rule, point);
      }
    }
  }

  private createAlert(rule: AlertRule, triggeringPoint: MetricPoint): void {
    const alertId = `alert-${Date.now()}-${Math.random().toString(36).slice(2)}`;
    
    const alert: Alert = {
      id: alertId,
      timestamp: new Date(),
      level: rule.severity,
      type: this.getAlertTypeFromMetric(rule.metric),
      message: `${rule.name}: ${rule.metric} ${rule.condition} ${rule.threshold} (current: ${triggeringPoint.value})`,
      source: 'real-time-monitor',
      context: {
        ruleId: rule.id,
        metric: rule.metric,
        value: triggeringPoint.value,
        threshold: rule.threshold,
        tags: { ...rule.tags, ...triggeringPoint.tags }
      },
      acknowledged: false,
      resolved: false,
      escalationLevel: 0
    };

    this.activeAlerts.set(alertId, alert);
    this.alertHistory.push(alert);

    this.logger.warn('Alert created', {
      alertId,
      rule: rule.name,
      metric: rule.metric,
      value: triggeringPoint.value,
      threshold: rule.threshold
    });

    this.emit('alert:created', { alert });

    // Execute alert actions
    this.executeAlertActions(rule, alert);
  }

  private executeAlertActions(rule: AlertRule, alert: Alert): void {
    for (const action of rule.actions) {
      if (!action.enabled) continue;

      try {
        switch (action.type) {
          case 'log':
            this.logger.warn(`ALERT: ${alert.message}`, alert.context);
            break;

          case 'email':
            this.sendEmailAlert(alert, action.config);
            break;

          case 'webhook':
            this.sendWebhookAlert(alert, action.config);
            break;

          case 'auto-scale':
            this.triggerAutoScale(alert, action.config);
            break;

          case 'restart':
            this.triggerRestart(alert, action.config);
            break;

          default:
            this.logger.warn('Unknown alert action type', { type: action.type });
        }
      } catch (error) {
        this.logger.error('Failed to execute alert action', { 
          alertId: alert.id, 
          actionType: action.type, 
          error 
        });
      }
    }
  }

  private resolveAlert(alertId: string, reason: string): void {
    const alert = this.activeAlerts.get(alertId);
    if (!alert) return;

    alert.resolved = true;
    alert.context.resolutionReason = reason;
    alert.context.resolvedAt = new Date();

    this.logger.info('Alert resolved', { alertId, reason });
    this.emit('alert:resolved', { alert, reason });
  }

  // === HEALTH CHECKS ===

  private startHealthChecks(): void {
    this.healthCheckInterval = setInterval(() => {
      this.performHealthChecks();
    }, 30000); // Every 30 seconds

    this.logger.info('Started health checks');
  }

  private async performHealthChecks(): Promise<void> {
    const checks = Array.from(this.healthChecks.values());
    const promises = checks.map(check => this.executeHealthCheck(check));
    
    await Promise.allSettled(promises);
  }

  private async executeHealthCheck(check: HealthCheck): Promise<void> {
    try {
      let isHealthy = false;

      switch (check.type) {
        case 'http':
          isHealthy = await this.performHttpHealthCheck(check);
          break;
        case 'tcp':
          isHealthy = await this.performTcpHealthCheck(check);
          break;
        case 'custom':
          if (check.customCheck) {
            isHealthy = await check.customCheck();
          }
          break;
      }

      this.recordMetric(`healthcheck.${check.name}`, isHealthy ? 1 : 0, {
        type: check.type,
        target: check.target
      });

    } catch (error) {
      this.logger.error('Health check failed', { check: check.name, error });
      this.recordMetric(`healthcheck.${check.name}`, 0, {
        type: check.type,
        target: check.target,
<<<<<<< HEAD
        error: error instanceof Error ? error.message : String(error)
=======
        error: (error instanceof Error ? error.message : String(error))
>>>>>>> 0ae5d1d6
      });
    }
  }

  // === DASHBOARD MANAGEMENT ===

  createDashboard(title: string, panels: DashboardPanel[]): string {
    const dashboardId = `dashboard-${Date.now()}`;
    
    const dashboard: MonitoringDashboard = {
      title,
      panels,
      refreshInterval: 30000,
      timeRange: {
        start: new Date(Date.now() - 3600000), // Last hour
        end: new Date()
      },
      filters: {}
    };

    this.dashboards.set(dashboardId, dashboard);
    this.emit('dashboard:created', { dashboardId, dashboard });
    
    return dashboardId;
  }

  getDashboardData(dashboardId: string): any {
    const dashboard = this.dashboards.get(dashboardId);
    if (!dashboard) return null;

    const data: any = {
      dashboard,
      panels: []
    };

    for (const panel of dashboard.panels) {
      const panelData = {
        id: panel.id,
        title: panel.title,
        type: panel.type,
        data: this.getPanelData(panel, dashboard.timeRange)
      };
      data.panels.push(panelData);
    }

    return data;
  }

  private getPanelData(panel: DashboardPanel, timeRange: { start: Date; end: Date }): any {
    const data: any = {};

    for (const metricName of panel.metrics) {
      const series = this.timeSeries.get(metricName);
      if (series) {
        // Filter points by time range
        const filteredPoints = series.points.filter(point =>
          point.timestamp >= timeRange.start && point.timestamp <= timeRange.end
        );

        data[metricName] = {
          points: filteredPoints,
          aggregations: this.calculateAggregations(filteredPoints)
        };
      }
    }

    return data;
  }

  // === UTILITY METHODS ===

  private async getCpuUsage(): Promise<number> {
    // Placeholder - would use actual system APIs
    return Math.random() * 100;
  }

  private async getMemoryUsage(): Promise<number> {
    // Placeholder - would use actual system APIs
    return Math.random() * 100;
  }

  private async getDiskUsage(): Promise<number> {
    // Placeholder - would use actual system APIs
    return Math.random() * 100;
  }

  private async getNetworkUsage(): Promise<number> {
    // Placeholder - would use actual system APIs
    return Math.random() * 1024 * 1024; // bytes
  }

  private updateAgentMetrics(agentId: string, metrics: AgentMetrics): void {
    this.agentMetrics.set(agentId, metrics);

    // Record individual agent metrics
    this.recordMetric('agent.cpu', metrics.cpuUsage, { agentId });
    this.recordMetric('agent.memory', metrics.memoryUsage, { agentId });
    this.recordMetric('agent.tasks.completed', metrics.tasksCompleted, { agentId });
    this.recordMetric('agent.tasks.failed', metrics.tasksFailed, { agentId });
    this.recordMetric('agent.response.time', metrics.responseTime, { agentId });
  }

  private updateSystemMetrics(data: Partial<SystemMetrics>): void {
    this.systemMetrics = { ...this.systemMetrics, ...data };
  }

  private updateSwarmMetrics(metrics: SwarmMetrics): void {
    this.swarmMetrics = { ...this.swarmMetrics, ...metrics };
  }

  private handleError(data: any): void {
    this.recordMetric('error.count', 1, {
      type: data.type || 'unknown',
      source: data.source || 'unknown'
    });

    // Create critical alert for errors
    if (data.severity === 'critical') {
      const alertId = `error-alert-${Date.now()}`;
      const alert: Alert = {
        id: alertId,
        timestamp: new Date(),
        level: 'critical',
        type: 'system',
        message: `Critical error: ${data.message}`,
        source: data.source || 'unknown',
        context: data,
        acknowledged: false,
        resolved: false,
        escalationLevel: 0
      };

      this.activeAlerts.set(alertId, alert);
      this.emit('alert:created', { alert });
    }
  }

  private isCriticalMetric(name: string): boolean {
    const criticalMetrics = [
      'system.cpu', 'system.memory', 'system.disk',
      'agent.health', 'task.failed', 'error.count'
    ];
    return criticalMetrics.includes(name);
  }

  private evaluateCondition(condition: string, value: number, threshold: number): boolean {
    switch (condition) {
      case 'gt': return value > threshold;
      case 'gte': return value >= threshold;
      case 'lt': return value < threshold;
      case 'lte': return value <= threshold;
      case 'eq': return value === threshold;
      default: return false;
    }
  }

  private isAlertResolved(rule: AlertRule, alert: Alert): boolean {
    // Get recent metric values
    const series = this.timeSeries.get(rule.metric);
    if (!series || series.points.length === 0) return false;

    // Check if condition is no longer met
    const recentPoints = series.points.slice(-5); // Last 5 points
    const allResolved = recentPoints.every(point =>
      !this.evaluateCondition(rule.condition, point.value, rule.threshold)
    );

    return allResolved;
  }

  private getAlertTypeFromMetric(metric: string): AlertType {
    if (metric.includes('system')) return 'system';
    if (metric.includes('agent')) return 'agent';
    if (metric.includes('task')) return 'task';
    if (metric.includes('swarm')) return 'swarm';
    if (metric.includes('performance')) return 'performance';
    if (metric.includes('resource')) return 'resource';
    return 'custom';
  }

  private calculateAgentUtilization(agents: AgentMetrics[]): number {
    if (agents.length === 0) return 0;
    const totalUtilization = agents.reduce((sum, agent) => sum + agent.cpuUsage, 0);
    return totalUtilization / agents.length;
  }

  private calculateSwarmThroughput(agents: AgentMetrics[]): number {
    return agents.reduce((sum, agent) => sum + (agent.tasksCompleted || 0), 0);
  }

  private calculateAverageLatency(agents: AgentMetrics[]): number {
    if (agents.length === 0) return 0;
    const totalLatency = agents.reduce((sum, agent) => sum + agent.responseTime, 0);
    return totalLatency / agents.length;
  }

  private calculateSwarmEfficiency(agents: AgentMetrics[]): number {
    if (agents.length === 0) return 0;
    const totalTasks = agents.reduce((sum, agent) => 
      sum + (agent.tasksCompleted || 0) + (agent.tasksFailed || 0), 0);
    const completedTasks = agents.reduce((sum, agent) => sum + (agent.tasksCompleted || 0), 0);
    return totalTasks > 0 ? completedTasks / totalTasks : 1;
  }

  private calculateSwarmReliability(agents: AgentMetrics[]): number {
    if (agents.length === 0) return 1;
    const totalReliability = agents.reduce((sum, agent) => sum + (agent.successRate || 1), 0);
    return totalReliability / agents.length;
  }

  private calculateAverageQuality(agents: AgentMetrics[]): number {
    if (agents.length === 0) return 0.8;
    const totalQuality = agents.reduce((sum, agent) => sum + (agent.codeQuality || 0.8), 0);
    return totalQuality / agents.length;
  }

  private calculateAggregations(points: MetricPoint[]): any {
    if (points.length === 0) {
      return { min: 0, max: 0, avg: 0, sum: 0, count: 0 };
    }

    const values = points.map(p => p.value);
    return {
      min: Math.min(...values),
      max: Math.max(...values),
      avg: values.reduce((sum, val) => sum + val, 0) / values.length,
      sum: values.reduce((sum, val) => sum + val, 0),
      count: values.length
    };
  }

  private cleanupOldMetrics(): void {
    const cutoff = new Date(Date.now() - this.config.retentionPeriod);
    
    for (const [name, series] of this.timeSeries) {
      series.points = series.points.filter(point => point.timestamp > cutoff);
      
      if (series.points.length === 0) {
        this.timeSeries.delete(name);
      }
    }
  }

  private cleanupResolvedAlerts(): void {
    const cutoff = new Date(Date.now() - 86400000); // 24 hours
    
    // Remove old resolved alerts from active alerts
    for (const [alertId, alert] of this.activeAlerts) {
      if (alert.resolved && alert.timestamp < cutoff) {
        this.activeAlerts.delete(alertId);
      }
    }

    // Trim alert history
    this.alertHistory = this.alertHistory
      .filter(alert => alert.timestamp > cutoff)
      .slice(-1000); // Keep last 1000 alerts max
  }

  private async flushMetrics(): Promise<void> {
    if (this.metricsBuffer.length > 0) {
      this.processMetricsBuffer();
    }

    // Persist metrics to memory if enabled
    if (this.config.exportEnabled) {
      await this.exportMetrics();
    }
  }

  private async exportMetrics(): Promise<void> {
    try {
      const exportData = {
        timestamp: new Date(),
        timeSeries: Array.from(this.timeSeries.entries()),
        systemMetrics: this.systemMetrics,
        swarmMetrics: this.swarmMetrics,
        activeAlerts: Array.from(this.activeAlerts.values())
      };

      await this.memory.store('monitoring:export', exportData, {
        type: 'monitoring-export',
        partition: 'metrics'
      });

    } catch (error) {
      this.logger.error('Failed to export metrics', error);
    }
  }

  private initializeDefaultAlertRules(): void {
    const rules: AlertRule[] = [
      {
        id: 'cpu-warning',
        name: 'High CPU Usage',
        enabled: true,
        metric: 'system.cpu',
        condition: 'gt',
        threshold: this.config.alertThresholds.cpu.warning,
        duration: 60000,
        severity: 'warning',
        tags: { category: 'system' },
        actions: [{ type: 'log', config: {}, enabled: true }],
        suppressions: []
      },
      {
        id: 'memory-critical',
        name: 'Critical Memory Usage',
        enabled: true,
        metric: 'system.memory',
        condition: 'gt',
        threshold: this.config.alertThresholds.memory.critical,
        duration: 30000,
        severity: 'critical',
        tags: { category: 'system' },
        actions: [
          { type: 'log', config: {}, enabled: true },
          { type: 'auto-scale', config: { action: 'scale-down' }, enabled: true }
        ],
        suppressions: []
      }
    ];

    rules.forEach(rule => this.alertRules.set(rule.id, rule));
  }

  private initializeDefaultDashboards(): void {
    const systemDashboard = this.createDashboard('System Overview', [
      {
        id: 'cpu-panel',
        title: 'CPU Usage',
        type: 'line',
        metrics: ['system.cpu'],
        config: {
          width: 6,
          height: 4,
          position: { x: 0, y: 0 },
          visualization: { yAxis: { max: 100 } }
        }
      },
      {
        id: 'memory-panel',
        title: 'Memory Usage',
        type: 'gauge',
        metrics: ['system.memory'],
        config: {
          width: 6,
          height: 4,
          position: { x: 6, y: 0 },
          visualization: { max: 100, threshold: [70, 90] }
        }
      }
    ]);

    this.logger.info('Created default dashboard', { dashboardId: systemDashboard });
  }

  private initializeHealthChecks(): void {
    // Add default health checks
    this.healthChecks.set('system', {
      name: 'system',
      type: 'custom',
      target: 'local',
      interval: 30000,
      timeout: 5000,
      retries: 3,
      customCheck: async () => {
        // Basic system health check
        return this.systemMetrics.cpuUsage < 95 && this.systemMetrics.memoryUsage < 95;
      }
    });
  }

  private async performHttpHealthCheck(check: HealthCheck): Promise<boolean> {
    // Placeholder for HTTP health check
    return true;
  }

  private async performTcpHealthCheck(check: HealthCheck): Promise<boolean> {
    // Placeholder for TCP health check
    return true;
  }

  private async sendEmailAlert(alert: Alert, config: any): Promise<void> {
    // Placeholder for email alert
    this.logger.info('Email alert sent', { alertId: alert.id });
  }

  private async sendWebhookAlert(alert: Alert, config: any): Promise<void> {
    // Placeholder for webhook alert
    this.logger.info('Webhook alert sent', { alertId: alert.id });
  }

  private async triggerAutoScale(alert: Alert, config: any): Promise<void> {
    // Placeholder for auto-scaling
    this.logger.info('Auto-scale triggered', { alertId: alert.id, action: config.action });
    this.eventBus.emit('autoscale:triggered', { alert, config });
  }

  private async triggerRestart(alert: Alert, config: any): Promise<void> {
    // Placeholder for restart action
    this.logger.info('Restart triggered', { alertId: alert.id });
    this.eventBus.emit('restart:triggered', { alert, config });
  }

  private initializeSystemMetrics(): SystemMetrics {
    return {
      timestamp: new Date(),
      cpuUsage: 0,
      memoryUsage: 0,
      diskUsage: 0,
      networkUsage: 0,
      activeSwarms: 0,
      totalAgents: 0,
      activeAgents: 0,
      totalTasks: 0,
      runningTasks: 0,
      throughput: 0,
      latency: 0,
      errorRate: 0,
      successRate: 100,
      resourceUtilization: {},
      queueLengths: {}
    };
  }

  private initializeSwarmMetrics(): SwarmMetrics {
    return {
      throughput: 0,
      latency: 0,
      efficiency: 1.0,
      reliability: 1.0,
      averageQuality: 0.8,
      defectRate: 0,
      reworkRate: 0,
      resourceUtilization: {},
      costEfficiency: 1.0,
      agentUtilization: 0,
      agentSatisfaction: 0.8,
      collaborationEffectiveness: 0.8,
      scheduleVariance: 0,
      deadlineAdherence: 1.0
    };
  }

  // === PUBLIC API ===

  getSystemMetrics(): SystemMetrics {
    return { ...this.systemMetrics };
  }

  getSwarmMetrics(): SwarmMetrics {
    return { ...this.swarmMetrics };
  }

  getActiveAlerts(): Alert[] {
    return Array.from(this.activeAlerts.values());
  }

  getAlertHistory(limit: number = 100): Alert[] {
    return this.alertHistory.slice(-limit);
  }

  getTimeSeries(metricName: string): TimeSeries | undefined {
    return this.timeSeries.get(metricName);
  }

  getAllTimeSeries(): TimeSeries[] {
    return Array.from(this.timeSeries.values());
  }

  acknowledgeAlert(alertId: string, acknowledgedBy: string): void {
    const alert = this.activeAlerts.get(alertId);
    if (alert) {
      alert.acknowledged = true;
      alert.assignedTo = acknowledgedBy;
      this.emit('alert:acknowledged', { alert, acknowledgedBy });
    }
  }

  createAlertRule(rule: Omit<AlertRule, 'id'>): string {
    const ruleId = `rule-${Date.now()}`;
    this.alertRules.set(ruleId, { ...rule, id: ruleId });
    return ruleId;
  }

  updateAlertRule(ruleId: string, updates: Partial<AlertRule>): void {
    const rule = this.alertRules.get(ruleId);
    if (rule) {
      this.alertRules.set(ruleId, { ...rule, ...updates });
    }
  }

  deleteAlertRule(ruleId: string): void {
    this.alertRules.delete(ruleId);
  }

  getAlertRules(): AlertRule[] {
    return Array.from(this.alertRules.values());
  }

  getMonitoringStatistics(): {
    metricsCount: number;
    activeAlerts: number;
    alertRules: number;
    healthChecks: number;
    dashboards: number;
    uptime: number;
  } {
    return {
      metricsCount: this.timeSeries.size,
      activeAlerts: this.activeAlerts.size,
      alertRules: this.alertRules.size,
      healthChecks: this.healthChecks.size,
      dashboards: this.dashboards.size,
      uptime: Date.now() - this.lastMetricsUpdate.getTime()
    };
  }
}<|MERGE_RESOLUTION|>--- conflicted
+++ resolved
@@ -198,38 +198,38 @@
   private setupEventHandlers(): void {
     // Agent events
     this.eventBus.on('agent:metrics-update', (data) => {
-      this.updateAgentMetrics((data as any).agentId, (data as any).metrics);
+      this.updateAgentMetrics(data.agentId, data.metrics);
     });
 
     this.eventBus.on('agent:status-changed', (data) => {
       this.recordMetric('agent.status.change', 1, { 
-        agentId: (data as any).agentId, 
-        from: (data as any).from, 
-        to: (data as any).to 
+        agentId: data.agentId, 
+        from: data.from, 
+        to: data.to 
       });
     });
 
     // Task events
     this.eventBus.on('task:started', (data) => {
-      this.recordMetric('task.started', 1, { taskId: (data as any).taskId, agentId: (data as any).agentId });
+      this.recordMetric('task.started', 1, { taskId: data.taskId, agentId: data.agentId });
     });
 
     this.eventBus.on('task:completed', (data) => {
-      this.recordMetric('task.completed', 1, { taskId: (data as any).taskId });
-      this.recordMetric('task.duration', (data as any).duration, { taskId: (data as any).taskId });
+      this.recordMetric('task.completed', 1, { taskId: data.taskId });
+      this.recordMetric('task.duration', data.duration, { taskId: data.taskId });
     });
 
     this.eventBus.on('task:failed', (data) => {
-      this.recordMetric('task.failed', 1, { taskId: (data as any).taskId, error: (data as any).error });
+      this.recordMetric('task.failed', 1, { taskId: data.taskId, error: data.error });
     });
 
     // System events
     this.eventBus.on('system:resource-update', (data) => {
-      this.updateSystemMetrics(data as any);
+      this.updateSystemMetrics(data);
     });
 
     this.eventBus.on('swarm:metrics-update', (data) => {
-      this.updateSwarmMetrics((data as any).metrics);
+      this.updateSwarmMetrics(data.metrics);
     });
 
     // Error events
@@ -587,11 +587,7 @@
       this.recordMetric(`healthcheck.${check.name}`, 0, {
         type: check.type,
         target: check.target,
-<<<<<<< HEAD
-        error: error instanceof Error ? error.message : String(error)
-=======
         error: (error instanceof Error ? error.message : String(error))
->>>>>>> 0ae5d1d6
       });
     }
   }
