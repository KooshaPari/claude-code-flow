--- conflicted
+++ resolved
@@ -2,22 +2,6 @@
  * Core type definitions for Claude-Flow
  */
 
-<<<<<<< HEAD
-// Task-related types
-export interface TaskMetrics {
-  cpuUsage: number;
-  memoryUsage: number;
-  diskIO: number;
-  networkIO: number;
-  customMetrics: Record<string, number>;
-}
-
-export interface TaskLog {
-  timestamp: Date;
-  level: 'debug' | 'info' | 'warn' | 'error';
-  message: string;
-  metadata?: Record<string, unknown>;
-=======
 // Logging configuration interface
 export interface LoggingConfig {
   level: 'debug' | 'info' | 'warn' | 'error';
@@ -30,7 +14,6 @@
   };
   enableTimestamps?: boolean;
   enableContext?: boolean;
->>>>>>> 0ae5d1d6
 }
 
 // Import orchestrator metrics type
