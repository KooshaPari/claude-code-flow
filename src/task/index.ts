--- conflicted
+++ resolved
@@ -5,32 +5,6 @@
  * Integrates with TodoWrite/TodoRead for coordination and Memory for persistence
  */
 
-<<<<<<< HEAD
-import { TaskEngine } from './engine.js';
-import { TaskCoordinator, TodoItem, CoordinationContext } from './coordination.js';
-import { 
-  createTaskCreateCommand,
-  createTaskListCommand,
-  createTaskStatusCommand,
-  createTaskCancelCommand,
-  createTaskWorkflowCommand,
-  type TaskCommandContext
-} from './commands.js';
-
-export { TaskEngine } from './engine.js';
-export type {
-  WorkflowTask,
-  TaskDependency,
-  ResourceRequirement,
-  TaskSchedule,
-  TaskExecution,
-  TaskMetrics,
-  TaskLog,
-  Workflow,
-  TaskFilter,
-  TaskSort,
-  TaskCheckpoint
-=======
 export {
   TaskEngine,
   type WorkflowTask,
@@ -44,7 +18,6 @@
   type TaskFilter,
   type TaskSort,
   type TaskCheckpoint
->>>>>>> 0ae5d1d6
 } from './engine.js';
 
 export {
@@ -54,15 +27,7 @@
   createTaskCancelCommand,
   createTaskWorkflowCommand
 } from './commands.js';
-export type { TaskCommandContext } from './commands.js';
-
-<<<<<<< HEAD
-export { TaskCoordinator } from './coordination.js';
-export type {
-  TodoItem,
-  MemoryEntry,
-  CoordinationContext
-=======
+
 export {
   type TaskCommandContext,
   type TodoItem,
@@ -73,7 +38,6 @@
 
 export {
   TaskCoordinator
->>>>>>> 0ae5d1d6
 } from './coordination.js';
 
 /**
@@ -416,11 +380,6 @@
 };
 
 export default {
-<<<<<<< HEAD
-  TaskEngine: TaskEngine,
-  TaskCoordinator: TaskCoordinator,
-=======
->>>>>>> 0ae5d1d6
   initializeTaskManagement,
   createTaskTodos,
   launchParallelAgents,
