--- conflicted
+++ resolved
@@ -36,11 +36,7 @@
   timezone?: string;
 }
 
-<<<<<<< HEAD
-export interface WorkflowTask extends Omit<Task, 'dependencies'> {
-=======
 export interface WorkflowTask extends Omit<Task, 'dependencies' | 'metadata'> {
->>>>>>> 0ae5d1d6
   dependencies: TaskDependency[];
   resourceRequirements: ResourceRequirement[];
   schedule?: TaskSchedule;
@@ -647,8 +643,8 @@
     return (
       task.description.toLowerCase().includes(searchLower) ||
       task.type.toLowerCase().includes(searchLower) ||
-      (task.tags || []).some(tag => tag.toLowerCase().includes(searchLower)) ||
-      (task.assignedAgent ? task.assignedAgent.toLowerCase().includes(searchLower) : false)
+      task.tags.some(tag => tag.toLowerCase().includes(searchLower)) ||
+      (task.assignedAgent && task.assignedAgent.toLowerCase().includes(searchLower))
     );
   }
 
@@ -685,11 +681,6 @@
     if (!task) return;
 
     // Implement retry logic based on retryPolicy
-<<<<<<< HEAD
-    const currentRetryCount = typeof task.metadata?.retryCount === 'number' ? task.metadata.retryCount : 0;
-    if (task.retryPolicy && currentRetryCount < task.retryPolicy.maxAttempts) {
-      task.metadata = { ...task.metadata, retryCount: currentRetryCount + 1 };
-=======
     if (task.retryPolicy && (task.metadata.retryCount || 0) < task.retryPolicy.maxAttempts) {
       const currentRetryCount = task.metadata.retryCount || 0;
       task.metadata = { 
@@ -697,17 +688,12 @@
         retryCount: currentRetryCount + 1,
         lastRetryAt: new Date()
       };
->>>>>>> 0ae5d1d6
       task.status = 'pending';
       
       // Schedule retry with backoff
       setTimeout(() => {
         this.scheduleTask(task);
-<<<<<<< HEAD
-      }, task.retryPolicy!.backoffMs * Math.pow(task.retryPolicy!.backoffMultiplier, currentRetryCount - 1));
-=======
       }, task.retryPolicy!.backoffMs * Math.pow(task.retryPolicy!.backoffMultiplier, currentRetryCount));
->>>>>>> 0ae5d1d6
     }
   }
 
